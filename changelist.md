<<<<<<< HEAD
=======
# v0.19.0 - Starfinder Update

This update includes a lot of quality of life improvements and some additions and updates to the compendiums. 

## Concerning Backwards Compatibility with Foundry VTT v0.8.x
**WARNING** This update breaks backwards compatibility with the v0.8.x branch of Foundry. We held off on this breaking change as long as we could, but with Foundry v10 on the horizon, it was time to pull the plug. 

## New Features
### WebP conversion
We have converted all of the embedded system art files from png to webp, taking the package from 80MB down by 75%! to about 20MB, this should be welcome news to anyone hosting Starfinder on a host that has limited storage space.

We also perform a world migration to convert all item and actor art that uses these files to their webp variants. This is a very slow process as it has to go through all actors and their items, all items, all scenes and their tokens, all world compendia, all macros, the chat messages, etc. This takes a lot of time.

Do not perform this update 5 minutes before your game goes live! Otherwise, you will have a 30 minute "just chatting" game night.

### Galactic Magic Scaling Cantrips
You can now enable the Scaling Cantrip variant rule from Galactic Magic in the system settings, doing so will automatically change all affected spells on PCs and NPCs to use a fancy formula that scales based off of your caster level. Dragging an affected spell to your character sheet will also automatically update its formula. This also works for NPC's and uses their CR as their caster level.

### Spellcasting Ability Selector
Good news Precogs, Key Abilty Score and Spellcasting Ability Score have been seperated for all your Dex/Int needs. This will make your spell DCs and bonus spells calculate correctly without having to update each spell individually. All spellcasting classes in the compendium have been updated to reflect this change. This change also generally improves spell DC calculation logic.

### Gunnery Skill for NPC Starships
You can now add Gunnery as a skill to NPC starships, simplifying setting up NPC gunners. Firing a starship weapon on an NPC starship will use the gunner's Gunnery Modifier, rather than the old hacky method of using their Piloting Ranks. Note that a migration will be performed on all NPC starships in your item directory that will move the gunner's piloting ranks to their gunnery modifier (Yes, two migrations in one update 😛). Lastly, all NPC starships in the compendium have been updated to use the new Gunnery skill.

### Skill Notes
We've added a notes field for skills that can be used to denote special abilities or additional checks needed when rolling a skill. You can also use the inline roll syntax in this field so you can roll any additional checks with the click of a button. You can access this field by right clicking on a skill in the skill list.

### Compendium
* A few missing class features and items from the Armory have been added.
* Hazards have been added as their own compendium!
* Precog ability names have had their names made consistent with the rest of the items.
* Skills compendium received many spelling error corrections.
* Various aliens have been updated.
* Updated various items to be inline with latest errata.
* Added action targets to all starship weapons.
* Updated all NPCs and NPC starships to have correct action targets on their weapons.
* Fixed everday clothing price. (Thanks Teo-CD!)
* Updated the levels of the Culinary Synthesizer Mark 2 and 3.
* Added some missing Envoy class features from Galatic Magic

## Bugfixes and small improvements
* French localization has been updated. (Thanks Aldarion!)
* Missing icons when hovering over items in sheets have been restored. (Thanks mkahvi!)
* Added missing reference to `src/module/actor/mixins/actor-damage.js` file which was causing issues with resolving damage from the chat cards.
* Clicking the name of a starship action will now expand with the action description.
* A skill notes field has been added to all skills, allowing you to note features like Theme Knowledge on skill checks.
* Fixed shield dex caps not working correctly.
* Removed the old Solarian Attunement special trait selector.
* Archaic weapons now automatically include a -5 penalty to damage.
* Added ability activation cost of 1 Round.
* Profession skill checks were not adding the name of the profession in the title on the chat card.

>>>>>>> fd341833
# v0.18.3 - Precog Pioneers

This is a hotfix release to fix an issue where it was imposible to apply damage to a starship from the chat card.

# v0.18.2 - Precog Pioneers

This is a hotfix to re enable backwards compatability to v0.8.9. 

_**NOTE:** This will be the last version that will support any Foundry VTT version less than v9._

# v0.18.1 - Precog Pioneers

This is a bugfix update to address some issues introduced with v0.18.

## Bugfixes and small improvements
* Added support for initiative roll tiebreakers. Fixes #547
* Damage vulnerability is now applied at 50% extra instead of double damage. Fixes #544
* Initiative now properly adds the character's initiative bonus again. Fixes #543
* Spells with saving throws can be cast again. Fixes #542
* Spells with saving throws can provide damage again. Fixes #545
* Wall of Steam spell has a proper link to Wall of Fog. Fixes #546


# v0.18.0 - Precog Pioneers

This behemoth of an update is super packed with lots of stuff, take your time to read through the changelist! Thanks to the combined efforts of the #starfinder community we have a ton of cool new features, like the damage system integration, and so much compendium work. And as a cherry on top, the Precog class is now available in the compendium!

We hope you have fun with the latest and greatest!

## New Features
### Attack Roll update
It is now possible to define the action target for any item that has an action, such as weapons, feats, etc. This will then be listed in the chat as "17 against KAC", for example, when making an attack with that item. Currently supported targets are nothing, KAC, KAC +8, EAC, and Other.

The action target will have to be manually updated on any items already on characters, as it is impossible for us to detect changes based on fusions, homebrew, spell effects, and other reasons for the damage types to be different. All weapons in the equipment compendium come with some target preconfigured.

### Damage System updates
Starfinder v0.13 introduced a major damage system overhaul. A small amount of functionality was still pending, and have now been wrapped up. These changes now add the damage type to the damage roll's text, making it easier than ever to see which damage types your damage applies. Additionally, items can now support multiple damage sections, so you can either pick one, or multiple. This is particularly handy for spells like Call Cosmos which causes separate cold and fire damage rolls, or items with fusions that change a damage type to your choice. Now, the UI will allow you to check which damage type you want to roll.

Finally, applying damage with damage types will now try to properly address vulnerabilities, resistances, and immunities. Please take care that this does not cover all edge cases of the damage, but the vast majority of damage rolls should function properly. Please be aware this does not work for the old style NPCs either. You will have to upgrade your NPCs to the new style to make it work. Future work is expected with regards to how edge cases can be tackled, feel free to give feedback on the Discord channel.

A new setting has been made available to do the rounding of split odd damage in the advantage of the attacker or the defender. For example, if you take 9 acid and piercing damage, you would take 4.5 acid and 4.5 piercing damage, with one rounded up and one rounded down. Now, if you had 5 acid resistance, the rounding of the split damage could mean that if acid is rounded up to 5, and piercing to 4 (advantage defender), you would take 4 damage, while if it was the other way around (advantage attacker), it would round acid to 4 and piercing to 5, and you would take 5 damage. The default setting is advantage attacker, but this can be changed in the settings screen.

### Alien Archive Browser
To make finding aliens a little easier, we've integrated the work started by rrenna and took it from there to finally provide you with an in-engine alien archive browser. You can filter by CR, HP, Size, Type, and, of course, name.

### Galactic Magic
* Added all items, including the errata.
* Added all the spells.
* Added Biohacker class features.
* Added Precog class and class features.
* Added Precog as a spellcasting class to the spell settings.

### Compendium
* Added Mountain Eel from AA1 to Alien Archives.
* Added most, if not all, of the class features from Galaxy Exploration Manual.
* Added most, if not all, of the class features from Tech Revolution.
* Assigned action target to weapons in the compendium.
* Several compendium links from various compendium items to various other compendium items were updated to point to the correct item.
* Updated a few class features with proper modifier support.
* Updated all of the spells in the compendium.
* Updated the compendium definitions to match Foundry v9 requirements.
* Updated several operative class features to include proper and correct modifier support.
* Updated several vanguard class features to include proper and correct modifier support.

## Bugfixes and small improvements
* Activating a feat now obeys the chat roll mode setting, instead of always rolling publicly.
* Activating a feat with a saving throw DC no longer resets the DC after the first activation.
* Added a link to this changelist inside the settings tab.
* Added base int and cha to drone chassis.
* Added resistance as a bonus type for modifiers, such as a "+2 Resistance bonus to saving throws against..".
* Added spell resistance and activation/action to drone mods.
* Casting an innate spell now consumes that spell's uses if it has any.
* Casting a spell now obeys the chat roll mode setting, instead of always rolling publicly.
* Consumables no longer use up the entire quantity when used once.
* Creating a new actor resource modifier no longer requires you to save, close, and re-open the modifier panel to enter the affected actor resource.
* Creating a new player character or drone sheet now automatically sets the token linked for that sheet. This does not apply to NPCs, Starships, and Vehicles.
* Currency format is now a client-side configurable locale that can be changed in the system settings, it defaults to en-US.
* Disabled modifiers no longer affect their actor's spell save DC.
* Disabling modifiers on the roll dialog are remembered for future rolls again.
* Dropping items as a non-GM player with create token rights no longer fails.
* Initiative rolls no longer ignore the roll mode setting of the roll dialog.
* Introducing damage reduction and energy resistance modifiers, these do exactly what's on the can; add DR and ER to an actor.
* Localized roll dialogs now properly respond to the Critical damage button. (Fixes #290 and #500)
* Nested containers now list their contained wealth correctly.
* NPCs can now access their level as @details.level.value as well as @details.cr, to aid with modifier consistency.
* Magic items now have a checkbox defining whether or not they count towards the worn magical items limit.
* Reloading a weapon that has a short description will now roll the short description into chat instead.
* Rolls that include the -4 penalty when attacking with a weapon the owning character is not proficient with now explains the -4 is caused by the lack of proficiency.
* Rolls using the Custom Starfinder Chat Cards made by actors with wildcard tokens no longer have a broken image.
* Saving throws on consumables are now displayed when the consumable is used.
* Special materials can now be selected on armor, ammunition, shields, weapons, starship armor, starship defensive countermeasures, starship sensors, starship thrusters, and starship weapons.
* Starship actions correctly pull in crew actor data again. Fixes #539
* Starship critical damage rolls no longer double their damage. Deflector shields still take 1 extra damage from a critical hit however.
* The max dex allowed by armor is now available as an attribute for player characters as @attributes.eac.maxDex or @attributes.kac.maxDex.
* The keyAbilityMod property on a PC sheet's class attributes is now updated correctly. (e.g. @classes.mechanic.keyAbilityMod)
* The token configuration of Starships and Vehicles that contained a crew can now be opened again.
* The token configuration for a player character can now be opened again after opening a class item sheet for a character containing at least 1 caster class. Fixes #538
* Wealth label on the inventory panel now displays how it was calculated, as well as the wealth by character level and estimated level by wealth values, following CRB pg. 391.
* Updated a few class features with proper modifier support.

* Module support: Rolls that are made without involving the UI now receive a data flag called skipUI.

# v0.17.0 - Starfinder

This release contains a few quality of life fixes and various small bug fixes.

## Bugfixes and small improvements
* Added Critical Fumble / Hit tables to the tables compendium. (Thanks Iankid!)
* Added Dynamic Hacking rules to the rules compendium. (Thanks Iankid!)
* Added Society starships to the starship compendium.
* Added some alternate class features, feats, and spells from Tech Revolution, Galaxy Exploration Manual, Alien Archive 3, and a few AP's. (Thanks LebombJames!)
* Added spell save DCs and how it was calculated to the spells on the spellbook.
* Added support for wearing multiple armor types, it will select the best EAC and KAC, and the worst Dex and ACP. This specifically applies to Light Armor underneath Heavy Armor.
* Fixed a minor Foundry v0.9 compatibility warning.
* Fixed an issue preventing items being dragged onto the macro hotbar. (Fixes #495)
* Fixed an issue preventing the editing of power armor details.
* Fixed an issue preventing the casting of certain spells. (Fixes #486)
* Fixed some broken Weapon Specialization links in the classes compendiums. (Thanks LebombJames)
* Fusions, weapon accessories, and armor upgrades installed on the appropriate item are now providing modifiers.
* Preventing drag and dropping of item types onto actor sheets that do not support them, e.g. starship actions onto a player character.
* The activate button for feats without an action type should now be visible.
* The new NPC style sheet will now display all movement types at once, rather than use the main movement type style.
* Vanguard aspects have been updated to include the appropriate skill point modifiers.
* Various changes to the rules and UCR compendium entries.
* Various minor compendium entry mistakes have been corrected.

# v0.16.1 - Starfinder

These are some small bugfixes and improvements that have been uncovered recently.

## Bugfixes and small improvements
* Fixed an issue where old style NPC sheets would no longer open if an actor resource's calculation stage was set to late.
* Fixed an issue where spells without an action type could not be cast.
* Migrated all of the alien archive aliens to the new NPC type, removing the need of manual conversion.
* Removed the condition warning from the new NPC sheet, and updated the text on the old style NPC sheet.

# v0.16.0 - Starfinder

This update brings, amongst other things, some much needed GM lovin', with a new NPC type that supports conditions and modifiers, and roll notes so you can add reminders to that annoying DR circumventing NPC attack.

## NPC Conditions
A new NPC actor is introduced which properly supports modifiers for NPCs. You can easily convert your existing NPCs into the new format by opening the NPC sheet, scrolling down, and clicking the "Duplicate as new style NPC" button. This will generate a new NPC actor sheet, so you can check for yourself if everything is still correct. Once you are happy, you can make a pass on your scenes and replace the tokens derived from, or linked to it. And finally, remove the old style NPC actor sheet altogether.

Please keep in mind that if you delete the old NPC sheet any tokens of it you have on various maps will be invalidated. Make sure to update your tokens before deleting the sheet!

The old style NPCs will remain in existence, this way we can guarantee we do not break your worlds.

## Late Actor Resources
A much requested feature improvement for Actor Resources has been implemented. It is now possible to perform the modifier calculations for certain actor resources at the end of all the calculations, so that your actor resource can be modified by computed values such as strength modifier, etc.

## Additional Math functions available in rolls
Because data entry is a pain, we added two new math functions available to rolls, lookup and lookupRange. These are a little tricky to understand, but once you get them, they are quite powerful for writing lookup tables in rolls that do not require a mathematics degree to figure out. 'lookup' is great for sets with a lot of unique values, 'lookupRange' is for bigger data sets that do not have a lot of unique values.

'lookup' takes a key and a series of key:value pair arguments, and will return a value for a matching key, if it finds it. If none is found, it will return 0.
Example:
lookup(@details.level.value, 1, 1, 2, 1, 3, 1, 4, 2, 5, 2, 6, 2, 7, 3, 8, 3, 9, 3, 10, 4, 11, 4, 12, 4, 13, 5, 14, 5, 15, 5, 16, 6, 17, 6, 18, 6, 19, 7, 20, 7)

'lookupRange' takes a key, a lowest value, and a series of key:value pair arguments which must be provided in a sorted order, and will return the value within the range.
Example:
lookupRange(@details.level.value, 1, 4, 2, 7, 3, 10, 4, 13, 5, 16, 6, 19, 7)

This can help with data entry, especially when dealing with level tables.

## FoundryVTT v9 Compatibility
This version has been marked as being compatible with FoundryVTT v9. We've tested this version in v9 and haven't noticed any major issues. Those of you still on FoundryVTT v0.8.x can still update to this version as well. Our system wasn't affected by the big changes in Foundry for version 9, and the few minor issues that cropped up were easy to fix. And, they didn't break backwards compatibility. For now, Starfinder will be backwards compatible with the v0.8.x branch of Foundry, but there are a few pieces of deprecated code that we'll need to address once we get closer to Foundry v10.

## Bugfixes and small improvements
* Added a lot of Tech Revolution items to the items compendium. Thanks Iankid!
* Added a tooltip to Pack Size in item details, explaining what it does.
* Added a tooltip to NPC CR value.
* Added ability DC and spell save DC fields to NPC sheets, and connected them to the spells and feats.
* Added roll and damage notes to item actions. This is helpful for reminders on your attacks or damage rolls, for example, in case a specific damage type ignores DR, etc.
* Augmentations now have to be equipped specifically before the modifiers apply. This way you can now carry augmentations in your inventory without them automatically functioning.
* Fixed a minor issue with css styling in preparation of Foundry v9.
* Fixed an issue preventing you from casting spells from a character sheet without any spellslots.
* Fixed an issue preventing you from dragging a container into another container.
* Fixed an issue preventing you from dragging ammunition items into the starship inventory.
* Fixed an issue where dragging items didn't always correctly check whether or not the target container was full, allowing you to circumvent container limits by accident.
* Fixed inconsistencies in the spell save DC calculation when casting at different levels with consume slot enabled and disabled.
* Updated all Alien Archive compendium entries for aliens starting with the letters D, E, and F, completing the work on bringing in the complete collection of the Alien Archive aliens! Thanks ThroughlyDruxy!
* Updated class specific Weapon Specialization feats to have modifiers. Thanks Iankid!
* Updated Mind Thrust compendium entry to use proper spell level scaling in the formula, enabled variable spell, and updated the description.

# v0.15.0 - Starfinder

With this update we introduce a few nice features to the Starfinder system.

## Token HUD improvements

The small array of little images you'd get right-clicking a token and checking the status effects was always difficult to navigate. So now we've extended them with names, and added a convenient "Remove all" button. These also link to the proper condition items and will activate or remove the appropriate condition modifiers.

Please be aware that modifiers are still mostly unimplemented for NPCs.

Thanks to CptTwinkie for building this.

## Spell Save DC modifier

It is now possible to create modifiers for spell save DC, useful for feats like Spell Focus, or various diseases.

## Bugfixes and small improvements
* Added a setting to containers to ignore the value of contained items during the character wealth calculation.
* Added buttressing and thruster weapon special properties to the list of weapon properties.
* Added charge usage setting of 10 minutes, for some Tech Revolution items.
* Added container support to the following items: augmentations, fusions, hybrid items, magic items, technological items, armor upgrades.
* Added gadgeteer and utility belt to the class features compendium. Thanks sturteva!
* Added nanites as an ammunition type.
* Converted the global attack roll modifiers field into a configuration array so modules can make custom global attack roll modifiers. Thanks Sputt!
* Disabling actor resources no longer breaks the actor sheet.
* Fixed an issue where rolls would not work if there were situational bonuses available, but none were selected.
* Fixed a broken prone link on the goblin race. Thanks sturteva!
* Removed attack and damage features from confused condition. We're still confused about how that happened.
* Removing critical damage formulas from weapons no longer deletes their normal damage instead.
* Updated Spell Focus feat to include spell save DC modifier.
* Spells now adjust their item level also for damage calculations. Please note that this will only count for spell chat cards that aren't already in the chat.

# v0.14.3 - Starfinder

A small update to mostly correct issues with NPC's having temporary HP pre set in the compendiums, which caused issues with token attribute bars to appear incorrect.

## Bugfixes
* Fixed an error caused by the starship sensor's modifier being empty.
* Updated NPC's in the compendium to remove any temporary hit points they might have had. This caused an issue where a tokens attribute bar would make it seem that there health wasn't full even though they were at full health.
* Fixed `Actor#getResourceBaseValue()` not returning the correct value.

# v0.14.2 - Starfinder

A small bugfix patch to address any issues caused by v0.14.1

## Bugfixes
* Fixed player character spells set to Always Available or Innate Spellcasting.
* Fixed Innate Spellcasting and Always Available headers on spellbook to no longer take two rows.

# v0.14.1 - Starfinder

Hello World to Starfinder v0.14, where we introduce the latest improvements to the system. This update is primarily great for spellcasters and people making macros and custom things, but there are little things for everyone else as well.

## Actor Resources
The latest extension to our modifier system is the ability to give characters 'Actor Resources'. These Actor Resources are all-purpose numeric fields that you can use for macros and other automation purposes. An example is provided as 'Stellar Mode (Su)' in the 'Class Features' compendium, that lets you affect your character based on how attuned they are. Actor Resources are available for every actor, PCs, NPCs, Drones, Starships, and Vehicles.

You can use actor resources in modifiers and rolls like any actor value. Mouse over the Actor Resource for a tooltip showcasing the fields you can use in your formula.

Actor resources can also be listed in the combat tracker, and you can provide conditional texts and images for specific values. Finally, they can be set up to only display on the combat tracker for the actor's owner and the GM, or for everyone.

### Special note for Solarian and Vanguard players
In addition to creating Actor Resources, we have removed the old system for tracking stellar mode attunement and replaced it with the new system. If you want to have a combat tracker element tracking your Stellar Mode, remove your old Stellar Mode feat, and drag the new Stellar Mode feat from the compendium. For Vanguards, you want to pull out Entropic Pool again.

## Spellcaster updates
One of the long time coming updates is to the spellcasting implementation. The old spell casting implementation was a very minorly adapted 5e system implementation, but Starfinder has different rules. These new rules have been reflected in the system now. Spellcasting classes now provide separate spells known, spells per day, and bonus spells per day calculations, and the spellbook will inform you which classes' spellslots are available or used. The spellbook will now also show which spells require concentration.

Additionally, it is now possible to downcast spells correctly, though keep in mind that automatic damage calculation adjustments do not work at this time, the spell's level is otherwise correctly adjusted. Casting a spell with a higher level spell slot no longer adjusts the spell's level up either.

Finally, spell level descriptions now support item description filtering based on spell level. You can use the [level_#] .. [/level_#] tags in descriptions to show text up to the level the spell is cast. You can use [level_#_only] .. [/level_#_only] to show text only when cast at that level.

Future work is planned, such as a more elegant way of having spells identify which class they belong to (or multiple, if you really insist on picking the same spell for your multiclassed caster), as well as proper damage scaling support.

## Full rest changes
Full rest has also received a little update. Partially because the new spells per day setup required it, and partly because it simply hadn't been set up for proper localization yet. The full rest chat card will now provide a more complete summary of recovered character stats and items.

## Nanocyte added
With the release of Tech Revolution, a new class has been added, the Nanocyte. Thanks to the efforts of Iankid, this has now been added to the system.

## Bugfixes
* Damage rolls now display the modifier names properly. Fixes #428
* Feats with charges now send chat messages when deactivated. Fixes #446
* Renamed Apply Damage roll context menu items to be consistent with each other, and added a warning when no token is selected.
* Added a safety check around rolls to prevent character sheets from becoming inaccessible when a roll formula contains invalid terms.
* Added a safety check to prevent incorrect shield data from rendering character sheets inaccessible.
* Added a setting to only show rounds and turns during combat. Fixes #403
* Added a weapon property for the Nanocyte's Gear Array created weaponry.
* Removed modifier tab from the ammunition sheet, it wasn't implemented correctly and misleading in its existence.
* Removed max height constraint from item sheets, it is now possible to resize them vertically as much as you like.
* Fixed a small mistake with wielding bonus' calculation causing character sheets to break.
* Fixed bulk calculation for items contained by other items.
* Fixed hobgoblin speed, it was listed as able to run 3025 ft per round which is a little speedier than intended.
* Fixed missing capacity on starship weapons.
* Fixed NPC spellcasting always taking intelligence into account. (Thanks J-Dawe!)

## System Hooks
* Added a hook to alter rolls before rolling them.

# v0.13.1 - Starfinder

This is a small hotfix release that updates some missing localization keys that got missed in the last update.

# v0.13.0 - Starfinder

Hello everyone, here is the latest Starfinder system release. Coming to you with an overhauled damage type tracking system, updated chat cards to go along with it, and some small bugfixes, this update shouldn't cause too much problems with your game. Though, as always, make a backup before hitting that update button!

## New Features
### Damage Type Overhaul
The original damage type system relied on a hardcoded set of damage type combinations, now you can combine however you want. Perfect for that homebrewed Fire and Cold damage weapon!

**NOTE:** The damage type overhaul does introduce some breaking changes. The system should migrate all of your actors, items, and items on your actors. Be aware that this migration can take some time, depending on the number of things that need to be migrated in your world. Please be patient, but if you do have problems, please don't hesitate to jump into discord and ask for help.

### NPC Sheet Changes
The NPC sheet received some minor changes. Subtype is now listed in the header instead of aura, and aura has moved to the traits list. The default values for reach and space have now been set to 5 feet, as the majority of NPCs use these values. You can still change them, of course.

### New aliens
All aliens whose names start with G have been added to the alien archive compendium.

## Bugfixes
* NPCs no longer list weapons inside a container in their features tab.
* Fixed entering formulas into a skill's misc modifier breaking the actor sheet.
* Fixed the Apply Damage context menu not showing.

## System Hooks
* Added hook for actor resting.

# v0.12.0 - Starfinder

Here we are with the latest update to the Starfinder system. We have it packed with features and bugfixes. This is the first in a small series of updates that will close out our development cycle for FoundryVTT v0.8.x compatibility. After the next couple of releases, our attention will go towards ensuring we are FoundryVTT v0.9.x compatible.

## New Features
## Speed Tracking
Characters, Drones, and NPCs now have more granular speed support implemented into the game. You can now specify speeds for land, flying, swimming, burrowing, climbing, and other. There is support for modifiers for each of these, and the conditions have been updated to reflect it.

## Archetypes
LebombJames has filled up a compendium of Archetypes, so you no longer need to create these from scratch. Thanks LebombJames!

## Bugfixes
* Added references to various text elements inside compendium items, such as references to poison and disease rules.
* Added support for item automation, with the first implementation computing saving throw DCs.
* Added support for leveling up a character by dragging a class onto your sheet.
* Fixed an erroneous access to entity id in the crew update logic.
* Fixed capacity and usage not visible on newly created items.
* Fixed capacity test for ammunition.
* Fixed macro call to setCondition not checking the condition boxes on the character sheets.
* Fixed trick attack description.

## System Hooks
* Added hook for item reload.
* Added hook for item activation.

## Expanded Support for Module Developers
In an effort to make it easier for module developers to extend the system, I have added several things to the `game.sfrpg` namespace. Here is the list:
```js
game.sfrpg = {
        applications: {
            // Actor Sheets
            ActorSheetSFRPG,
            ActorSheetSFRPGCharacter,
            ActorSheetSFRPGDrone,
            ActorSheetSFRPGHazard,
            ActorSheetSFRPGNPC,
            ActorSheetSFRPGStarship,
            ActorSheetSFRPGVehicle,
            // Item Sheets
            ItemSheetSFRPG,
            // Misc
            ActorSheetFlags,
            ChoiceDialog,
            DroneRepairDialog,
            AddEditSkillDialog,
            InputDialog,
            ItemCollectionSheet,
            ItemDeletionDialog,
            SFRPGModifierApplication,
            ActorMovementConfig,
            NpcSkillToggleDialog,
            ShortRestDialog,
            SpellCastDialog,
            TraitSelectorSFRPG
        },
        config: SFRPG,
        dice: DiceSFRPG,
        documents: { ActorSFRPG, ItemSFRPG, CombatSFRPG },
        engine,
        entities: { ActorSFRPG, ItemSFRPG },
        generateUUID,
        migrateWorld,
        rollItemMacro,
        RPC,
        SFRPGEffectType,
        SFRPGModifier,
        SFRPGModifierType,        
        SFRPGModifierTypes
};
```

If any module developers have any questions on what these are and what they are used for, please reach out to us in the `#starfinder` channel on the officail FoundryVTT discord server.

# v0.11.4 - Starfinder

This is a bug fix release that corrects a couple of major issues that were discovered by the community. The recent changes to the Foundry VTT Roll API caused some unforeseen issues that weren't obvious when we initially updated the system for Foundry v0.8.x compatibility. 

## New Features
### Ammunition Tracking
Weapons now have a setting "Ammunition Type", which if set to anything other than None makes the weapon try to reload using the type of ammunition you selected. Various compendium items such as batteries, rounds, shells, etc. have been updated to have their ammunition type set so that the weapons can correctly reload this ammo.

### Additional Items
Steel_Wind has gone through all the missing equipment and created items for the compendium. Everything that was missing should now be there. Thanks Steel_Wind!

### Scrollbars on Filters
The compendium browsers had a list of filters on the side, these were sometimes outside the screen. Now you can scroll them, hurray!

## Bugfixes
* Fixes an issue that was preventing starship actions from working correctly when critical status was to display only on crits.
* Item container tokens should now be accessible to players again.
* Fixed duplicate items vanishing when removed from a container.
* Solarian attunment tracker broke during the update. It's been fixed.
* PC and NPC conditions should now toggle properly again.
* Optimized the tooltip system to hopefully not load 1,000,000 duplicates.
* Fixed the dreaded "Negative Dexterity Modifier" bug. Somewhat. Kind of. Maybe.

There is still an outstanding issue with the save DC calculations with feats and spell that hasn't been corrected yet. We had hoped to include a fix for that in this release, but the solution to the problem is not yet ready.

## System Hooks
The Starfinder system provides a couple of hooks that allow module and macro developers to react to events that happen in the game. There is documentation for the new `Hooks` that have been added to the system. See `system-hooks.md` for details.

# v0.11.3 - Starfinder

This is another in a round of updates to correct issues encountered with the latest version of foundry. 

* Modifiers couldn't be deleted, this has been corrected. Fixes #400 .
* Fixed some warnings that were occurring when creating starships.
* Fixed an issue that was causing starship AC to be incorrect.
* Fixed power and BP calculations
* Fixed some issues with conditions not applying or toggling the token effects properly.
* System migrations were triggering every time a world was loaded, which caused some weird effects. This has been corrected.
* Added a "1.5x Damage" option to the chat card context menu when trying to apply damage to a selected token.
* Localized the labels for the chat card context menu.
* Fixed issues with combat's hanging on the first round.

# v0.11.2 - Starfinder

This is a hotfix release to correct some issues that were not found during beta testing. 

* Fixes modifiers not working for feats, weapons, and a few other item types.
* Measured templates weren't working correctly.

## Note to Starfinder Contributors

I have updated some of the development dependencies, as well are removed a few unused ones. You'll need to run `npm install` when you pull in the current changes to the `development` branch.

# v0.11.1 - Starfinder

This release updates Starfinder to be compatible with the new stable branch for the Foundry VTT. Most of the updates are back-end changes to get the codebase working on Foundry v0.8.6, though there were a few typo corrections and one or two bug fixes.

* Updated some of the French translations.
* Updated the Burning fusion to be a level 4 item instead of level 2.
* The shaken condition was misspelled.
* Added a starship compendium to the system (Thanks to `@Steel_Wind#5114` for the work on this)

Even though this is a stable release, there is always the potential for data corruption when updating from one stable version to another, so _please_ make backups before updating! And, if you downloaded the beta version for starfinder, you'll need to manually install this version, because the manifest link will be different.

# v0.11.0 [Beta] - Starfinder

This is a beta version that updates Starfinder to be compatible with Foundry v0.8.x.

**Important**
You will have to install this update through the package browser using a manifest URL. 

* **Make a backup of your data!**
* Uninstall the current version of the system. Skip this if this is a fresh install of Foundry VTT v0.8.5
* Navigate to "Game Systems" in the Foundry setup screen, then click on the "Install System" button at the bottom of the menu.
* Paste `https://raw.githubusercontent.com/wildj79/foundryvtt-starfinder/v0.11.0/src/system.json` into the "Manifest URL" field at the bottom of the dialog.
* Click "Install"

There is not any new functionality beyond just updating the system to work with the newest major release of Foundry. Most things should be working, but we need fresh eyes on the system to make sure that is the case. There are a few known issues, but they shouldn't be game breaking:

1) The loot sheet's have some known issues. 
2) The Equipment browser isn't working quite the way I'd expect it to in Firefox. When selecting options on the left side of the dialog, it's not creating a vertical scroll bar. I'm not 100% sure if it's a browser issue or not.
3) The system will run a migration every time a world is loaded currently. We're still investigating this issue.

We are specifically looking for bug reports on this one. Feature requests are fine, but we are really trying to make sure the system is going to work with the latest version of Foundry. Please create an issue with any bugs you find.

# v0.10.0 - Starfinder

This is mostly a content update, with a few back end feature updates that won't have any impact on users, but will be useful for developers contributing to the system.

- Updates various compendium items to fix typos, or to correct stats
- Updated the source field on most items to be more in line with our preferred method of attributing items to what book they came from
- Added weapon accessories to the compendium
- Added some aliens from the Fly Free or Die AP
- Added planets to the compendiums
- Added feats from Fly Free or Die
- Added the Starfinder Society pre-filled iconic characters to the compendiums
- Added races from the alien character cards
- Added better validation to some of our back end scripts used in validating compendium `json` files
- Added some methods to our `gulpfile.js` to enable better support for docker.
- Added Brazilian Portuguese localization
- Fixed a bug where deleting crew members broke the starship sheets
- Added some verbiage to `CONTRIBUTING.md` to make it clear that you should remove any already installed version of the system before setting up a development environment.

I'd like to thank first time contributors for there contributions! There were a few things that I would have like to include in this release, but didn't include, one of those things being a conversion of all of the included images to `webp`. This will be the final release that supports the current stable version of Foundry (v0.7.9 at the time of this release), and I didn't want to introduce any potential bugs at this time. But, with v0.8.x of Foundry hitting in the fairly near future, we'll see if we can get those things included.

# v0.9.0 - Starfinder

This is a big release for the Starfinder system, predominantly focused on adding improvements to vehicles.

## Vehicle Sheet overhaul
After the completion of the Starship Sheets, the vehicle sheet now got its turn. 

First, vehicles now have systems, weapons, passengers (broken into pilot, complement & passengers) and hangar bays. Passengers function similarly to the way they work for Starships. Vehicles now also have Vehicle Systems which can be used to roll piloting checks (like Autopilot), or provide additional senses for passengers. It is also possible for vehicles to contain starship expansion bays, if they have expansion bay systems.

For combat, vehicles now list their primary skill for control (none, piloting, athletics or survival) and they now list their attack modifiers used when firing mounted weapons, or character weapons while a character is on top.

To top it all off, all vehicles from the CRB, the books, and the adventure paths, have been added to the compendium. So go forth, and have some epic vehicle chases!

## Compendium
* Added AA3 and AP playable races.
* Added AA4 gear, feats, and mechanic tricks.
* Added aliens from AA2, AA3, and AA4.
* Added all vehicles.
* Added items, feats, themes, spells, and aliens from Fly Free or Die #1 and #2.
* Added items from the Food and Drinks, Medicinals, Personal Items, and Trade Goods categories.
* Added Pact Worlds systems and deities to settings compendium.
* Added Pact Worlds equipment to equipment compendium.
* Added settlement rules to rules compendium.
* Fixed a lot of class features.
* Fixed CRB Weapons.
* Fixed CRB Armors.

## Sheets
* Added a new, optional, system setting to enable Galactic Trade, this will enable BPs as a currency on Starship Sheets, as well as raise the max spent BP limit by 5%.
* Added character full body image and vitals to actor sheets biography.
* Added environment and organization fields to NPC biography.
* Added level tooltip entries for class level reference, i.e. @classes.soldier.levels.
* Added short description to items that gets rolled into chat and displayed in the inventory tab fold-out.
* Added support for GM Notes to actor and item sheets.
* Added tooltip to an item's limited uses field.
* Added tooltips to the weapon properties.
* Changed the Spell item sheet header style to be a little more consistent with the rest of the items.
* Clicking the names of crew in starships will now open the appropriate actor sheet.
* Fixed items overwriting their save DC field.
* Fixed incorrect capacity check leaving Capacity and Usage fields blank on new weapons.

## Automations
* Activating a feat with a limited number of uses now decrements the uses remaining.
* Added the Weapon Property Attack Rolls modifier.
* Attempting to activate a feat with 0 uses remaining now displays a warning dialog.
* Enabled support for Ability Check modifiers to NPCs.
* Feats will no longer hide their limited uses counter when the value reaches 0.
* Fixed a bug where clicking 'Cast anyway' cleared the item's spell level.
* Fixed Armor penalty check breaking calculations when unequipping armor.
* Fixed Feats with limited uses not counting usage.
* Fixed Power Core critical Damage applying the wrong penalties to all actions.
* Fixed short and long rest not recharging feats with limited uses properly.

## Inventory
* Added equippable checkbox for items, so that you can now equip items of a different subtype than equipment.
* Fixed dragging items from the Item Directory onto other items not working.

## Other changes
* Added new damage type combinations.
* Added new weapon properties like One Handed, Two Handed, and Shatter.
* Fixed additional bonus from roll dialog not allowing operators at the start, including negative modifiers.
* Fixed additional bonus not showing up properly in the roll explanation popout.

## Localization
* Added Italian localization.
* Updated French localization.

# v0.8.2 - Starfinder

This is a small bugfix patch to address issues in the release of Starfinder v0.8.1.

## Changelist
### General Improvements
- Added a warning displayed when players attempt to pick up an item from a loot collection token but there is no GM logged in.
- Fixed dragging items from the compendium onto containers not properly going into the container.

### Starship Improvements:
- Fixed sensor bonus not applying to the scan action.
- Fixed starships not gaining AC from NPC crew's piloting bonus.
- Fixed starships not gaining TL from NPC crew's piloting bonus.
- Fixed TL incorrectly adding the frame's piloting modifier to the calculation.

### Compendium Improvements
- Fixed the Hidden Soldier Armor incorrectly having 10 upgrade slots where it should have only had 1.
- Fixed the Basic Shields 10 starship component's values for BP Cost, PCU usage, Shield, and Regeneration Rate.
- Fixed the typo in the names of the Launch Tubes and Pheromone System starship components.

# v0.8.1 - Starfinder

Welcome to the FoundryVTT Starfinder system v0.8.1! Another big update has come to the system, where we continue the Starship work that we started in the previous release, introduce the new Roll Explanation system, and many other changes.

## Main Features
### Starship Overhaul phase 2
In this release we bring you the next phase of the Starship overhaul. Now fully equipped with a fleshed out compendium and support for deflector shields, ablative armor, as well as other starship features brought by the Starship Operations Manual. It is now also easier to set up NPC crew for the GM, you no longer need to create NPC actors to fill up the crew roster, you can simply check NPC crew and fill in the skills directly. Future work on the starship sheets will include implementing support for modifiers.

### Roll Explanation
Additionally, we have implemented Roll Explanations. When you previously made a roll, you would see something like 1d20 + 5 + 6 + 2, but you would have to really search to figure out where these numbers were coming from. Now, when you expand the roll card, you will see a list of all the contributors to the roll, and if you hover your mouse over skills and abilities you will see the details of what builds up the number.

## Changelist
There are also numerous other improvements made to the system, so be sure to read the rest of the changelist for the details.

### General Improvements
- Implemented Roll Explanations to the various rolls made by the system. To view the roll explanation, simply click on the roll card and fold it open.
- Major performance improvements to the inventory management.
- Quick Roll is now prevented from triggering in situations where the user must make a selection, such as a gunnery check for a ship with multiple gunners.
- Weapon attack flavor text is now treated as a message sent by the attacking actor, including a chat bubble if this setting is enabled.
- Added a Contained Wealth label to container items if expanded in the inventory screen.
- Added a setting to toggle always displaying item quantity, even if it is 0 or 1.
- Added damage metadata to damage roll cards, so you can see whether it was a critical hit, what weapon properties apply, etc.
- Fixed a bug in the drag-and-drop handling that prevented item sorting to work properly.
- Fixed a bug that prevented damage rolls that include a d20 in the roll from working.
- Fixed a bug where a freshly dropped item was sometimes inaccessible to players until they refreshed their window.
- Fixed various scenarios where the Starfinder Custom Chat Cards did not function correctly.

### Character Improvements
- Improved support for shields, with correct AC and ACP calculations, including support for multiple shields.
- The @classes variable can now be accessed in all modifiers, not only chat rolls.
- Applying Massive Damage will now show a local notification informing you if your character dies.
- Fixed an issue where certain item types were not properly included in the wealth calculation.
- Fixed a bug where BAB could calculate incorrectly.

### NPC Improvements
- Drone features now go into the Features tab instead of the Inventory tab.

### Starship Improvements:
- Converted all of the Starship's systems into component items. They are is no longer hardcoded as a collection of drop-down boxes, instead, you configure your ship by dragging items onto the sheet, similar to creating characters and drones.
- Implemented damage rolls' "Apply Damage" context menu functionality for starships, it includes support for deflector shields, but does not yet handle vortex weapons 1d4 damage to deflector shield value, nor attacks that ignore some fraction of shields.
- Weapon headers now show when you mount a weapon that is of an unsupported size.
- Added speed and/or ammunition capacity to the following starship weapons: Tracking weapons, weapons with the Limited Fire, Mine, Transposition, Orbital, Rail, or Forcefield properties.
- Added build point calculation.
- Added critical damage integration.
- Added ECM Module and Melee Weapon to starship weapon types.
- Added Spinal mount to starship weapons and frames.
- Added support for SOM modules like deflector shields and ablative armor.
- Added support for easier NPC crew settings for GMs.
- Fixed Starship initiative rolls using piloting ranks instead of piloting modifier.

### Compendium Improvements
- Added all known starship components to the starship components compendium.
- Added starship component browser.
- Added Alien Archive 1, 2, and 3 entries K through M.
- Added Alien Archive 4 spells.
- Renamed "Infared Sensors" to "Infrared Sensors".
- Updated all spell entries in the spells compendium for correctness.

### Localization Improvements
- French localization has been updated.

# v0.7.1.4 - Starfinder

Just fixing the fix that fixed the other fix. Last time today, I swear 😄! 

# v0.7.1.3 - Starfinder

Hotfix to pull in missing `import` statement which was causing an issue for starship actions.

# v0.7.1.2 - Starfinder

This is another hotfix release for the v0.7.x branch of Starfinder.

## Changelist:
- Fixed an error preventing spell damage from rolling that was caused by having an operative weapon property damage modifier.
- Fixed several mistakes in the combat tracker's skipping of dead actors.
- Fixed roll mode in roll dialogs always displaying public roll, instead of the selected value in the chat box.
- No longer hiding the limited uses counter from spells when their count goes to 0. It now hides if there is no max value set.
- Weapon attack chat flavor now included in the attack roll chat card.
- (API) Introduced a `useStarshipAction()` to the actor object. It takes the item ID from the starship actions compendium.

# v0.7.1.1 - Starfinder

This is a hotfix release, to address some of the most jarring issues people encountered in the Starfinder v0.7.1 release.

## Fixes
- Added 4 more common attack roll modifiers.
- Disabled custom chat cards by default. You can re-enable them in the system settings dialogue if you really want them.
- Fixed rolls not working when using custom chat cards.
- Fixed vehicle notes not working.
- Piloting checks now use the full piloting modifier of the pilot, no longer just the ranks.
- Skills now ellipsis so they should no longer span multiple rows for particularly long professions.
- The explorer frame now has the correct amount of forward arc weapons.

# v0.7.1 - Starfinder

Welcome to Starfinder v0.7.1! This is a big release, with content gathered over a long period of time. There's features and fixes for everyone here, so sit down and enjoy reading through all the stuff that's new in this release!

## Main Features
### Contextual Roll system
In order to integrate all the various bonuses and effects that can affect your roll under specific conditions, we have implemented a new way of doing rolls. Now, when you attempt to make a roll that is affected by modifiers of the type Roll Formula, it will list all these modifiers so you can choose which ones apply to your roll. For example, Full Attack's -4 penalty on attack rolls, or Toughness' +4 to saving throws against heat, are now easily selected. Additionally, when you have situations in which multiple actors may be involved, such as starship rolls with their crew, the ship itself, etc. it is now possible to create rolls that reflect this information.

### Hazard Actors
GMs have been asking for a Hazard (trap) actor for a while now, and now it's here! It follows the suggested statblock settings from the CRB, play around with it and if you have any QOL requests for the Hazard actor, do let us know!

### Starship Upgrades have started
The starship sheet has been ignored for a long time, and with the introduction of the Starship Operations Manual requests for updating the starship sheet have started flowing in. This update does the first base steps at upgrading the starship sheet and start preparing it for the new systems introduced in the SOM, though it is not yet complete. Work on the starships will continue with future releases as always.

### Compendium updates
Spells and feats have been thoroughly looked at and updated where applicable. Modifiers have been set up and properties updated. Remember that you will have to manually update your spells and feats by dragging them anew from the Compendium onto your character sheets, as these are not automatically updated.

## Changelist
### General:
- Added Contextual Roll system, allowing you to include modifiers into your rolls.
- Added client-side setting for automatically opening the damage roll dialogue after making an attack roll.
- Added an item type for Weapon Accessories.
- Added toggling of containers.
- Critical damage rolls now correctly double the damage.
- Critical damage rolls now include additional damage effects in their output on the chat card.
- Deleting items inside containers no longer breaks the container's internal item count.
- Resolved those pesky 'attributes.dex.mod cannot be found' warnings.
- Solved several 'Could not find dex.mod' warnings.
- Some fonts have had their weights adjusted in places.

### Characters:
- Added a variable for Caster Level, accessible as @details.cl.value.
- Added automatic skill point counting on the player character sheet.
- Added label at the bottom of the skills sheet explaining how to configure skills.
- Added modifiers for skill points and skill ranks.
- Armor upgrade modifiers only work once the armor upgrade is attached to an equipped armor.
- Deprecated @attributes.bab in favor of the more complete @attributes.baseAttackBonus.value field.
- Feats can now be activated/deactivated, and will drop a line in chat to this state.
- Fusions and Weapon Upgrade modifiers only work once the fusion or weapon upgrade is attached to an equipped weapon. (Note, this will apply it regardless of which weapon you are attacking with, so multi-wielding players beware!)
- Players can now remove custom professions from their own character sheets.
- Reloading weapons will now drop a line in chat.
- The 'off-kilter', 'flat-footed', and 'off-target' condition checkboxes now correctly apply the appropriate condition.
- The skill rank variable was added to the skill tooltips, i.e. @skills.per.ranks.
- Theme is now automatically filled in when a theme is dropped onto the character sheet, and no theme is manually entered yet.

### Hazards:
- Added a new actor type called Hazard. This can be used for Traps.

### Items:
- Added new item types for Hybrid items and Magic items.
- Added support for modifiers to consumables, fusions, goods, hybrid items, magic items, technological items, and weapon upgrades.
- Added support for equipping/attuning/etc. to hybrid, magic, and technological items.
- Consumables can now also be the consumable type 'Food & Drink'.
- Renamed 'equipment' to 'armor', as is more correctly represents the data.
- Shields will now display their equipped status on their own sheet as well, similar to armors and weapons.

### NPCs:
- Added label at the bottom of the skills sheet explaining how to configure skills.

### Drones:
- Added label at the bottom of the skills sheet explaining how to configure skills.
- Now supports base attack bonus modifiers.

### Starships:
- AC and TL now take pilot's piloting ranks into account.
- Added item types for starship computers and starship frames.
- Added starship actions.
- Starships now have an inventory sheet, so it can function as a party inventory.
- Updated Crew to include all the starship roles.

### Compendium:
- Added default modifiers for Bypass, Visual Data Processor, Weapon Specialization (Mechanic), Weapon Focus, and Weapon Specialization.
- Alien Archive now has aliens for the letters N-R.
- Updated all the spells, including the new ones from Alien Archive 4. Re-drag them to your character sheet to update.
- Updated all the feats, they should now apply proper modifiers. Re-drag them to your character sheet to update.
- Updated priest, mercenary, and giantblood themes.

# v0.6.2.0 - Starfinder

This is a bugfix release for the Starfinder system. There were a few big bugs that were causing some breakage, so we've fix a few of the major ones that have been reported thus far.

- Fixed an issue where an annoying warning toast would pop up on the screen complaining about items missing a dexterity modifier.
- Fixed an issue where the attackBonus field on starship weapons wasn't being accounted for in the attack roll.
- Adjusted the new custom Combat class to allow for a "none" turn
- Fixed an issue where the ACP calculations were using the absolute value of modifiers.
- Created new chat card settings for the new combat tracker so that you can turn them on or off.
- Fixed an issue where adding the lowest or highest value was being calculated incorrectly.
- Tweaked the limited character sheet styling.
- Added code that should update a characters proficiencies from there class automatically.

# v0.6.1.0 - Starfinder

This is a hot fix release. There was an issue with class, theme, and race entries not outputting their chat cards when clicked on. This fixes that.

# v0.6.0.0 - Starfinder

This is mostly an update to bring the system into compatibility with the newest version of Foundry VTT, v0.7.5. There are a few bug fixes and new features, though:

- Added enhancements to the combat tracker. This allows for smoother starship combat! Please test this thoroughly and let us know how it's working out!
- A bunch of updates to put Starfinder back in line with the FoundryVTT API
- Fixed some issues with conditions not linking properly. There's still some known funkiness with conditions, so we'll be keeping an eye on these.
- More additions to the Alien Archive compendiums
- Added German translation
- Fix that wasn't allowing augmentations from adding in modifiers
- Localized the drop down items on the create Actor and create Item dialogs
- Added the `DiceSFRPG` class to the global `game.sfrpg` object. Module and macro developers can access this at `game.sfrpg.dice`
- Modified the `DiceSFRPG.d20Roll()` and `DiceSFRPG.damageRoll()` methods to return a `Promise` that resolves to a `Roll` object.
- The `DiceSFRPG` methods no longer require an `Event` object to be passed into them. This will make it easier for modules and macros to use these methods
- Added an Auto Fast-Forward setting to the systems configuration
- Removed the old traits from the Trait Selector. These have been replaced by the modifiers system.

**IMPORTANT** Due to breaking API changes made in the core Foundry VTT, this release breaks backwards compatibility. It *will* not function correctly on versions of Foundry less then v0.7.5. If you have sessions coming up in the next few days, it is *strongly* advised that you hold off on updating to both this version and to Foundry v0.7.5 until you have some time to do some testing. Though it appears that Starfinder is working fine with the new version, it is very possible that many modules will not. Be prepared to do some trouble shooting!

# v0.5.1.0 - Starfinder

This is a hotfix release to correct some issues with broken conditions.

# v0.5.0.0 - Starfinder

Sorry for taking so long to get this one out the door, but real life things got in the way 😄. This is another huge release, one that many have been waiting semi patiently for. Here is a quick rundown of what's included:

- Containers! Items can now be associated with other items. Useful for things like backpacks and *Null Space Chambers.* You can also use these to place things like weapon fusions on weapons and armor upgrades on armor.
- Added a "loot" type actor. This allows you to drop items on the map, and you're PC's can interact with them.
- Classes from Character Operations Manual added to the compendiums.
- Fixed a bug that locked character sheets if you dropped an item that they weren't allowed to carry onto them.
- Ability score now calculates theme and race ability mods
- Added ability check and ability check modifiers.
- Updates some of the Japanese translation strings.
- Fixed a bug where right clicking on a spell would duplicate it.
- Fixed a bug where you could delete a skill from a sheet and couldn't restore it.
- First batch of Aliens from the Alien Archives added to the compendiums.
- Added a field to classes that allows them to be flagged as a spell caster class.
- Fixes to some issues with items.
- Added an Item browser.
- Fix for roll formula's not working for skills.
- Added fields to items to track HP, hardness, and AC
- Changes to how the DC fields in items work.
- Added support for inline roll data to item descriptions when rolled to chat.
- Enabled reload button for NPC's
- Added support for adding items with a type selection screen.
- Bug fix for damage buttons in chat card not working when rolling from an actor sheet from the sidebar with no actor selected on the canvas.
- Fix for feats not supporting attack/damage buttons.
- Shields! Added shields as an item type
- Ability Score Increases are now handled with an item.

I'd like to thank everyone for there contributions for this round of updates (there wouldn't be much otherwise!). 

This will most likely be the last update for the current stable branch of Foundry (v0.6.6). After this release, we will switch our focus to bringing the Starfinder system inline with the current beta (v0.7.3). Because of how module and system releases are handled in foundry, the next couple of releases won't come through the normal update channels, so be watching discord to see when the next release of Starfinder comes out. Once the v0.7.x branch of Foundry hits stable, we will do a proper release at that time. Thanks for all of the support, it is appreciated!

# v0.4.1.0 - Starfinder

This is a huge release, with a lot of new added features and a ton of added and updated content for the compendiums.

- Added new Class Features compendium
- Fixed a bug adding modifiers to all intelligence based skills if you assigned a modifier to the intimidate skill because they both started with the letters "int".
- Overrode the core foundry measured templates for cones and sphere's to be more in line with the Starfinder rules set
- Updated the spells compendium
- Added a ton of new icons
- Fixed an issue where NPC's were adding in there ability bonus to weapon attacks
- The usage field for weapon capacity is now a drop down field with the allowed values
- Drone sheets now allow a way to configure if a module is free or not, so you can load free modules you get at drone creation without them taking up module slots
- Added a method that calculates total wealth based on carried items
- Added some error messages to the Drone sheet that tells you if you don't have a chassis installed
- Added auto calculation of Hit points based on race and class
- Added auto calculation of Stamina points based on class and constitution bonus
- Added auto calculation of Resolve points
- Added ability to add modifiers to base attack bonus
- Added ability to add roll formulas to modifiers
- Added ability to add modifiers to Attack rolls and damage
- Fixes Drone sheets not adding in AC correctly
- Updates to the race compendium
- Fixes an issue where the `rollMode` on the roll dialog boxes wasn't being honored
- Fix for an issue where the Maximum Dexterity modifier was being calculated correctly on a piece of armor that has a max dex of 0
- A few of the chat cards where not allowing the descriptive text to be collapsed, this has been fixed
- Added a bunch of localization strings
- Added a bunch of new weapons and armor to the equipment compendium
- Fix issue with the roll mode in dice dialogs not being honored
- Corrected a few weapons that had incorrect capacity and usage information
- Added a few fields to the NPC sheet for values like Aura, grafts, race, etc...
- Added space and reach as values in the data template
- Added a universal Creature Rules compendium for NPC's
- Added all theme's to the compendium

I'd like to thank everyone that has contributed to this release. What I thought was going to be a fairly mediocre release turned into a gargantuan one because of all the help we got from the community.

# v0.4.0.1 Beta - Starfinder

This is a beta snapshot of the current development branch. This release should be fairly stable, but there is a chance there are some game breaking bugs, so download and use at your own risk! 

This being a beta release, it will not appear in the foundry module browser, nor will you get a message in foundry that there is an update available. If you are adventurous and wouldn't mind helping us find some bugs, you can download the update from here:

`https://raw.githubusercontent.com/wildj79/foundryvtt-starfinder/v0.4.0.1/src/system.json`

There are a lot of juicy new things in here, so here is the change log:

- Added new Class Features compendium
- Fixed a bug adding modifiers to all intelligence based skills if you assigned a modifier to the intimidate skill because they both started with the letters "int".
- Overrode the core foundry measured templates for cones and sphere's to be more in line with the Starfinder rules set
- Updated the spells compendium
- Fixed an issue where NPC's were adding in there ability bonus to weapon attacks
- The usage field for weapon capacity is now a drop down field with the allowed values
- Drone sheets now allow a way to configure if a module is free or not, so you can load free modules you get at drone creation without them taking up module slots
- Added a method that calculates total wealth based on carried items
- Added some error messages to the Drone sheet that tells you if you don't have a chassis installed
- Added auto calculation of Hit points based on race and class
- Added auto calculation of Stamina points based on class and constitution bonus
- Added auto calculation of Resolve points
- Added ability to add modifiers to base attack bonus
- Added ability to add roll formulas to modifiers
- Added ability to add modifiers to Attack rolls and damage
- Fixes Drone sheets not adding in AC correctly
- Updates to the race compendium 
- Fixes an issue where the `rollMode` on the roll dialog boxes wasn't being honored
- Fix for an issue where the Maximum Dexterity modifier was being calculated correctly on a piece of armor that has a max dex of 0
- A few of the chat cards where not allowing the descriptive text to be collapsed, this has been fixed

Behind the scenese, @TimToxopeus has added a really cool feature that should help with content submissions greatly. It's still early days with this new system, but I'm confident that it will help make content submissions a much more smoother experience for both contributors and developers.

I'd like to thank @TimToxopeus for the tremendous amount of work he put into this release. I'd also like to thank @Juxtaposedwords, `@cmd`, and @decad7never for there content contributions this cycle. And, if I missed mentioning anyone, I apologize.

# v0.3.5 - Starfinder

Hotfix release to fix a copy paste error.

# v0.3.4 - Starfinder

This release adds a new setting, a new actor sheet type, and various bug fixes.

- Adds a world setting that can be used to disable the new custom chat cards.
- Adds several new translation strings
- Updated some development dependencies. Contributing developers, you might need to run `npm install`
- Adds a modifiers tab to items. Modifiers added to certain items will automatically transfer to a character.
- Adds a drone actor type and a new sheet for drones
- [Bugfix] Fixes an issue where the `attackBonus` field wasn't being used in dice rolls correctly
- Refactored the character sheet modifiers tab to remove unneeded subtabs. Any custom modifiers that you had in the "Misc" or "Item" tab will show up under the "Temporary" tab
- [Bugfix] The counter management system was throwing an error on world startup because combatants aren't completely setup when that class initializes
- Added a "Force" damage type to the damage type dropdown for weapons
- [Bugfix] The "capacity" issue with certain items that were miss configured should now be fixed
- Spell ranges have been normalized in the spells compendium pack
- Cleaned up the character sheet a little. Most of these changes will be unnoticable.
    - Equipment is now equip able from the character sheet; no need to edit the item to equip it

I'd like to thank `@Deepflame#0875`, `@Decad7never#6538`, and `@Juxtaposedwords#9985` for there contributions for this release.

# v0.4.0-alpha - Starfinder

This is an out of band release that should work with Foundry v0.7.0. You'll need to manually install this one.

# v0.3.3 - Starfinder

We've been given the green light by Paizo to use the community use policy, so this release mostly returns some things I had to remove in the last update. The *system* name will remain as `sfrpg`, and if you're coming from a version prior to v0.3.2, you'll need to adjust your `world.json` file and change the `system` field to `sfrpg`. But, the public facing name will return to "Starfinder", so that's what it will show up as in the module browser in foundry. Here are other hightlights for this update:

- Changed SFRPG back Starfinder in the README
- Added legal blurb at the end of the README about how this system is using some images and names as allowed under Paizo's community use policy
- Added a ton of images that were provided by community members. 
- Added images that are available from the Paizo community use packages for Starfinder
- Includes some grammatical corrections
- New custom dice roll chat cards
- Fixes for the custom Solarian counter management system
- Fields added to weapons for critical effects
- Added a Theme comendium
- Updates to the Equipment compendium
- Updates to the Spells compendium
- Added roll data to item chat messages so the inline rolls work correctly in item descriptions
- Fix for an issue that would occur if a piece of armor didn't have a maximum DEX modifier set
- Added the Starfinder ascii art back in the main js file, where it belongs
- Adds a way to track Ability damage
- Adds a way to track Ability drain
- Adds a way to track Ability penalties

I want to thank both Logmelna and Deepflame for their contributions to the system in my absence. Without them, this would be a very sad release with little to no real meaningful updates.

# v0.3.2 - SFRPG

This is a maintenance release that I'm not particularity happy about. But it must be done. Recent events surrounding copyright issues within the community have prompted the Foundry staff to take a look at all of the systems and modules to see if they are compliant. The staff reached out to us to let us know that our system might not be in full compliance with the terms of the Open Game License. This release gets us to that point, but it's going to be painful. This release is going to require that you completely uninstall the system and reinstall it from the module browser. You will also need to edit your `world.json` file in your world and replace `starfinder` with `sfrpg`. I've tried to make this release as painless as possible to upgrade too, but unfortunately the name change is kind of forcing this to be harder than it should be.

It's not all bad news, though. There are two new features and a few bugfixs that snuck there way into the release.

# v0.3.0 - SF1e

**SF1e** - v0.3.0

This is a major release milestone for the SF1e system. This update is jam packed with awesomeness!! First up, here is a list of imporvements that everyone will be interested in:

* Added custom icon images for conditions. I'm not married to these, so if someone has better images to contribute, please do.
* Added initial implementation for the new modifier system.

    This is the first of several updates for this system. It is now possible to add modifiers to Player Characters for skills, saves, AC vs Combat Maneuvers, Electric Armor Class, Kinetic Armor Class, Initiative, and Armor Check Penalty. These are toggable items that are easy to turn on or off. This also adds the ablity to toggle conditions on or off (this doesn't auto add the associated modifiers yet, but it does toggle the status icons on the actor's token). Modifier type is being considered, and modifier bonus stacking should be working correctly. Future updates will add these to all of the actor types (Starships, NPC's, and Vehicles) as well as being able to add modifiers to items and those being auto applied to actors that have those items equipped.

* Added new Modifiers tab to the Player Character sheet.
* Added tracking for Damage Reduction.
* Added tracking for Spell Resistance.
* Changed the "Damage Resistances" label to "Energy Resistances"
* Adjusted energy resistances to correctly model how it should work, buy adding a field to them where you set a numeric value that represents the amount of resistance you have to that energy type.
* Added support for Archetypes.
* Added a new tooltip system that shows modifier breakdowns for skills, abilities, saves, etc... Also shows the syntax needed to use these values in rolls.
* Removed most auto calculations from NPC actors and made skills for NPC's toggable. This means that most fields for NPC's are free from and should make it easier to input data from stat blocks. This is an initial step towards refactoring the NPC sheet so that they resemble a stat block more than a character sheet.
* Fixed a few typo's
* Fixed a bug in initiative calculations where they were being caluculated using the wrong property from the actors data.
* Added a ton of new localization strings.
* First attempt at using a migration script. Please let me know if things aren't working correctly. (Migration on affects NPC's at the moment, since they are the only entities that would really need it currently.)
* Added a Conditions compendium pack. Thanks to @Beans#0464 for the putting this together!
* Added a Rules compendium pack. Thanks to @Logmelna#6538 for putting this together!
* Added a support for the French language. Thanks to @Logmelna#6538 for putting this together!
* Added more equipment to the equipment compendium.
* Added additional weapons properties from Pact Worlds, Near Space, Armory, Character Operations Manual, and any other sources that I can't think of at the moment. This should bring weapon properties up-to-date with all published material to date.
* Bumped the compatibleCoreVersion number to 0.6.3
* Updated OGL to add additional copyright notices for better compliance with that license.
* BUGFIX: Saving throw button was staying disabled if no target was selected when attempting a save.
* Added a warning to the user if an item has no ammunition left.
* BUGFIX: Dragging a crew member to a different role on the starship sheet after reloading or restarting the application was throwing an error.

And for those that are interested in contributing:

* Added a CONTRIBUTING.md file that should give a pretty decent rundown of how you can contribute code.

I'd like to thank @Logmelna#6538, @Beans#0464, @Maximus#6001, and @Athenos#1514 for their awesome contributions for this release.

# v0.2.5 - Starfinder

This is a big update with a few bug fixes and a lot of new features and content.

* Updated OGL to conform to the license a little better.
* Added a legal section to the README
* Added community use images provided by Paizo
* More localization additions.
* Made some minor style changes.
* Added a `classes` property when you call `actor.getRollData()`. This will allow players to use `@classes.<class-name>.levels` syntax in roll formulas
* Added some code abstractions to the back end that should help with the upcoming modifiers system.
* BUGFIX: Fixed a piece of deprecated code that should have been updated a while a go but got missed.
* Refactored starship drag & drop code.
* Added multiple damage types (where there is the ability to add more than one damage type to a weapon) to the `STARFINDER.damageTypes` object
* Fixed the critical and fail dice highlighting.
* Item chat card description text can now be toggled to be open or closed.
* Added a system setting that allows a player to auto close Item chat card descriptions.
* Enhanced the class item 
* Enhanced the race item
* Added a new classes compendium item with all of the core classes from the Core Rulebook
* Added a new races compendium item with all of seven of the core races, as well as all six of the Pathfinder legacy races.
* Added a new starship weapons compendium item with all of the starship weapons from the Core Rulebook.

# v0.2.4 - Starfinder

This is a hot fix release that removes several deprecated Foundry API calls that were still in the code base. This was done to make the system compatible with the v0.6.0 release of Foundry.

# v0.2.3 - Starfinder

This compatibility release for FoundryVTT v0.5.6+

* Fixes diagonal measurement.
* Updated to Tabsv2.
* Added scrollY to the sheet default options so that scroll remembers where it was on form submission.

# v0.2.2 - Starfinder

Hot fix release to fix consumable items.

# v0.2.1 - Starfinder

This update fixes a few things, adds some new features, and adds a lot of new content!

* Fix for #33 and #32. It is now possible to add weapons manually to starship actors. 
* Adds feature request for #30. Adds an attack and damage button to items that can make attacks on the inventory tab. This is the initial release of the feature, so how and where it functions might change.
* Partial implementation for #22. This adds some ability to track the number of available hands that a character has, but doesn't go much further than that. I will consider implementing the rest of the request at a later date.
* Moves the starship data values to the `STARFINDER` configuration object.
* Lots of localization strings added.
* Adds weapon property tags in chat messages.
* Adds a lot of new items to the compendium
* Adds spells to the compendium (A-D)
* Adds feats to the compendium
* Adds more images for items. Thanks @overdox !

# v0.2.0 - Starfinder

This is a big release. The release adds some new stuff and changes a few other things.

* New icons for some equipment. Thanks to @overdox for contributing them.
* Adds several equipment items to the compendium. Again, thanks @overdox .
* Adds a feat pack to the compendium. Thanks to @overdox .
* Character sheets now auto calculate Base Attack Bonus.
* Character sheets now auto calculate base Fortitude, Reflex, and Will save bonus.
* Overall character level is now computed based on class levels.
* Skill list on the character sheet has been re styled. I made it wider and added the ranks field back in for each skill. This should make it easier to edit skills. The right click to edit skills function is still available.
* Localized most of the labels on the character sheet.

_Note to users. You will need to edit any classes that you have on your character. Once you do this, bab, fort, reflex, and will saves should calculate correctly. Also, doing this should set your overall character level._

# v0.1.12 - Starfinder

Quick hot fix for some misspelled localization stuff.

# v0.1.11 - Starfinder

This is a minor update to ensure comparability with FoundryVTT v0.5.5. Also fixes a styling issue that prevented the rest buttons from being able to be clicked on chrome.

# v0.1.10 - Starfinder

This is mostly a cosmetic release. I've changed out fonts to give the system a more science fictiony feel. I've also added a new background image for the sheets instead of the gradient background I was using. I've also attempted to unify the UI a bit by changing some of the overall foundry UI to use the same header and background that the Starfinder sheets are using.

# v0.1.9 - Release

This is mostly a bugfix release. I'm sorry that I haven't been doing more releases lately, but I've been caught up in other projects outside of Foundry. I'm still around and plan to start doing more releases soon. In the mean time, this fixes a bug in starfinder the prevents the system from working on the newest release of Foundry VTT. When creating new actor's, you aren't able to access the token's properties. This release fixes that. This release also adds localization for Japanese. Thanks Brother Sharp!

# v0.1.8 - Release

This is release fixes an issue where user's using screen resolutions less than 1920 x 1080px had the bottom of the character sheet cutoff, and they had no way of adjusting it. This is an imperfect solution, but a quick one that allows user's to use the sheet on lower resolutions. Future updates will see the sheets redesigned a little.

# v0.1.7 - Release

This release updates the system to be compatible with the new embedded entity api in the core Foundry VTT. This release is not compatible with versions of Foundry below v0.4.4. Any one still on v0.4.3 or lower should not update to this release.

Some notable changes:

* Overrode some core styling that was adding extra margin to `img` tags 
* Added the ability to drag items for the character sheet into the new Macro hot bars

# v0.1.6 - Release

This release adds all of the basic melee, advanced melee, and small arms weapons to the compendium.

# v0.1.5 - Starfinder

This is the newest release for the Starfinder system for Foundry Virtual Tabletop.

This update adds auto calculation of EAC and KAC based on Equipped armor. It also adds some compendium items. The compendium will be an on going process that will take some time to implement.

# v0.1.4 - Starfinder

This adds support for v0.4.2+ of the Foundry Virtual Tabletop.

# v0.1.3 - Starfinder system

This fixes an issue with how damage was being applied when using the apply damage context menu in the chat panel. Starfinder has different rules for this than 5e because there are two damage tracks instead of one. I also updated the README.

# v0.1.1 - Initial Release of the Starfinder system
This is the first release for the Starfinder system for the awesome Foundry Virtual Tabletop. This version isn't close to being feature complete, but I wanted to get it out there so people could start using it. 

## Bugs and Issues

If you have any issues or concerns, please don't hesitate to open an issue on the tracker [https://github.com/wildj79/foundryvtt-starfinder/issues](https://github.com/wildj79/foundryvtt-starfinder/issues) or reach out to us on the Foundry discord server: #starfinder, where either the community or `wildj79#0980` and `Deepflame#0875` can help out.

## Legal

_This game system definition uses trademarks and/or copyrights owned by Paizo Inc., which are used under Paizo's Community Use Policy. We are expressly prohibited from charging you to use or access this content. This game system definition is not published, endorsed, or specifically approved by Paizo Inc. For more information about Paizo's Community Use Policy, please visit paizo.com/communityuse. For more information about Paizo Inc. and Paizo products, please visit paizo.com._<|MERGE_RESOLUTION|>--- conflicted
+++ resolved
@@ -1,5 +1,3 @@
-<<<<<<< HEAD
-=======
 # v0.19.0 - Starfinder Update
 
 This update includes a lot of quality of life improvements and some additions and updates to the compendiums. 
@@ -52,7 +50,6 @@
 * Added ability activation cost of 1 Round.
 * Profession skill checks were not adding the name of the profession in the title on the chat card.
 
->>>>>>> fd341833
 # v0.18.3 - Precog Pioneers
 
 This is a hotfix release to fix an issue where it was imposible to apply damage to a starship from the chat card.
