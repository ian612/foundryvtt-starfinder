{
  "_id": "4TQj9ft3kxjZa9A3",
  "name": "Absolute Zero (Su)",
  "type": "feat",
  "img": "icons/svg/mystery-man.svg",
  "system": {
    "type": "",
    "ability": null,
    "abilityMods": {
      "parts": []
    },
    "actionTarget": "",
    "actionType": "",
    "activation": {
      "type": "action",
      "condition": "",
      "cost": 1
    },
    "area": {
      "effect": "",
      "shape": "",
      "units": "none",
      "value": null
    },
    "attackBonus": 0,
    "chatFlavor": "",
    "critical": {
      "effect": "",
      "parts": []
    },
    "damage": {
      "parts": []
    },
    "damageNotes": "",
    "description": {
      "chat": "",
      "gmnotes": "",
      "short": "",
      "unidentified": "",
      "value": "<p>&gt;@UUID[Compendium.sfrpg.class-features.Dysu4F8licjEb2FY]{Vanguard Discipline}</p>\n<p>One per day as a standard action, you can spend Entropy Points to become immobile for a number of rounds up to the number of Entropy Points spent. For the duration, you can’t be moved by any nonmagical effect and are immune to cold damage. In addition, during this time, any creature that touches you, hits you with a melee attack with a natural weapon, or starts their turn within 20 feet of you takes 3d6 cold damage per Entropy Point spent. Any creature that takes this damage is affected as though by <em>slow</em>(no save) until the damage is healed. You can dismiss this effect at the end of your turn without taking an action.</p>\n<p>Activating absolute zero automatically ends any living effigy discipline you have active.</p>"
    },
<<<<<<< HEAD
    "descriptors": {
      "acid": false,
      "air": false,
      "calling": false,
      "chaotic": false,
      "charm": false,
      "cold": false,
      "compulsion": false,
      "creation": false,
      "curse": false,
      "darkness": false,
      "death": false,
      "disease": false,
      "earth": false,
      "electricity": false,
      "emotion": false,
      "evil": false,
      "fear": false,
      "fire": false,
      "force": false,
      "good": false,
      "healing": false,
      "language-dependent": false,
      "lawful": false,
      "light": false,
      "mind-affecting": false,
      "pain": false,
      "poison": false,
      "polymorph": false,
      "radiation": false,
      "scrying": false,
      "sense-dependent": false,
      "shadow": false,
      "sonic": false,
      "summoning": false,
      "teleportation": false,
      "water": false
=======
    "descriptors": [],
    "details": {
      "category": "classFeature",
      "specialAbilityType": "su"
>>>>>>> 591575a2
    },
    "duration": {
      "units": "",
      "value": ""
    },
    "formula": "",
    "isActive": null,
    "modifiers": [],
    "range": {
      "additional": "",
      "per": "",
      "units": "none",
      "value": null
    },
    "recharge": {
      "charged": false,
      "value": null
    },
    "requirements": "18th Level",
    "rollNotes": "",
    "save": {
      "type": "",
      "dc": null,
      "descriptor": ""
    },
    "source": "Vanguard Dscipline",
    "target": {
      "type": "",
      "value": ""
    },
    "uses": {
      "max": 0,
      "per": "",
      "value": 0
    }
  }
}<|MERGE_RESOLUTION|>--- conflicted
+++ resolved
@@ -39,7 +39,6 @@
       "unidentified": "",
       "value": "<p>&gt;@UUID[Compendium.sfrpg.class-features.Dysu4F8licjEb2FY]{Vanguard Discipline}</p>\n<p>One per day as a standard action, you can spend Entropy Points to become immobile for a number of rounds up to the number of Entropy Points spent. For the duration, you can’t be moved by any nonmagical effect and are immune to cold damage. In addition, during this time, any creature that touches you, hits you with a melee attack with a natural weapon, or starts their turn within 20 feet of you takes 3d6 cold damage per Entropy Point spent. Any creature that takes this damage is affected as though by <em>slow</em>(no save) until the damage is healed. You can dismiss this effect at the end of your turn without taking an action.</p>\n<p>Activating absolute zero automatically ends any living effigy discipline you have active.</p>"
     },
-<<<<<<< HEAD
     "descriptors": {
       "acid": false,
       "air": false,
@@ -77,12 +76,10 @@
       "summoning": false,
       "teleportation": false,
       "water": false
-=======
-    "descriptors": [],
+    },
     "details": {
       "category": "classFeature",
       "specialAbilityType": "su"
->>>>>>> 591575a2
     },
     "duration": {
       "units": "",
