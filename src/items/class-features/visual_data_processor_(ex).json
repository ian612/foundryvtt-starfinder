--- conflicted
+++ resolved
@@ -81,13 +81,9 @@
     }
   },
   "flags": {},
-<<<<<<< HEAD
-  "img": "systems/sfrpg/icons/classes/visual_data_processor.png",
+  "img": "systems/sfrpg/icons/classes/visual_data_processor.webp",
   "permission": {
     "QqVQDajn5ZN4kl25": 3,
     "default": 0
   }
-=======
-  "img": "systems/sfrpg/icons/classes/visual_data_processor.webp"
->>>>>>> 2b095a38
 }