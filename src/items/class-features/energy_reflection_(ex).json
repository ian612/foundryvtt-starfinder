{
  "_id": "qYr65VZEQM6cyFNi",
  "name": "Energy Reflection (Ex)",
  "type": "feat",
  "_stats": {
    "coreVersion": 12,
    "systemId": "sfrpg",
    "systemVersion": "0.27.1"
  },
  "img": "systems/sfrpg/icons/default/achievement.svg",
  "system": {
    "type": "",
    "ability": "",
    "abilityMods": {
      "parts": []
    },
    "actionTarget": "",
    "actionType": "other",
    "activation": {
      "type": "reaction",
      "condition": "",
      "cost": 0
    },
    "area": {
      "effect": "",
      "shapable": false,
      "shape": "",
      "units": "ft",
      "value": ""
    },
    "attackBonus": 0,
    "chatFlavor": "",
    "critical": {
      "effect": "",
      "parts": []
    },
    "damage": {
      "parts": [
        {
          "name": "Reflected damage",
          "formula": "1",
          "group": null,
<<<<<<< HEAD
          "isPrimarySection": true,
=======
>>>>>>> 586f6c7b
          "types": {
            "acid": false,
            "bludgeoning": false,
            "cold": false,
            "electricity": false,
            "fire": false,
            "healing": false,
            "piercing": false,
            "slashing": false,
            "sonic": false
          }
        }
      ],
      "primaryGroup": null
    },
    "damageNotes": "",
    "description": {
      "chat": "",
      "gmnotes": "",
      "short": "",
      "unidentified": "",
      "value": "<p>&gt;@UUID[Compendium.sfrpg.class-features.YMGOKoZtKgJqIsAD]{Mechanic Trick}</p>\n<p>When you or your drone are dealt damage that’s subsequently reduced by your energy resistance, you can reflect some of that damage as a reaction. The source of the damage takes energy damage equal to the amount you or your drone resisted (Reflex half), dealing the same type of damage as was resisted. You or your drone must have a mechanic trick or drone mod that grants energy resistance (such as @UUID[Compendium.sfrpg.class-features.A4j6Vi3iuJeViWww]{electromagnetic deflection}<sup>AA4</sup>, @UUID[Compendium.sfrpg.class-features.wJcZkzm1cs8aZhPc]{resistance}, or @UUID[Compendium.sfrpg.class-features.vKizgDpw42XO6BQm]{resistant energy}) to select this trick.</p>"
    },
    "descriptors": {
      "acid": false,
      "air": false,
      "calling": false,
      "chaotic": false,
      "charm": false,
      "cold": false,
      "compulsion": false,
      "creation": false,
      "curse": false,
      "darkness": false,
      "death": false,
      "disease": false,
      "earth": false,
      "electricity": false,
      "emotion": false,
      "evil": false,
      "fear": false,
      "fire": false,
      "force": false,
      "good": false,
      "healing": false,
      "language-dependent": false,
      "lawful": false,
      "light": false,
      "mind-affecting": false,
      "pain": false,
      "poison": false,
      "polymorph": false,
      "radiation": false,
      "scrying": false,
      "sense-dependent": false,
      "shadow": false,
      "sonic": false,
      "summoning": false,
      "teleportation": false,
      "water": false
    },
    "details": {
      "category": "classFeature",
      "combat": false,
      "specialAbilityType": "ex"
    },
    "duration": {
      "units": "text",
      "value": ""
    },
    "formula": "",
    "isActive": null,
    "modifiers": [],
    "properties": {},
    "range": {
      "additional": "",
      "per": "",
      "units": "none",
      "value": null
    },
    "recharge": {
      "charged": false,
      "value": null
    },
    "requirements": "8th Level (Mechanic)",
    "rollNotes": "",
    "save": {
      "type": "reflex",
      "dc": "10+floor(@classes.mechanic.levels/2) + (@classes.mechanic.keyAbilityMod)",
      "descriptor": "half"
    },
    "skillCheck": {
      "type": "",
      "dc": ""
    },
    "source": "IS, pg. 25",
    "target": {
      "type": "",
      "value": ""
    },
    "uses": {
      "max": "",
      "per": "",
      "value": null
    }
  }
}<|MERGE_RESOLUTION|>--- conflicted
+++ resolved
@@ -40,10 +40,7 @@
           "name": "Reflected damage",
           "formula": "1",
           "group": null,
-<<<<<<< HEAD
           "isPrimarySection": true,
-=======
->>>>>>> 586f6c7b
           "types": {
             "acid": false,
             "bludgeoning": false,
