--- conflicted
+++ resolved
@@ -39,7 +39,6 @@
       "unidentified": "",
       "value": "<p>&gt;@UUID[Compendium.sfrpg.classes.HNCQFSPw4DVTATHv]{Mechanic}</p>\n<p>You construct an artificial intelligence (or AI), a sophisticated program of self-motivated code that you can access for help in a variety of endeavors. This AI is the product of your own genius, far more advanced and complicated than any available for sale to consumers (though it falls short of being truly self-aware), and only you know the secrets of its creation and operation. Your AI can take one of two forms: a drone or an exocortex. You must pick one of these forms upon taking your first level of mechanic, and once this choice is made, it cannot be changed.</p>\n<h2>@UUID[Compendium.sfrpg.class-features.cA0NuGh484BwlDjX]{Drone}</h2>\n<p>You begin play with a powerful robotic drone to house your AI. You build and control this drone, which accompanies you on your adventures and is capable of combat, espionage, and other specialized tasks. As you gain levels, your drone advances in sophistication and gain additional abilities. While the value of your drone is immense, only you, with your extensive knowledge of its quirks and security measures, can ever hope to operate or repair it. Drones are detailed in Drones beginning on page 74.</p>\n<h2>@UUID[Compendium.sfrpg.class-features.cM54UpNXExgDSbq4]{Exocortex}</h2>\n<p>You begin play with an exocortex, an artificial processor that interacts with and augments your biological brain’s cognitive functions, which can aid you in a variety of tasks, from combat to digital infiltration. Your exocortex is implanted within your physical body or brain, similar to a piece of cybernetic hardware, allowing your AI to access your mind and feed you information. As you gain levels, your exocortex advances in sophistication and processing power—see Exocortex on page 79. Only you can access or interact with your exocortex.</p>"
     },
-<<<<<<< HEAD
     "descriptors": {
       "acid": false,
       "air": false,
@@ -77,12 +76,10 @@
       "summoning": false,
       "teleportation": false,
       "water": false
-=======
-    "descriptors": [],
+    },
     "details": {
       "category": "classFeature",
       "specialAbilityType": "ex"
->>>>>>> 591575a2
     },
     "duration": {
       "units": "",
