{
  "_id": "FFhU2gNfYWtPm7oq",
  "name": "Efficient Cloaking Field (Ex)",
  "type": "feat",
  "data": {
    "type": "",
    "ability": null,
    "abilityMods": {
      "parts": []
    },
    "actionTarget": "",
    "actionType": "",
    "activation": {
      "type": "move",
      "condition": "",
      "cost": null
    },
    "area": {
      "effect": "",
      "shape": "",
      "units": "none",
      "value": null
    },
    "attackBonus": 0,
    "chatFlavor": "",
    "critical": {
      "effect": "",
      "parts": []
    },
    "damage": {
      "parts": []
    },
    "damageNotes": "",
    "description": {
      "chat": "",
      "gmnotes": "",
      "short": "",
      "unidentified": "",
      "value": "<p>&gt;@Compendium[sfrpg.class-features.On2ZrPJTe8FURsXY]{Operative Exploit}</p>\n<p><span id=\"ctl00_MainContent_DataListTalentsAll_ctl61_LabelName\">Your cloaking field lasts for up to 100 rounds (10 minutes), and it recharges at the rate of 2 rounds of cloaking per minute while inactive. You can spend 1 Resolve Point as a move action to recharge 20 rounds immediately, and you can do this even while the cloaking field is active. You must have the cloaking field exploit to learn this exploit.</span></p>"
    },
    "descriptors": [],
    "duration": {
      "units": "",
      "value": "Up to 100 rounds (10 minutes)"
    },
    "formula": "",
    "isActive": null,
    "modifiers": [],
    "range": {
      "additional": "",
      "per": "",
      "units": "none",
      "value": null
    },
    "recharge": {
      "charged": false,
      "value": null
    },
    "requirements": "14th Level",
    "rollNotes": "",
    "save": {
      "type": "",
      "dc": null,
      "descriptor": ""
    },
    "source": "Operative Exploit",
    "target": {
      "type": "",
      "value": ""
    },
    "uses": {
      "max": 100,
      "per": "charges",
      "value": 100
    }
  },
<<<<<<< HEAD
  "img": "systems/sfrpg/icons/classes/efficient_cloaking_field.jpg"
=======
  "flags": {},
  "img": "systems/sfrpg/icons/classes/efficient_cloaking_field.webp"
>>>>>>> 2b095a38
}<|MERGE_RESOLUTION|>--- conflicted
+++ resolved
@@ -74,10 +74,5 @@
       "value": 100
     }
   },
-<<<<<<< HEAD
-  "img": "systems/sfrpg/icons/classes/efficient_cloaking_field.jpg"
-=======
-  "flags": {},
   "img": "systems/sfrpg/icons/classes/efficient_cloaking_field.webp"
->>>>>>> 2b095a38
 }