{
  "_id": "sqVOS211ptbOIume",
  "name": "Forceful Shield (Su)",
  "type": "feat",
  "data": {
    "type": "",
    "ability": null,
    "abilityMods": {
      "parts": []
    },
    "actionType": "",
    "activation": {
      "type": "full",
      "condition": "",
      "cost": 1
    },
    "area": {
      "effect": "",
      "shape": "",
      "units": "none",
      "value": null
    },
    "attackBonus": 0,
    "chatFlavor": "",
    "critical": {
      "effect": "",
      "parts": []
    },
    "damage": {
      "parts": []
    },
    "description": {
      "chat": "",
      "unidentified": "",
      "value": "<p>&gt;@Compendium[sfrpg.class-features.G7p2YIGFTAU6uGjL]{Stellar Revelation}</p>\n<p><span id=\"ctl00_MainContent_DataListTalentsAll_ctl37_LabelName\">Your solar shield, when imbued with photonic energy, can be used for offense as well as defense. As a full action while holding your solar shield, you can make one melee attack with it, dealing damage as if it were a solar weapon (using your solarian level). You can also use it to make an attack of opportunity if a foe provokes one from you before the beginning of your next turn after you used your solar shield in this way. While attuned or fully attuned, you can align your solar shield against the target of your attack as part of the same full action. If you have a <em>solarian weapon crystal</em> inserted in your solar shield, you apply its benefits to these melee attacks. You must have a solar shield to select this revelation.</span></p>"
    },
    "descriptors": [],
    "duration": {
      "units": "",
      "value": ""
    },
    "formula": "",
    "modifiers": [],
    "range": {
      "additional": "",
      "per": "",
      "units": "none",
      "value": null
    },
    "recharge": {
      "charged": false,
      "value": null
    },
    "requirements": "10th Level",
    "save": {
      "type": "",
      "dc": null,
      "descriptor": ""
    },
    "source": "Solarian",
    "target": {
      "type": "",
      "value": ""
    },
    "uses": {
      "max": 0,
      "per": "",
      "value": 0
    }
  },
  "flags": {},
<<<<<<< HEAD
  "img": "systems/sfrpg/images/cup/gameplay/photon.png",
  "permission": {
    "QqVQDajn5ZN4kl25": 3,
    "default": 0
  }
=======
  "img": "systems/sfrpg/images/cup/gameplay/photon.webp"
>>>>>>> 2b095a38
}<|MERGE_RESOLUTION|>--- conflicted
+++ resolved
@@ -69,13 +69,9 @@
     }
   },
   "flags": {},
-<<<<<<< HEAD
-  "img": "systems/sfrpg/images/cup/gameplay/photon.png",
+  "img": "systems/sfrpg/images/cup/gameplay/photon.webp",
   "permission": {
     "QqVQDajn5ZN4kl25": 3,
     "default": 0
   }
-=======
-  "img": "systems/sfrpg/images/cup/gameplay/photon.webp"
->>>>>>> 2b095a38
 }