{
  "_id": "4i1U9YQgb2tgN748",
  "name": "Inspiring Boost (Ex)",
  "type": "feat",
  "img": "systems/sfrpg/icons/classes/inspiring_boost.webp",
  "system": {
    "type": "",
    "ability": null,
    "abilityMods": {
      "parts": []
    },
    "actionType": "",
    "activation": {
      "type": "action",
      "condition": "",
      "cost": 1
    },
    "area": {
      "effect": "",
      "shape": "",
      "units": "none",
      "value": null
    },
    "attackBonus": 0,
    "chatFlavor": "",
    "critical": {
      "effect": "",
      "parts": []
    },
    "damage": {
      "parts": []
    },
    "description": {
      "chat": "",
      "unidentified": "",
<<<<<<< HEAD
      "value": "<p>&gt;@UUID[Compendium.sfrpg.class-features.hIhgdXnqGHBm0A64]{Envoy Improvisation}</p>\n<p>As a standard action, you can signal an ally within 30 feet who has taken damage from any attack made by a significant enemy (see page 242) at any point after your last turn ended. That ally regains a number of Stamina Points (up to his maximum) equal to twice your envoy level + your Charisma modifier; at 15th level, this increases to three times your envoy level + your Charisma modifier. Once an ally has benefited from your inspiring boost, that ally can’t gain the benefits of your inspiring boost again until he takes a 10-minute rest to recover Stamina Points.</p>\n<p>At 6th level, you can spend 1 Resolve Point to add your envoy level to the number of Stamina Points regained.</p>"
=======
      "value": "<p>&gt;@UUID[Compendium.sfrpg.class-features.hIhgdXnqGHBm0A64]{Envoy Improvisation}</p>\n<p>@Icon[type:language-dependent] @Icon[type:mind-affecting] @Icon[type:sense-dependent]</p>\n<p>As a standard action, you can signal an ally within 30 feet who has taken damage from any attack made by a significant enemy (see page 242) at any point after your last turn ended. That ally regains a number of Stamina Points (up to his maximum) equal to [[@classes.envoy.levels*2+@abilities.cha.mod]]{twice your envoy level + your Charisma modifier}; at 15th level, this increases to [[@classes.envoy.levels*3+@abilities.cha.mod]]{three times your envoy level + your Charisma modifier}. Once an ally has benefited from your inspiring boost, that ally can’t gain the benefits of your inspiring boost again until he takes a 10-minute rest to recover Stamina Points.</p>\n<p>At 6th level, you can spend 1 Resolve Point to add your envoy level to the number of Stamina Points regained.</p>"
    },
    "descriptors": {
      "acid": false,
      "air": false,
      "calling": false,
      "chaotic": false,
      "charm": false,
      "cold": false,
      "compulsion": false,
      "creation": false,
      "curse": false,
      "darkness": false,
      "death": false,
      "disease": false,
      "earth": false,
      "electricity": false,
      "emotion": false,
      "evil": false,
      "fear": false,
      "fire": false,
      "force": false,
      "good": false,
      "healing": false,
      "language-dependent": false,
      "lawful": false,
      "light": false,
      "mind-affecting": false,
      "pain": false,
      "poison": false,
      "polymorph": false,
      "radiation": false,
      "scrying": false,
      "sense-dependent": false,
      "shadow": false,
      "sonic": false,
      "summoning": false,
      "teleportation": false,
      "water": false
>>>>>>> 59028a78
    },
    "descriptors": [],
    "duration": {
      "units": "",
      "value": ""
    },
    "formula": "",
    "modifiers": [],
    "range": {
      "additional": "",
      "per": "",
      "units": "none",
      "value": null
    },
    "recharge": {
      "charged": false,
      "value": null
    },
    "requirements": "1st Level",
    "save": {
      "type": "",
      "dc": null,
      "descriptor": ""
    },
    "source": "Improvisation",
    "target": {
      "type": "",
      "value": ""
    },
    "uses": {
      "max": 0,
      "per": "",
      "value": 0
    }
  }
}<|MERGE_RESOLUTION|>--- conflicted
+++ resolved
@@ -33,49 +33,7 @@
     "description": {
       "chat": "",
       "unidentified": "",
-<<<<<<< HEAD
-      "value": "<p>&gt;@UUID[Compendium.sfrpg.class-features.hIhgdXnqGHBm0A64]{Envoy Improvisation}</p>\n<p>As a standard action, you can signal an ally within 30 feet who has taken damage from any attack made by a significant enemy (see page 242) at any point after your last turn ended. That ally regains a number of Stamina Points (up to his maximum) equal to twice your envoy level + your Charisma modifier; at 15th level, this increases to three times your envoy level + your Charisma modifier. Once an ally has benefited from your inspiring boost, that ally can’t gain the benefits of your inspiring boost again until he takes a 10-minute rest to recover Stamina Points.</p>\n<p>At 6th level, you can spend 1 Resolve Point to add your envoy level to the number of Stamina Points regained.</p>"
-=======
       "value": "<p>&gt;@UUID[Compendium.sfrpg.class-features.hIhgdXnqGHBm0A64]{Envoy Improvisation}</p>\n<p>@Icon[type:language-dependent] @Icon[type:mind-affecting] @Icon[type:sense-dependent]</p>\n<p>As a standard action, you can signal an ally within 30 feet who has taken damage from any attack made by a significant enemy (see page 242) at any point after your last turn ended. That ally regains a number of Stamina Points (up to his maximum) equal to [[@classes.envoy.levels*2+@abilities.cha.mod]]{twice your envoy level + your Charisma modifier}; at 15th level, this increases to [[@classes.envoy.levels*3+@abilities.cha.mod]]{three times your envoy level + your Charisma modifier}. Once an ally has benefited from your inspiring boost, that ally can’t gain the benefits of your inspiring boost again until he takes a 10-minute rest to recover Stamina Points.</p>\n<p>At 6th level, you can spend 1 Resolve Point to add your envoy level to the number of Stamina Points regained.</p>"
-    },
-    "descriptors": {
-      "acid": false,
-      "air": false,
-      "calling": false,
-      "chaotic": false,
-      "charm": false,
-      "cold": false,
-      "compulsion": false,
-      "creation": false,
-      "curse": false,
-      "darkness": false,
-      "death": false,
-      "disease": false,
-      "earth": false,
-      "electricity": false,
-      "emotion": false,
-      "evil": false,
-      "fear": false,
-      "fire": false,
-      "force": false,
-      "good": false,
-      "healing": false,
-      "language-dependent": false,
-      "lawful": false,
-      "light": false,
-      "mind-affecting": false,
-      "pain": false,
-      "poison": false,
-      "polymorph": false,
-      "radiation": false,
-      "scrying": false,
-      "sense-dependent": false,
-      "shadow": false,
-      "sonic": false,
-      "summoning": false,
-      "teleportation": false,
-      "water": false
->>>>>>> 59028a78
     },
     "descriptors": [],
     "duration": {
