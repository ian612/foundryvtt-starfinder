--- conflicted
+++ resolved
@@ -35,9 +35,6 @@
       "unidentified": "",
       "value": "<p>&gt;@UUID[Compendium.sfrpg.class-features.hIhgdXnqGHBm0A64]{Envoy Improvisation}</p>\n<p>@Icon[type:language-dependent] @Icon[type:mind-affecting] @Icon[type:sense-dependent]</p>\n<p>As a standard action, you can signal an ally within 30 feet who has taken damage from any attack made by a significant enemy (see page 242) at any point after your last turn ended. That ally regains a number of Stamina Points (up to his maximum) equal to [[@classes.envoy.levels*2+@abilities.cha.mod]]{twice your envoy level + your Charisma modifier}; at 15th level, this increases to [[@classes.envoy.levels*3+@abilities.cha.mod]]{three times your envoy level + your Charisma modifier}. Once an ally has benefited from your inspiring boost, that ally can’t gain the benefits of your inspiring boost again until he takes a 10-minute rest to recover Stamina Points.</p>\n<p>At 6th level, you can spend 1 Resolve Point to add your envoy level to the number of Stamina Points regained.</p>"
     },
-<<<<<<< HEAD
-    "descriptors": [],
-=======
     "descriptors": {
       "acid": false,
       "air": false,
@@ -80,7 +77,6 @@
       "category": "classFeature",
       "specialAbilityType": "ex"
     },
->>>>>>> 591575a2
     "duration": {
       "units": "",
       "value": ""
