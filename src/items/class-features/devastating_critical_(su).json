--- conflicted
+++ resolved
@@ -39,7 +39,6 @@
       "unidentified": "",
       "value": "<p>&gt;@UUID[Compendium.sfrpg.class-features.7gsxV0nk1qel9Xow]{Devastator}</p>\n<p>When you score a critical hit with an attack, you can spend 1 Resolve Point as a swift action to add the wound critical hit effect to the attack, replacing any other critical hit effect the attack has. If the attack would already have the wound critical hit effect, you can instead spend 1 Resolve Point to add the severe wound critical hit effect to the attack in place of other critical hit effects.</p>"
     },
-<<<<<<< HEAD
     "descriptors": {
       "acid": false,
       "air": false,
@@ -77,12 +76,10 @@
       "summoning": false,
       "teleportation": false,
       "water": false
-=======
-    "descriptors": [],
+    },
     "details": {
       "category": "classFeature",
       "specialAbilityType": "su"
->>>>>>> 591575a2
     },
     "duration": {
       "units": "",
