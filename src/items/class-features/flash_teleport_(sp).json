--- conflicted
+++ resolved
@@ -69,13 +69,9 @@
     }
   },
   "flags": {},
-<<<<<<< HEAD
-  "img": "systems/sfrpg/icons/classes/flash_teleport.png",
+  "img": "systems/sfrpg/icons/classes/flash_teleport.webp",
   "permission": {
     "QqVQDajn5ZN4kl25": 3,
     "default": 0
   }
-=======
-  "img": "systems/sfrpg/icons/classes/flash_teleport.webp"
->>>>>>> 2b095a38
 }