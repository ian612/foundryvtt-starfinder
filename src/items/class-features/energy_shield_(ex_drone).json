{
  "_id": "ALLGR8OREDZAS6Xn",
  "name": "Energy Shield (Ex; Drone)",
  "type": "mod",
  "data": {
    "type": "",
    "abilityMods": {
      "parts": []
    },
    "additionalMovement": "",
    "additionalSenses": "",
    "arms": {
      "armType": "general",
      "number": null
    },
    "bonusSkill": "",
    "critical": {
      "parts": []
    },
    "damage": {
      "parts": []
    },
    "description": {
      "chat": "",
      "unidentified": "",
      "value": "<p>&gt;<a class=\"entity-link\" data-pack=\"sfrpg.class-features\" data-id=\"cQtmz297P5g6g5xv\" draggable=\"true\"><i class=\"fas fa-suitcase\"></i> Advanced Mods</a></p>\n        <p><span id=\"ctl00_MainContent_DataListTalentsAll_ctl28_LabelName\">Your drone gains an energy shield that provides it with a number of temporary Hit Points equal to your mechanic level. This shield remains active until all of its temporary Hit Points are depleted. The drone can replenish the shield’s Hit Points to full by spending 1 Resolve Point when you rest to regain Stamina Points. You can select this mod a second time to double the energy shield’s temporary Hit Points.</span></p>"
    },
    "isArmorSlot": false,
    "isFree": false,
    "maxInstalls": 1,
    "modifiers": [],
    "source": "",
    "weaponProficiency": ""
  },
  "flags": {},
<<<<<<< HEAD
  "img": "systems/sfrpg/icons/classes/energy_shield_drone.png",
  "permission": {
    "QqVQDajn5ZN4kl25": 3,
    "default": 0
  }
=======
  "img": "systems/sfrpg/icons/classes/energy_shield_drone.webp"
>>>>>>> 2b095a38
}<|MERGE_RESOLUTION|>--- conflicted
+++ resolved
@@ -33,13 +33,9 @@
     "weaponProficiency": ""
   },
   "flags": {},
-<<<<<<< HEAD
-  "img": "systems/sfrpg/icons/classes/energy_shield_drone.png",
+  "img": "systems/sfrpg/icons/classes/energy_shield_drone.webp",
   "permission": {
     "QqVQDajn5ZN4kl25": 3,
     "default": 0
   }
-=======
-  "img": "systems/sfrpg/icons/classes/energy_shield_drone.webp"
->>>>>>> 2b095a38
 }