--- conflicted
+++ resolved
@@ -60,13 +60,9 @@
     "will": "slow"
   },
   "flags": {},
-<<<<<<< HEAD
-  "img": "systems/sfrpg/icons/classes/stealth_drone.png",
+  "img": "systems/sfrpg/icons/classes/stealth_drone.webp",
   "permission": {
     "QqVQDajn5ZN4kl25": 3,
     "default": 0
   }
-=======
-  "img": "systems/sfrpg/icons/classes/stealth_drone.webp"
->>>>>>> 2b095a38
 }