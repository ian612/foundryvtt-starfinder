{
  "_id": "L050DtDCwkGMpd69",
  "name": "Quick Repair (Ex)",
  "type": "feat",
  "img": "systems/sfrpg/icons/classes/quick_repair.webp",
  "system": {
    "type": "",
    "ability": null,
    "abilityMods": {
      "parts": []
    },
    "actionTarget": "",
    "actionType": "",
    "activation": {
      "type": "",
      "condition": "",
      "cost": 0
    },
    "area": {
      "effect": "",
      "shape": "",
      "units": "",
      "value": null
    },
    "attackBonus": 0,
    "chatFlavor": "",
    "critical": {
      "effect": "",
      "parts": []
    },
    "damage": {
      "parts": []
    },
    "damageNotes": "",
    "description": {
      "chat": "",
      "gmnotes": "",
      "short": "",
      "unidentified": "",
      "value": "<p>&gt;@UUID[Compendium.sfrpg.class-features.YMGOKoZtKgJqIsAD]{Mechanic Trick}</p>\n<p>When you attempt to repair an item, you can do so in half the time normally required (to a minimum of a full action).</p>"
    },
<<<<<<< HEAD
    "descriptors": {
      "acid": false,
      "air": false,
      "calling": false,
      "chaotic": false,
      "charm": false,
      "cold": false,
      "compulsion": false,
      "creation": false,
      "curse": false,
      "darkness": false,
      "death": false,
      "disease": false,
      "earth": false,
      "electricity": false,
      "emotion": false,
      "evil": false,
      "fear": false,
      "fire": false,
      "force": false,
      "good": false,
      "healing": false,
      "language-dependent": false,
      "lawful": false,
      "light": false,
      "mind-affecting": false,
      "pain": false,
      "poison": false,
      "polymorph": false,
      "radiation": false,
      "scrying": false,
      "sense-dependent": false,
      "shadow": false,
      "sonic": false,
      "summoning": false,
      "teleportation": false,
      "water": false
=======
    "descriptors": [],
    "details": {
      "category": "classFeature",
      "specialAbilityType": "ex"
>>>>>>> 591575a2
    },
    "duration": {
      "units": "",
      "value": null
    },
    "formula": "",
    "isActive": null,
    "modifiers": [],
    "range": {
      "additional": "",
      "per": "",
      "units": "",
      "value": null
    },
    "recharge": {
      "charged": false,
      "value": null
    },
    "requirements": "2nd Level (Mechanic)",
    "rollNotes": "",
    "save": {
      "type": "",
      "dc": null,
      "descriptor": ""
    },
    "source": "CRB pg. 72",
    "target": {
      "type": "",
      "value": null
    },
    "uses": {
      "max": 0,
      "per": null,
      "value": 0
    }
  }
}<|MERGE_RESOLUTION|>--- conflicted
+++ resolved
@@ -39,7 +39,6 @@
       "unidentified": "",
       "value": "<p>&gt;@UUID[Compendium.sfrpg.class-features.YMGOKoZtKgJqIsAD]{Mechanic Trick}</p>\n<p>When you attempt to repair an item, you can do so in half the time normally required (to a minimum of a full action).</p>"
     },
-<<<<<<< HEAD
     "descriptors": {
       "acid": false,
       "air": false,
@@ -77,12 +76,10 @@
       "summoning": false,
       "teleportation": false,
       "water": false
-=======
-    "descriptors": [],
+    },
     "details": {
       "category": "classFeature",
       "specialAbilityType": "ex"
->>>>>>> 591575a2
     },
     "duration": {
       "units": "",
