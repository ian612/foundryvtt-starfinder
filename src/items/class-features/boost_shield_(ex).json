--- conflicted
+++ resolved
@@ -39,7 +39,6 @@
       "unidentified": "",
       "value": "<p>&gt;@UUID[Compendium.sfrpg.class-features.YMGOKoZtKgJqIsAD]{Mechanic Trick}</p>\n<p>Your energy shield grants you a number of temporary Hit Points equal to your Intelligence modifier + double your mechanic level. In addition, if you have already used your shield, you can spend 1 Resolve Point to use it again without having to regain Stamina Points first. This replenishes your shield’s temporary Hit Points to full. You must have the energy shield mechanic trick to learn this trick.</p>"
     },
-<<<<<<< HEAD
     "descriptors": {
       "acid": false,
       "air": false,
@@ -77,12 +76,10 @@
       "summoning": false,
       "teleportation": false,
       "water": false
-=======
-    "descriptors": [],
+    },
     "details": {
       "category": "classFeature",
       "specialAbilityType": "ex"
->>>>>>> 591575a2
     },
     "duration": {
       "units": "",
