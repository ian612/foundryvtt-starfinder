{
  "_id": "8xuQXuLUXDdTSTMj",
  "name": "Awesome Cacophony (Ex) (5th)",
  "type": "feat",
  "_stats": {
    "coreVersion": 12,
    "systemId": "sfrpg",
    "systemVersion": "0.27.1"
  },
  "img": "icons/magic/sonic/projectile-sound-rings-wave.webp",
  "system": {
    "type": "",
    "ability": null,
    "abilityMods": {
      "parts": []
    },
    "actionTarget": "",
    "actionType": "",
    "activation": {
      "type": "full",
      "condition": "",
      "cost": 1
    },
    "area": {
      "effect": "",
      "shapable": false,
      "shape": "",
      "units": "ft",
      "value": ""
    },
    "attackBonus": 0,
    "chatFlavor": "",
    "critical": {
      "effect": "",
      "parts": []
    },
    "damage": {
      "parts": []
    },
    "damageNotes": "",
    "description": {
      "chat": "",
      "gmnotes": "",
      "short": "",
      "unidentified": "",
<<<<<<< HEAD
      "value": "<p>&gt;@UUID[Compendium.sfrpg.class-features.tniq6wm0fQSzLbB0]{Shock and Awe}</p>\n<p>As a full action, you can make a single attack using a weapon that deals sonic damage or has the @UUID[Compendium.sfrpg.rules.JournalEntry.Nrf6oy9pJwcEmryP.JournalEntryPage.nXkFsyxk7Vybdn7G#bright]{bright} special property. After resolving the attack, as part of the full action you can attempt an @Check[type:intimidate] to @UUID[Compendium.sfrpg.rules.JournalEntry.GMkLZsN3a7YPvA03.JournalEntryPage.6fqgiVqlA7u9jS4i#demoralize]{demoralize} any one creature within 60 feet of you that the attack hit or damaged. You can spend 1 Resolve Point to instead attempt an Intimidate check to demoralize every creature within 60 feet of you that the attack hit or damaged.</p>"
    },
    "descriptors": {
      "acid": false,
      "air": false,
      "calling": false,
      "chaotic": false,
      "charm": false,
      "cold": false,
      "compulsion": false,
      "creation": false,
      "curse": false,
      "darkness": false,
      "death": false,
      "disease": false,
      "earth": false,
      "electricity": false,
      "emotion": false,
      "evil": false,
      "fear": false,
      "fire": false,
      "force": false,
      "good": false,
      "healing": false,
      "language-dependent": false,
      "lawful": false,
      "light": false,
      "mind-affecting": false,
      "pain": false,
      "poison": false,
      "polymorph": false,
      "radiation": false,
      "scrying": false,
      "sense-dependent": false,
      "shadow": false,
      "sonic": false,
      "summoning": false,
      "teleportation": false,
      "water": false
=======
      "value": "<p>&gt;@UUID[Compendium.sfrpg.class-features.Item.tniq6wm0fQSzLbB0]{Shock and Awe}</p>\n<p>As a full action, you can make a single attack using a weapon that deals sonic damage or has the bright special property. After resolving the attack, as part of the full action you can attempt an Intimidate check to demoralize any one creature within 60 feet of you that the attack hit or damaged. You can spend 1 Resolve Point to instead attempt an Intimidate check to demoralize every creature within 60 feet of you that the attack hit or damaged.</p>"
>>>>>>> c4656a8c
    },
    "details": {
      "category": "classFeature",
      "combat": false,
      "specialAbilityType": "ex"
    },
    "duration": {
      "units": "text",
      "value": ""
    },
    "formula": "",
    "isActive": null,
    "modifiers": [],
    "properties": {},
    "range": {
      "additional": "",
      "per": "",
      "units": "ft",
      "value": "60"
    },
    "recharge": {
      "charged": false,
      "value": null
    },
    "requirements": "5th Level Soldier",
    "rollNotes": "",
    "save": {
      "type": "",
      "dc": null,
      "descriptor": ""
    },
    "source": "AR pg. 155",
    "target": {
      "type": "",
      "value": ""
    },
    "uses": {
      "max": "0",
      "per": "",
      "value": 0
    }
  }
}<|MERGE_RESOLUTION|>--- conflicted
+++ resolved
@@ -43,8 +43,7 @@
       "gmnotes": "",
       "short": "",
       "unidentified": "",
-<<<<<<< HEAD
-      "value": "<p>&gt;@UUID[Compendium.sfrpg.class-features.tniq6wm0fQSzLbB0]{Shock and Awe}</p>\n<p>As a full action, you can make a single attack using a weapon that deals sonic damage or has the @UUID[Compendium.sfrpg.rules.JournalEntry.Nrf6oy9pJwcEmryP.JournalEntryPage.nXkFsyxk7Vybdn7G#bright]{bright} special property. After resolving the attack, as part of the full action you can attempt an @Check[type:intimidate] to @UUID[Compendium.sfrpg.rules.JournalEntry.GMkLZsN3a7YPvA03.JournalEntryPage.6fqgiVqlA7u9jS4i#demoralize]{demoralize} any one creature within 60 feet of you that the attack hit or damaged. You can spend 1 Resolve Point to instead attempt an Intimidate check to demoralize every creature within 60 feet of you that the attack hit or damaged.</p>"
+      "value": "<p>&gt;@UUID[Compendium.sfrpg.class-features.Item.tniq6wm0fQSzLbB0]{Shock and Awe}</p>\n<p>As a full action, you can make a single attack using a weapon that deals sonic damage or has the @UUID[Compendium.sfrpg.rules.JournalEntry.Nrf6oy9pJwcEmryP.JournalEntryPage.nXkFsyxk7Vybdn7G#bright]{bright} special property. After resolving the attack, as part of the full action you can attempt an @Check[type:intimidate] to @UUID[Compendium.sfrpg.rules.JournalEntry.GMkLZsN3a7YPvA03.JournalEntryPage.6fqgiVqlA7u9jS4i#demoralize]{demoralize} any one creature within 60 feet of you that the attack hit or damaged. You can spend 1 Resolve Point to instead attempt an Intimidate check to demoralize every creature within 60 feet of you that the attack hit or damaged.</p>"
     },
     "descriptors": {
       "acid": false,
@@ -83,9 +82,6 @@
       "summoning": false,
       "teleportation": false,
       "water": false
-=======
-      "value": "<p>&gt;@UUID[Compendium.sfrpg.class-features.Item.tniq6wm0fQSzLbB0]{Shock and Awe}</p>\n<p>As a full action, you can make a single attack using a weapon that deals sonic damage or has the bright special property. After resolving the attack, as part of the full action you can attempt an Intimidate check to demoralize any one creature within 60 feet of you that the attack hit or damaged. You can spend 1 Resolve Point to instead attempt an Intimidate check to demoralize every creature within 60 feet of you that the attack hit or damaged.</p>"
->>>>>>> c4656a8c
     },
     "details": {
       "category": "classFeature",
