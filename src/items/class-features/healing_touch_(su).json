{
  "_id": "emGD6wT4o7VbHx0O",
  "name": "Healing Touch (Su)",
  "type": "feat",
  "_stats": {
    "coreVersion": 12,
    "systemId": "sfrpg",
    "systemVersion": "0.27.1"
  },
  "img": "systems/sfrpg/icons/classes/healing_touch.webp",
  "system": {
    "type": "",
    "ability": "",
    "abilityMods": {
      "parts": []
    },
    "actionTarget": "",
<<<<<<< HEAD
    "actionType": "heal",
=======
    "actionType": "",
>>>>>>> 30009755
    "activation": {
      "type": "min",
      "condition": "",
      "cost": 10
    },
    "area": {
      "effect": "",
      "shapable": false,
      "shape": "",
      "units": "ft",
      "value": ""
    },
    "attackBonus": 0,
    "chatFlavor": "",
    "critical": {
      "effect": "",
      "parts": []
    },
    "damage": {
      "parts": [
        {
          "name": "",
          "formula": "@classes.mystic.levels*5",
          "group": null,
          "isPrimarySection": true,
          "types": {
            "acid": false,
            "bludgeoning": false,
            "cold": false,
            "electricity": false,
            "fire": false,
            "healing": true,
            "piercing": false,
            "slashing": false,
            "sonic": false
          }
        }
      ],
      "primaryGroup": null
    },
    "damageNotes": "",
    "description": {
      "chat": "",
      "gmnotes": "",
      "short": "",
      "unidentified": "",
      "value": "<p>&gt;@UUID[Compendium.sfrpg.classes.Item.bItuvukGHbObTApr]{Mystic}</p>\n<p>Once per day, you can spend 10 minutes to magically heal an ally up to 5 Hit Points per mystic level.</p>"
    },
    "descriptors": {
      "acid": false,
      "air": false,
      "calling": false,
      "chaotic": false,
      "charm": false,
      "cold": false,
      "compulsion": false,
      "creation": false,
      "curse": false,
      "darkness": false,
      "death": false,
      "disease": false,
      "earth": false,
      "electricity": false,
      "emotion": false,
      "evil": false,
      "fear": false,
      "fire": false,
      "force": false,
      "good": false,
      "healing": false,
      "language-dependent": false,
      "lawful": false,
      "light": false,
      "mind-affecting": false,
      "pain": false,
      "poison": false,
      "polymorph": false,
      "radiation": false,
      "scrying": false,
      "sense-dependent": false,
      "shadow": false,
      "sonic": false,
      "summoning": false,
      "teleportation": false,
      "water": false
    },
    "details": {
      "category": "classFeature",
      "combat": false,
      "specialAbilityType": "su"
    },
    "duration": {
      "units": "text",
      "value": ""
    },
    "formula": "",
    "isActive": null,
    "modifiers": [],
    "properties": {},
    "range": {
      "additional": "",
      "per": "",
      "units": "none",
      "value": ""
    },
    "recharge": {
      "charged": false,
      "value": null
    },
    "requirements": "1st Level",
    "rollNotes": "",
    "save": {
      "type": "",
      "dc": "",
      "descriptor": "negate"
    },
    "skillCheck": {
      "type": "",
      "dc": ""
    },
    "source": "Mystic",
    "target": {
      "type": "",
      "value": ""
    },
    "uses": {
      "max": "1",
      "per": "day",
      "value": 1
    }
  }
}<|MERGE_RESOLUTION|>--- conflicted
+++ resolved
@@ -15,11 +15,7 @@
       "parts": []
     },
     "actionTarget": "",
-<<<<<<< HEAD
     "actionType": "heal",
-=======
-    "actionType": "",
->>>>>>> 30009755
     "activation": {
       "type": "min",
       "condition": "",
