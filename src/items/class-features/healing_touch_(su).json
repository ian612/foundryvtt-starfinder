{
  "_id": "emGD6wT4o7VbHx0O",
  "name": "Healing Touch (Su)",
  "type": "feat",
  "data": {
    "type": "",
    "ability": null,
    "abilityMods": {
      "parts": []
    },
    "actionType": "",
    "activation": {
      "type": "",
      "condition": "",
      "cost": 0
    },
    "area": {
      "effect": "",
      "shape": "",
      "units": "",
      "value": null
    },
    "attackBonus": 0,
    "chatFlavor": "",
    "critical": {
      "effect": "",
      "parts": []
    },
    "damage": {
      "parts": []
    },
    "description": {
      "chat": "",
      "unidentified": "",
      "value": "<p>&gt;@Compendium[sfrpg.classes.bItuvukGHbObTApr]{Mystic}</p>\n<p><span id=\"ctl00_MainContent_DataListClasses_ctl00_LabelName\">Once per day, you can spend 10 minutes to magically heal an ally up to 5 Hit Points per mystic level.</span></p>"
    },
    "descriptors": [],
    "duration": {
      "units": "",
      "value": null
    },
    "formula": "",
    "modifiers": [],
    "range": {
      "additional": "",
      "per": "",
      "units": "",
      "value": null
    },
    "recharge": {
      "charged": false,
      "value": null
    },
    "requirements": "1st Level",
    "save": {
      "type": "",
      "dc": null,
      "descriptor": ""
    },
    "source": "Mystic",
    "target": {
      "type": "",
      "value": null
    },
    "uses": {
      "max": 0,
      "per": null,
      "value": 0
    }
  },
  "flags": {},
<<<<<<< HEAD
  "img": "systems/sfrpg/icons/classes/healing_touch.png",
  "permission": {
    "QqVQDajn5ZN4kl25": 3,
    "default": 0
  }
=======
  "img": "systems/sfrpg/icons/classes/healing_touch.webp"
>>>>>>> 2b095a38
}<|MERGE_RESOLUTION|>--- conflicted
+++ resolved
@@ -69,13 +69,9 @@
     }
   },
   "flags": {},
-<<<<<<< HEAD
-  "img": "systems/sfrpg/icons/classes/healing_touch.png",
+  "img": "systems/sfrpg/icons/classes/healing_touch.webp",
   "permission": {
     "QqVQDajn5ZN4kl25": 3,
     "default": 0
   }
-=======
-  "img": "systems/sfrpg/icons/classes/healing_touch.webp"
->>>>>>> 2b095a38
 }