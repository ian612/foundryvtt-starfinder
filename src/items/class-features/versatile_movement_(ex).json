--- conflicted
+++ resolved
@@ -90,10 +90,5 @@
       "value": 0
     }
   },
-<<<<<<< HEAD
-  "img": "systems/sfrpg/icons/classes/versatile_movement.png"
-=======
-  "flags": {},
   "img": "systems/sfrpg/icons/classes/versatile_movement.webp"
->>>>>>> 2b095a38
 }