--- conflicted
+++ resolved
@@ -129,10 +129,5 @@
       "value": 0
     }
   },
-<<<<<<< HEAD
-  "img": "systems/sfrpg/images/cup/gameplay/solarian.png"
-=======
-  "flags": {},
   "img": "systems/sfrpg/images/cup/gameplay/solarian.webp"
->>>>>>> 2b095a38
 }