--- conflicted
+++ resolved
@@ -39,7 +39,6 @@
       "unidentified": "",
       "value": "<p>&gt;@UUID[Compendium.sfrpg.class-features.YMGOKoZtKgJqIsAD]{Mechanic Trick}</p>\n<p>You’re always crafting rudimentary bots in your spare time, and can use them to scout. It takes you 10 minutes and 1 Resolve Point to create a scoutbot. A scoutbot is a Small technological construct, its EAC and KAC are equal to 10 + your mechanic level, and it has 1 Hit Point per mechanic level you have (and no Stamina Points). It has a land speed of 30 feet, and you can control its movements with your custom rig as a move action. It has a camera that streams visual and auditory data back to your rig. The scoutbot uses your saving throw bonuses if necessary. It is untrained in all skills and has a +0 bonus in all of them, though you can use your own Perception skill when examining the feed from its stream. Once created, the scoutbot lasts for 1 minute per mechanic level you have before falling apart unless otherwise destroyed.</p>"
     },
-<<<<<<< HEAD
     "descriptors": {
       "acid": false,
       "air": false,
@@ -77,12 +76,10 @@
       "summoning": false,
       "teleportation": false,
       "water": false
-=======
-    "descriptors": [],
+    },
     "details": {
       "category": "classFeature",
       "specialAbilityType": "ex"
->>>>>>> 591575a2
     },
     "duration": {
       "units": "",
