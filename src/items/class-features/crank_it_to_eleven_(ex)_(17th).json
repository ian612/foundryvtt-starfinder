{
  "_id": "bvxY0VTPJCRHd5Qe",
  "name": "Crank It to Eleven (Ex) (17th)",
  "type": "feat",
  "_stats": {
    "coreVersion": 12,
    "systemId": "sfrpg",
    "systemVersion": "0.27.1"
  },
  "img": "icons/magic/sonic/bell-alarm-red-purple.webp",
  "system": {
    "type": "",
    "ability": null,
    "abilityMods": {
      "parts": []
    },
    "actionTarget": "",
    "actionType": "",
    "activation": {
      "type": "",
      "condition": "",
      "cost": 0
    },
    "area": {
      "effect": "",
      "shapable": false,
      "shape": "",
      "units": "",
      "value": 0
    },
    "attackBonus": 0,
    "chatFlavor": "",
    "critical": {
      "effect": "",
      "parts": []
    },
    "damage": {
      "parts": []
    },
    "damageNotes": "",
    "description": {
      "chat": "",
      "gmnotes": "",
      "short": "",
      "unidentified": "",
<<<<<<< HEAD
      "value": "<p>&gt;@UUID[Compendium.sfrpg.class-features.tniq6wm0fQSzLbB0]{Shock and Awe}</p>\n<p>When attacking with a weapon that deals sonic damage or has the @UUID[Compendium.sfrpg.rules.JournalEntry.Nrf6oy9pJwcEmryP.JournalEntryPage.nXkFsyxk7Vybdn7G#bright]{bright} special property, you deal an amount of additional damage equal to your Strength modifier to targets with the @UUID[Compendium.sfrpg.conditions.Item.tOpF6qjnlnKc10t7]{blinded}, @UUID[Compendium.sfrpg.conditions.Item.D8JvCEmOiWKe2UDx]{deafened}, or @UUID[Compendium.sfrpg.conditions.Item.nywSVEeDvp1bk7L3]{shaken} condition.</p>"
    },
    "descriptors": {
      "acid": false,
      "air": false,
      "calling": false,
      "chaotic": false,
      "charm": false,
      "cold": false,
      "compulsion": false,
      "creation": false,
      "curse": false,
      "darkness": false,
      "death": false,
      "disease": false,
      "earth": false,
      "electricity": false,
      "emotion": false,
      "evil": false,
      "fear": false,
      "fire": false,
      "force": false,
      "good": false,
      "healing": false,
      "language-dependent": false,
      "lawful": false,
      "light": false,
      "mind-affecting": false,
      "pain": false,
      "poison": false,
      "polymorph": false,
      "radiation": false,
      "scrying": false,
      "sense-dependent": false,
      "shadow": false,
      "sonic": false,
      "summoning": false,
      "teleportation": false,
      "water": false
=======
      "value": "<p>&gt;@UUID[Compendium.sfrpg.class-features.Item.tniq6wm0fQSzLbB0]{Shock and Awe}</p>\n<p>When attacking with a weapon that deals sonic damage or has the bright special property, you deal an amount of additional damage equal to your Strength modifier to targets with the blinded, deafened, or shaken condition.</p>"
>>>>>>> c4656a8c
    },
    "details": {
      "category": "classFeature",
      "combat": false,
      "specialAbilityType": "ex"
    },
    "duration": {
      "units": "",
      "value": null
    },
    "formula": "",
    "isActive": null,
<<<<<<< HEAD
    "modifiers": [
      {
        "_id": "82c8c1a0-4f77-4062-8879-92340839d453",
        "name": "Crank It to Eleven (Ex) (17th)",
        "type": "untyped",
        "condition": "",
        "effectType": "all-damage",
        "enabled": false,
        "max": 0,
        "modifier": "@abilities.str.mod",
        "modifierType": "formula",
        "notes": "When attacking with a weapon that deals sonic damage or has the bright special property, you deal an amount of additional damage equal to your Strength modifier to targets with the blinded, deafened, or shaken condition.",
        "source": "",
        "subtab": "misc",
        "valueAffected": ""
      }
    ],
=======
    "modifiers": [],
    "properties": {},
>>>>>>> c4656a8c
    "range": {
      "additional": "",
      "per": "",
      "units": "",
      "value": null
    },
    "recharge": {
      "charged": false,
      "value": null
    },
    "requirements": "17th Level Soldier",
    "rollNotes": "",
    "save": {
      "type": "",
      "dc": null,
      "descriptor": ""
    },
    "source": "AR pg. 155",
    "target": {
      "type": "",
      "value": null
    },
    "uses": {
      "max": 0,
      "per": null,
      "value": 0
    }
  }
}<|MERGE_RESOLUTION|>--- conflicted
+++ resolved
@@ -43,8 +43,7 @@
       "gmnotes": "",
       "short": "",
       "unidentified": "",
-<<<<<<< HEAD
-      "value": "<p>&gt;@UUID[Compendium.sfrpg.class-features.tniq6wm0fQSzLbB0]{Shock and Awe}</p>\n<p>When attacking with a weapon that deals sonic damage or has the @UUID[Compendium.sfrpg.rules.JournalEntry.Nrf6oy9pJwcEmryP.JournalEntryPage.nXkFsyxk7Vybdn7G#bright]{bright} special property, you deal an amount of additional damage equal to your Strength modifier to targets with the @UUID[Compendium.sfrpg.conditions.Item.tOpF6qjnlnKc10t7]{blinded}, @UUID[Compendium.sfrpg.conditions.Item.D8JvCEmOiWKe2UDx]{deafened}, or @UUID[Compendium.sfrpg.conditions.Item.nywSVEeDvp1bk7L3]{shaken} condition.</p>"
+      "value": "<p>&gt;@UUID[Compendium.sfrpg.class-features.Item.tniq6wm0fQSzLbB0]{Shock and Awe}</p>\n<p>When attacking with a weapon that deals sonic damage or has the @UUID[Compendium.sfrpg.rules.JournalEntry.Nrf6oy9pJwcEmryP.JournalEntryPage.nXkFsyxk7Vybdn7G#bright]{bright} special property, you deal an amount of additional damage equal to your Strength modifier to targets with the @UUID[Compendium.sfrpg.conditions.Item.tOpF6qjnlnKc10t7]{blinded}, @UUID[Compendium.sfrpg.conditions.Item.D8JvCEmOiWKe2UDx]{deafened}, or @UUID[Compendium.sfrpg.conditions.Item.nywSVEeDvp1bk7L3]{shaken} condition.</p>"
     },
     "descriptors": {
       "acid": false,
@@ -83,9 +82,6 @@
       "summoning": false,
       "teleportation": false,
       "water": false
-=======
-      "value": "<p>&gt;@UUID[Compendium.sfrpg.class-features.Item.tniq6wm0fQSzLbB0]{Shock and Awe}</p>\n<p>When attacking with a weapon that deals sonic damage or has the bright special property, you deal an amount of additional damage equal to your Strength modifier to targets with the blinded, deafened, or shaken condition.</p>"
->>>>>>> c4656a8c
     },
     "details": {
       "category": "classFeature",
@@ -98,7 +94,6 @@
     },
     "formula": "",
     "isActive": null,
-<<<<<<< HEAD
     "modifiers": [
       {
         "_id": "82c8c1a0-4f77-4062-8879-92340839d453",
@@ -116,10 +111,7 @@
         "valueAffected": ""
       }
     ],
-=======
-    "modifiers": [],
     "properties": {},
->>>>>>> c4656a8c
     "range": {
       "additional": "",
       "per": "",
