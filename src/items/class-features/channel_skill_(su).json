--- conflicted
+++ resolved
@@ -100,13 +100,9 @@
     }
   },
   "flags": {},
-<<<<<<< HEAD
-  "img": "systems/sfrpg/icons/classes/channel_skill.png",
+  "img": "systems/sfrpg/icons/classes/channel_skill.webp",
   "permission": {
     "QqVQDajn5ZN4kl25": 3,
     "default": 0
   }
-=======
-  "img": "systems/sfrpg/icons/classes/channel_skill.webp"
->>>>>>> 2b095a38
 }