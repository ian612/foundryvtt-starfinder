--- conflicted
+++ resolved
@@ -74,10 +74,5 @@
       "value": 1
     }
   },
-<<<<<<< HEAD
-  "img": "systems/sfrpg/icons/classes/holographic_clone.png"
-=======
-  "flags": {},
   "img": "systems/sfrpg/icons/classes/holographic_clone.webp"
->>>>>>> 2b095a38
 }