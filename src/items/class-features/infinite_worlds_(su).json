--- conflicted
+++ resolved
@@ -2,16 +2,12 @@
   "_id": "fqh91mM5CY6tJp4J",
   "name": "Infinite Worlds (Su)",
   "type": "feat",
-<<<<<<< HEAD
-  "img": "icons/magic/unholy/orb-glowing-yellow-purple.webp",
-=======
   "_stats": {
     "coreVersion": 12,
     "systemId": "sfrpg",
     "systemVersion": "0.27.1"
   },
-  "img": "systems/sfrpg/icons/default/achievement.svg",
->>>>>>> 30009755
+  "img": "icons/magic/unholy/orb-glowing-yellow-purple.webp",
   "system": {
     "type": "",
     "ability": null,
@@ -94,11 +90,7 @@
     },
     "duration": {
       "units": "text",
-<<<<<<< HEAD
-      "value": ""
-=======
       "value": "Witchwarper Level Rounds OR Instantaneous"
->>>>>>> 30009755
     },
     "formula": "",
     "isActive": null,
@@ -127,11 +119,7 @@
       "value": ""
     },
     "uses": {
-<<<<<<< HEAD
       "max": "0",
-=======
-      "max": "",
->>>>>>> 30009755
       "per": "",
       "value": null
     }
