{
  "_id": "D95AjN55xf3BTnbH",
  "name": "Weapon Specialization (Ex) (Operative)",
  "type": "feat",
  "data": {
    "type": "",
    "ability": null,
    "abilityMods": {
      "parts": []
    },
    "actionType": "",
    "activation": {
      "type": "",
      "condition": "",
      "cost": 0
    },
    "area": {
      "effect": "",
      "shape": "",
      "units": "",
      "value": null
    },
    "attackBonus": 0,
    "chatFlavor": "",
    "critical": {
      "effect": "",
      "parts": []
    },
    "damage": {
      "parts": []
    },
    "description": {
      "chat": "",
      "gmnotes": "",
      "short": "",
      "unidentified": "",
      "value": "<p>&gt;<a class=\"entity-link\" data-pack=\"sfrpg.classes\" data-id=\"uf8ADOAeBrtUkPVl\" draggable=\"true\"><i class=\"fas fa-suitcase\"></i> Operative</a></p>\n        <p><span id=\"ctl00_MainContent_DataListClasses_ctl00_LabelName\">You gain the <a class=\"entity-link\" data-pack=\"sfrpg.feats\" data-id=\"9Us7Eg9cAoq3BcS5\" draggable=\"true\"><i class=\"fas fa-suitcase\"></i> Weapon Specialization (Combat)</a>&nbsp;feat as a bonus feat for each weapon type with which this class grants you proficiency.</span></p>"
    },
    "descriptors": [],
    "duration": {
      "units": "",
      "value": null
    },
    "formula": "",
    "isActive": null,
    "modifiers": [
      {
        "_id": "1f5aa774-bf32-40cc-8621-c685b4ed5b30",
        "name": "Weapon Specialization Operative",
        "type": "untyped",
        "condition": "",
        "effectType": "weapon-damage",
        "enabled": true,
        "modifier": "floor(@details.level.value / 2)",
        "modifierType": "constant",
        "notes": "",
        "source": "",
        "subtab": "misc",
        "valueAffected": "smallA"
      },
      {
        "_id": "c8df914d-9f1f-4c48-95a7-44629c4c9b48",
        "name": "Weapon Specialization Operative",
        "type": "untyped",
        "condition": "",
        "effectType": "weapon-damage",
        "enabled": true,
        "modifier": "@details.level.value",
        "modifierType": "constant",
        "notes": "",
        "source": "",
        "subtab": "misc",
        "valueAffected": "basicM"
      },
      {
        "_id": "beeef42f-ad98-483f-a4a0-cdf714f68a77",
        "name": "Weapon Specialization Operative",
        "type": "untyped",
        "condition": "",
        "effectType": "weapon-property-damage",
        "enabled": true,
        "modifier": "-ceil(@details.level.value / 2)",
        "modifierType": "constant",
        "notes": "",
        "source": "",
        "subtab": "misc",
        "valueAffected": "operative"
      },
      {
        "_id": "2cc1f298-b481-4f2b-aa42-ce280f0192b1",
        "name": "Weapon Specialization Operative",
        "type": "untyped",
        "condition": "",
        "effectType": "weapon-damage",
        "enabled": true,
        "max": 0,
        "modifier": "@details.level.value",
        "modifierType": "constant",
        "notes": "",
        "source": "",
        "subtab": "misc",
        "valueAffected": "sniper"
      }
    ],
    "range": {
      "additional": "",
      "per": "",
      "units": "",
      "value": null
    },
    "recharge": {
      "charged": false,
      "value": null
    },
    "requirements": "3rd Level",
    "save": {
      "type": "",
      "dc": null,
      "descriptor": ""
    },
    "source": "Operative",
    "target": {
      "type": "",
      "value": null
    },
    "uses": {
      "max": 0,
      "per": null,
      "value": 0
    }
  },
<<<<<<< HEAD
  "img": "systems/sfrpg/images/cup/gameplay/operative.png"
=======
  "flags": {},
  "img": "systems/sfrpg/images/cup/gameplay/operative.webp"
>>>>>>> 2b095a38
}<|MERGE_RESOLUTION|>--- conflicted
+++ resolved
@@ -129,10 +129,5 @@
       "value": 0
     }
   },
-<<<<<<< HEAD
-  "img": "systems/sfrpg/images/cup/gameplay/operative.png"
-=======
-  "flags": {},
   "img": "systems/sfrpg/images/cup/gameplay/operative.webp"
->>>>>>> 2b095a38
 }