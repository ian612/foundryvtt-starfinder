{
  "_id": "uAGN9sfUbx66jeqt",
  "name": "Armor Training (Ex) (1st)",
  "type": "feat",
  "data": {
    "type": "",
    "ability": null,
    "abilityMods": {
      "parts": []
    },
    "actionType": "",
    "activation": {
      "type": "",
      "condition": "",
      "cost": null
    },
    "area": {
      "effect": "",
      "shape": "",
      "units": null,
      "value": null
    },
    "attackBonus": 0,
    "chatFlavor": "",
    "critical": {
      "effect": "",
      "parts": []
    },
    "damage": {
      "parts": []
    },
    "description": {
      "chat": "",
      "unidentified": "",
      "value": "<p>&gt;@Compendium[sfrpg.class-features.oHKHSbFfmBgFfvW8]{Guard}</p>\n<p><span id=\"ctl00_MainContent_DataListTalentsAll_ctl00_LabelName\">You reduce the armor check penalty of armor you wear by 1 (to a minimum of 0) and increase the maximum Dexterity bonus allowed by your armor by 1.</span></p>"
    },
    "descriptors": [],
    "duration": {
      "units": "",
      "value": ""
    },
    "formula": "",
    "modifiers": [],
    "range": {
      "additional": "",
      "per": "",
      "units": null,
      "value": null
    },
    "recharge": {
      "charged": false,
      "value": null
    },
    "requirements": "1st Technique",
    "save": {
      "type": "",
      "dc": null,
      "descriptor": ""
    },
    "source": "Guard",
    "target": {
      "type": "",
      "value": ""
    },
    "uses": {
      "max": null,
      "per": "",
      "value": 1
    }
  },
  "flags": {},
<<<<<<< HEAD
  "img": "systems/sfrpg/icons/classes/armor_training.png",
  "permission": {
    "QqVQDajn5ZN4kl25": 3,
    "default": 0
  }
=======
  "img": "systems/sfrpg/icons/classes/armor_training.webp"
>>>>>>> 2b095a38
}<|MERGE_RESOLUTION|>--- conflicted
+++ resolved
@@ -69,13 +69,9 @@
     }
   },
   "flags": {},
-<<<<<<< HEAD
-  "img": "systems/sfrpg/icons/classes/armor_training.png",
+  "img": "systems/sfrpg/icons/classes/armor_training.webp",
   "permission": {
     "QqVQDajn5ZN4kl25": 3,
     "default": 0
   }
-=======
-  "img": "systems/sfrpg/icons/classes/armor_training.webp"
->>>>>>> 2b095a38
 }