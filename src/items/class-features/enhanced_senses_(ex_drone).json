--- conflicted
+++ resolved
@@ -48,13 +48,9 @@
     "weaponProficiency": ""
   },
   "flags": {},
-<<<<<<< HEAD
-  "img": "systems/sfrpg/icons/classes/enhanced_senses_drone.png",
+  "img": "systems/sfrpg/icons/classes/enhanced_senses_drone.webp",
   "permission": {
     "QqVQDajn5ZN4kl25": 3,
     "default": 0
   }
-=======
-  "img": "systems/sfrpg/icons/classes/enhanced_senses_drone.webp"
->>>>>>> 2b095a38
 }