{
  "_id": "dDZLj7L4psee7UZc",
  "name": "Weapon Mount (Ex)",
  "type": "mod",
  "data": {
    "type": "",
    "abilityMods": {
      "parts": []
    },
    "additionalMovement": "",
    "additionalSenses": "",
    "arms": {
      "armType": "ranged",
      "number": 1
    },
    "bonusSkill": "",
    "critical": {
      "parts": []
    },
    "damage": {
      "parts": []
    },
    "description": {
      "chat": "",
      "unidentified": "",
      "value": "<p>&gt;<a class=\"entity-link\" data-pack=\"sfrpg.class-features\" data-id=\"QsCRXffpsDoMvPnT\" draggable=\"true\"><i class=\"fas fa-suitcase\"></i> Basic Mods</a></p>\n                <p><span id=\"ctl00_MainContent_DataListTalentsAll_ctl25_LabelName\">You can affix a small arm or another one-handed ranged weapon on your drone, allowing it to wield that weapon and attack with it. This weapon cannot be disarmed. Mounting a longarm, a heavy weapon, or another two-handed ranged weapon requires two weapon mounts. A weapon mount can hold up to two batteries, two magazines, or two of another type of ammunition for the affixed weapon, provided this ammunition is of light bulk or less. Multiple weapon mounts used to affix a single two-handed weapon count as a single weapon mount for the purpose of how much ammunition it can hold. The drone reloads these batteries or magazines automatically, which takes the usual amount of time for the weapon. Spent batteries or magazines are stored within the drone. You can replace all of a weapon mount’s batteries or magazines as a move action. You must purchase separately or already have the weapon and ammunition for use with a weapon mount. You can replace the weapon with any other weapon that meets the criteria for your mount (for example, if you have two weapon mounts, you could replace a longarm with a heavy weapon). Swapping out a weapon in a weapon mount requires use of your custom rig and 1 hour of work. You can select this mod multiple times, each time adding an additional weapon mount to the drone.</span></p>"
    },
    "isArmorSlot": false,
    "isFree": false,
    "maxInstalls": 1,
    "modifiers": [],
    "source": "",
    "weaponProficiency": ""
  },
  "flags": {},
<<<<<<< HEAD
  "img": "systems/sfrpg/icons/classes/weapon_mount.png",
  "permission": {
    "QqVQDajn5ZN4kl25": 3,
    "default": 0
  }
=======
  "img": "systems/sfrpg/icons/classes/weapon_mount.webp"
>>>>>>> 2b095a38
}<|MERGE_RESOLUTION|>--- conflicted
+++ resolved
@@ -33,13 +33,9 @@
     "weaponProficiency": ""
   },
   "flags": {},
-<<<<<<< HEAD
-  "img": "systems/sfrpg/icons/classes/weapon_mount.png",
+  "img": "systems/sfrpg/icons/classes/weapon_mount.webp",
   "permission": {
     "QqVQDajn5ZN4kl25": 3,
     "default": 0
   }
-=======
-  "img": "systems/sfrpg/icons/classes/weapon_mount.webp"
->>>>>>> 2b095a38
 }