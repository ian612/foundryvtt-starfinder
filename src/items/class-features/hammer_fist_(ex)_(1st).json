{
  "_id": "bMrNOiFOJYntHFVF",
  "name": "Hammer Fist (Ex) (1st)",
  "type": "feat",
  "data": {
    "type": "",
    "ability": null,
    "abilityMods": {
      "parts": []
    },
    "actionType": "",
    "activation": {
      "type": "",
      "condition": "",
      "cost": null
    },
    "area": {
      "effect": "",
      "shape": "",
      "units": null,
      "value": null
    },
    "attackBonus": 0,
    "chatFlavor": "",
    "critical": {
      "effect": "",
      "parts": []
    },
    "damage": {
      "parts": []
    },
    "description": {
      "chat": "",
      "unidentified": "",
      "value": "<p>&gt;@Compendium[sfrpg.class-features.DAMcKQ3EGXdh8CGe]{Armor Storm}</p>\n<p><span id=\"ctl00_MainContent_DataListTalentsAll_ctl00_LabelName\">You treat any unarmed attack you make while wearing heavy or powered armor as being made with a battleglove (see page 187) with an item level equal to or lower than your soldier level, and you calculate damage for these attacks as if you had the melee striker gear boost (see page 112). If you have the melee striker gear boost, you gain a +2 bonus to damage rolls with your unarmed attacks when using this ability. These unarmed attacks don’t benefit from other abilities that apply specifically to unarmed attacks (such as the Improved Unarmed Strike feat).</span></p>"
    },
    "descriptors": [],
    "duration": {
      "units": "",
      "value": ""
    },
    "formula": "",
    "modifiers": [],
    "range": {
      "additional": "",
      "per": "",
      "units": null,
      "value": null
    },
    "recharge": {
      "charged": false,
      "value": null
    },
    "requirements": "1st Technique",
    "save": {
      "type": "",
      "dc": null,
      "descriptor": ""
    },
    "source": "Armor Storm",
    "target": {
      "type": "",
      "value": ""
    },
    "uses": {
      "max": null,
      "per": "",
      "value": 1
    }
  },
  "flags": {},
<<<<<<< HEAD
  "img": "systems/sfrpg/icons/classes/hammer_fist.png",
  "permission": {
    "QqVQDajn5ZN4kl25": 3,
    "default": 0
  }
=======
  "img": "systems/sfrpg/icons/classes/hammer_fist.webp"
>>>>>>> 2b095a38
}<|MERGE_RESOLUTION|>--- conflicted
+++ resolved
@@ -69,13 +69,9 @@
     }
   },
   "flags": {},
-<<<<<<< HEAD
-  "img": "systems/sfrpg/icons/classes/hammer_fist.png",
+  "img": "systems/sfrpg/icons/classes/hammer_fist.webp",
   "permission": {
     "QqVQDajn5ZN4kl25": 3,
     "default": 0
   }
-=======
-  "img": "systems/sfrpg/icons/classes/hammer_fist.webp"
->>>>>>> 2b095a38
 }