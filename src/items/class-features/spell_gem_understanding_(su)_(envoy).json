--- conflicted
+++ resolved
@@ -35,14 +35,11 @@
       "unidentified": "",
       "value": "<p>&gt;@UUID[Compendium.sfrpg.class-features.hIhgdXnqGHBm0A64]{Envoy Improvisation}</p>\n<p>You can use spell gems as if you were a spellcaster. For purposes of using spell gems, you treat all spells on the mystic, technomancer, and witchwarper spell lists as your class’s spell list, and you use Charisma as your key ability score for your spellcasting. Your effective caster level for any spell gems you use is equal to your envoy level</p>"
     },
-<<<<<<< HEAD
     "descriptors": [],
-=======
     "details": {
       "category": "classFeature",
       "specialAbilityType": "su"
     },
->>>>>>> 591575a2
     "duration": {
       "units": "",
       "value": ""
