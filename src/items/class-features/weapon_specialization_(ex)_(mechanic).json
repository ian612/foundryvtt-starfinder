--- conflicted
+++ resolved
@@ -109,13 +109,9 @@
     }
   },
   "flags": {},
-<<<<<<< HEAD
-  "img": "systems/sfrpg/images/cup/gameplay/mechanic.png",
+  "img": "systems/sfrpg/images/cup/gameplay/mechanic.webp",
   "permission": {
     "QqVQDajn5ZN4kl25": 3,
     "default": 0
   }
-=======
-  "img": "systems/sfrpg/images/cup/gameplay/mechanic.webp"
->>>>>>> 2b095a38
 }