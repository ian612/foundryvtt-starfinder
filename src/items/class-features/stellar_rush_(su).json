{
  "_id": "FO46CaKK5TYs39aI",
  "name": "Stellar Rush (Su)",
  "type": "feat",
  "data": {
    "type": "",
    "ability": null,
    "abilityMods": {
      "parts": []
    },
    "actionType": "",
    "activation": {
      "type": "action",
      "condition": "",
      "cost": 1
    },
    "area": {
      "effect": "",
      "shape": "",
      "units": "none",
      "value": null
    },
    "attackBonus": 0,
    "chatFlavor": "",
    "critical": {
      "effect": "",
      "parts": []
    },
    "damage": {
      "parts": []
    },
    "description": {
      "chat": "",
      "unidentified": "",
      "value": "<p>&gt;<a class=\"entity-link\" data-pack=\"sfrpg.class-features\" data-id=\"G7p2YIGFTAU6uGjL\" draggable=\"true\"><i class=\"fas fa-suitcase\"></i> Stellar Revelation</a></p>\n        <p><span id=\"ctl00_MainContent_DataListTalentsAll_ctl16_LabelName\">As a standard action, you can wreathe yourself in stellar fire and make a charge without the penalties (see page 248).<br><br>When you are attuned or fully attuned, you can substitute a bull rush for the melee attack at the end of the charge. Whether or not you succeed at the bull rush, the target takes 2d6 fire damage (Reflex half). This damage increases by 1d6 at 6th level and every 2 levels thereafter.</span></p>"
    },
    "descriptors": [],
    "duration": {
      "units": "",
      "value": ""
    },
    "formula": "",
    "modifiers": [],
    "range": {
      "additional": "",
      "per": "",
      "units": "none",
      "value": null
    },
    "recharge": {
      "charged": false,
      "value": null
    },
    "requirements": "2nd Level",
    "save": {
      "type": "",
      "dc": null,
      "descriptor": ""
    },
    "source": "Solarian",
    "target": {
      "type": "",
      "value": ""
    },
    "uses": {
      "max": 0,
      "per": "",
      "value": 0
    }
  },
  "flags": {},
<<<<<<< HEAD
  "img": "systems/sfrpg/icons/classes/stellar_rush.png",
  "permission": {
    "QqVQDajn5ZN4kl25": 3,
    "default": 0
  }
=======
  "img": "systems/sfrpg/icons/classes/stellar_rush.webp"
>>>>>>> 2b095a38
}<|MERGE_RESOLUTION|>--- conflicted
+++ resolved
@@ -69,13 +69,9 @@
     }
   },
   "flags": {},
-<<<<<<< HEAD
-  "img": "systems/sfrpg/icons/classes/stellar_rush.png",
+  "img": "systems/sfrpg/icons/classes/stellar_rush.webp",
   "permission": {
     "QqVQDajn5ZN4kl25": 3,
     "default": 0
   }
-=======
-  "img": "systems/sfrpg/icons/classes/stellar_rush.webp"
->>>>>>> 2b095a38
 }