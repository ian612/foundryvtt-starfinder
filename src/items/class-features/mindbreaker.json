{
  "_id": "6zrV67znbGCh4EjF",
  "name": "Mindbreaker",
  "type": "feat",
  "data": {
    "type": "",
    "ability": null,
    "abilityMods": {
      "parts": []
    },
    "actionType": "",
    "activation": {
      "type": "",
      "condition": "",
      "cost": 0
    },
    "area": {
      "effect": "",
      "shape": "",
      "units": "",
      "value": null
    },
    "attackBonus": 0,
    "chatFlavor": "",
    "critical": {
      "effect": "",
      "parts": []
    },
    "damage": {
      "parts": []
    },
    "description": {
      "chat": "",
      "unidentified": "",
      "value": "<p>&gt;@Compendium[sfrpg.class-features.SdlB9viiKckPr0LZ]{Connection}</p>\n<p><span id=\"ctl00_MainContent_DataListTalentsAll_ctl00_LabelName\">You use your raw will and understanding of the mind’s structure to crush and demoralize your enemies. You might be a special ops assassin, a psychic interrogator, or a righteous military crusader breaking the enemy’s spirit on the battlefield.<br><br><strong>Associated Deities</strong>: @Compendium[sfrpg.setting.cO4BD8W8nUCLjvSE]{Besmara}, @Compendium[sfrpg.setting.pq08s1mZZyi97PBA]{Damoritosh}, @Compendium[sfrpg.setting.npmy97Y5pefRTHx1]{Iomedae}, @Compendium[sfrpg.setting.JpQpQbdXNOX6aTVG]{The Devourer}, @Compendium[sfrpg.setting.anZKSsgV81lZ49ew]{Urgathoa}, @Compendium[sfrpg.setting.NCjMqGMqprKIe33d]{Zon-Kuthon}<br><strong>Associated Skills</strong>: Bluff and Intimidate<br><strong>Spells</strong>: 1st-6th @Compendium[sfrpg.spells.7XJ6x5BZv1k1eBBz]{Mind Thrust}; replaced by 1st - @Compendium[sfrpg.spells.infpQZm0h1FzN7YX]{Confusion, Lesser}, 2nd - @Compendium[sfrpg.spells.2AYPwSy7I0Ar8yAH]{Inflict Pain}, 3rd - @Compendium[sfrpg.spells.rHscFpMmXkZOOkgV]{Synaptic Pulse}, 4th - @Compendium[sfrpg.spells.wSeE9HyAmM7lTdpo]{Confusion}, 5th - @Compendium[sfrpg.spells.wKYmjm8OFwa5L0vX]{Feeblemind}<br><br></span></p>\n<h2>@Compendium[sfrpg.class-features.nrxvApxevr02w8xN]{Share Pain (Su) - 1st Level}</h2>\n<p>Whenever a foe deals damage to you, you can spend 1 Resolve Point as a reaction to shift some of the pain back onto that foe. Unless the foe succeeds at a Will save, reduce the damage you take from the attack by your mystic level (to a maximum of the attack’s damage), and the foe takes an equal amount of damage. This is a mind-affecting pain effect.</p>\n<h2>@Compendium[sfrpg.class-features.fJaOQRjC3akqSGuS]{Backlash (Su) - 3rd Level}</h2>\n<p>Whenever a foe succeeds at a Will save against one of your spells and completely negates the effect, that foe takes 1 nonlethal damage for each mystic level you have. This is a mind-affecting pain effect.</p>\n<h2>@Compendium[sfrpg.class-features.SPVCK9LRLC0L38if]{Sow Doubt (Su) - 6th Level}</h2>\n<p>As a standard action, you can spend 1 Resolve Point to create uncertainty in the mind of a foe within 30 feet. You choose whether the target becomes @Compendium[sfrpg.conditions.MZ8OoH1GE9qDMyCD]{Flat-Footed}, becomes off-target, takes a –2 penalty to saving throws, or takes a –2 penalty to skill checks. The effect lasts for a number of rounds equal to half your mystic level, unless the target succeeds at a Will save to reduce the duration to just 1 round. A creature can be affected only by one sow doubt effect. If you use this ability on the same creature again, the new effect replaces the old effect. This is a mind-affecting effect.</p>\n<h2>@Compendium[sfrpg.class-features.tpjIM8Rd3RgCcrcF]{Mental Anguish (Su) - 9th Level}</h2>\n<p>As a standard action, you can tweak the pain centers in the brain of a foe within 60 feet, causing it to suffer intense agony. The target must succeed at a Will save or be nauseated for 1 round. Regardless of the save, the creature becomes immune to this ability for 24 hours. This is a mindaffecting pain effect.</p>\n<h2>@Compendium[sfrpg.class-features.arLGYNQaTfu5qyuu]{Mindbreaking Link (Su) - 12th Level}</h2>\n<p>Whenever you or an ally linked by your telepathic bond class feature scores a critical hit against a foe, you can spend 1 Resolve Point as a reaction to confuse that foe. The foe must succeed at a Will save or become confused for 1 round. Whether or not it succeeds at this save, the target is affected by your sow doubt ability for 1 round. This is a mind-affecting effect.</p>\n<h2>@Compendium[sfrpg.class-features.RUiWaTxe7SsUJYXo]{Mindkiller (Su) - 15th Level}</h2>\n<p>As a standard action, you can mold the subconscious fear of a foe within 60 feet into a psychic image of the most disturbing creature imaginable to the target. Only the target can see the mindkiller, and if the target succeeds at a Will save to recognize the image as unreal, the mindkiller has no effect. If the target fails this Will save, the mindkiller touches the target, which must then succeed at a Fortitude save or die from fear. On a successful Fortitude save, the target instead takes 3d6 damage. Once a creature succeeds at either save against this ability, it becomes immune to this ability for 24 hours. This is a mind-affecting fear effect.</p>\n<h2>@Compendium[sfrpg.class-features.lyg8K6wUyB7x73AR]{Explode Head (Su) - 18th Level}</h2>\n<p>You can spend 1 Resolve Point as a standard action to psychically assault the brain of a foe within 60 feet, causing incredible pressure to build in its head. If the target has 20 Hit Points or fewer, its head explodes, instantly killing the target and spreading debris in a 10-foot radius. Each creature in the area must succeed at a Reflex saving throw or take 2d6 slashing damage from the flying debris. A target with more than 20 Hit Points takes 1d6 damage per mystic level you have (maximum 20d6), but can attempt a Fortitude save to take only half damage. If this damage would reduce the target to 0 HP, the target’s head explodes as described above. This ability works only on a creature that has a head and would die from the loss of a head.</p>"
    },
    "descriptors": [],
    "duration": {
      "units": "",
      "value": null
    },
    "formula": "",
    "modifiers": [],
    "range": {
      "additional": "",
      "per": "",
      "units": "",
      "value": null
    },
    "recharge": {
      "charged": false,
      "value": null
    },
    "requirements": "1st Level",
    "save": {
      "type": "",
      "dc": null,
      "descriptor": ""
    },
    "source": "Connection",
    "target": {
      "type": "",
      "value": null
    },
    "uses": {
      "max": 0,
      "per": null,
      "value": 0
    }
  },
  "flags": {},
<<<<<<< HEAD
  "img": "systems/sfrpg/icons/classes/mindbreaker.png",
  "permission": {
    "QqVQDajn5ZN4kl25": 3,
    "default": 0
  }
=======
  "img": "systems/sfrpg/icons/classes/mindbreaker.webp"
>>>>>>> 2b095a38
}<|MERGE_RESOLUTION|>--- conflicted
+++ resolved
@@ -69,13 +69,9 @@
     }
   },
   "flags": {},
-<<<<<<< HEAD
-  "img": "systems/sfrpg/icons/classes/mindbreaker.png",
+  "img": "systems/sfrpg/icons/classes/mindbreaker.webp",
   "permission": {
     "QqVQDajn5ZN4kl25": 3,
     "default": 0
   }
-=======
-  "img": "systems/sfrpg/icons/classes/mindbreaker.webp"
->>>>>>> 2b095a38
 }