--- conflicted
+++ resolved
@@ -33,13 +33,9 @@
     "weaponProficiency": ""
   },
   "flags": {},
-<<<<<<< HEAD
-  "img": "systems/sfrpg/icons/classes/camera.png",
+  "img": "systems/sfrpg/icons/classes/camera.webp",
   "permission": {
     "QqVQDajn5ZN4kl25": 3,
     "default": 0
   }
-=======
-  "img": "systems/sfrpg/icons/classes/camera.webp"
->>>>>>> 2b095a38
 }