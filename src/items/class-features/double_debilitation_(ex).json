--- conflicted
+++ resolved
@@ -74,10 +74,5 @@
       "value": 0
     }
   },
-<<<<<<< HEAD
-  "img": "systems/sfrpg/icons/classes/double_debilitation.png"
-=======
-  "flags": {},
   "img": "systems/sfrpg/icons/classes/double_debilitation.webp"
->>>>>>> 2b095a38
 }