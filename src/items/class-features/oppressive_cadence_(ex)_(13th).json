--- conflicted
+++ resolved
@@ -78,8 +78,7 @@
       "gmnotes": "",
       "short": "",
       "unidentified": "",
-<<<<<<< HEAD
-      "value": "<p>&gt;@UUID[Compendium.sfrpg.class-features.tniq6wm0fQSzLbB0]{Shock and Awe}</p>\n<p>When you make a full attack using a weapon that deals sonic damage or has the @UUID[Compendium.sfrpg.rules.JournalEntry.Nrf6oy9pJwcEmryP.JournalEntryPage.nXkFsyxk7Vybdn7G#bright]{bright} special property, your targets take a cumulative –1 penalty to saving throws against your critical hit effects for each of your previous attacks that hit that target since the beginning of your turn. When a target fails its save against your @UUID[Compendium.sfrpg.rules.JournalEntry.O5GDQUKPCJ9Zbnfj.JournalEntryPage.zOJ86MDq6kNzAAbB#blind]{blind} critical hit effect, it also takes 4d6 fire damage. When a target fails its save against your @UUID[Compendium.sfrpg.rules.JournalEntry.O5GDQUKPCJ9Zbnfj.JournalEntryPage.zOJ86MDq6kNzAAbB#deafen]{deafened} critical hit effect, it also takes 4d6 sonic damage.</p>"
+      "value": "<p>&gt;@UUID[Compendium.sfrpg.class-features.Item.tniq6wm0fQSzLbB0]{Shock and Awe}</p>\n<p>When you make a full attack using a weapon that deals sonic damage or has the @UUID[Compendium.sfrpg.rules.JournalEntry.Nrf6oy9pJwcEmryP.JournalEntryPage.nXkFsyxk7Vybdn7G#bright]{bright} special property, your targets take a cumulative –1 penalty to saving throws against your critical hit effects for each of your previous attacks that hit that target since the beginning of your turn. When a target fails its save against your @UUID[Compendium.sfrpg.rules.JournalEntry.O5GDQUKPCJ9Zbnfj.JournalEntryPage.zOJ86MDq6kNzAAbB#blind]{blind} critical hit effect, it also takes 4d6 fire damage. When a target fails its save against your @UUID[Compendium.sfrpg.rules.JournalEntry.O5GDQUKPCJ9Zbnfj.JournalEntryPage.zOJ86MDq6kNzAAbB#deafen]{deafened} critical hit effect, it also takes 4d6 sonic damage.</p>"
     },
     "descriptors": {
       "acid": false,
@@ -118,9 +117,6 @@
       "summoning": false,
       "teleportation": false,
       "water": false
-=======
-      "value": "<p>&gt;@UUID[Compendium.sfrpg.class-features.Item.tniq6wm0fQSzLbB0]{Shock and Awe}</p>\n<p>When you make a full attack using a weapon that deals sonic damage or has the bright special property, your targets take a cumulative –1 penalty to saving throws against your critical hit effects for each of your previous attacks that hit that target since the beginning of your turn. When a target fails its save against your blind critical hit effect, it also takes 4d6 fire damage. When a target fails its save against your deafened critical hit effect, it also takes 4d6 sonic damage.</p>"
->>>>>>> c4656a8c
     },
     "details": {
       "category": "classFeature",
