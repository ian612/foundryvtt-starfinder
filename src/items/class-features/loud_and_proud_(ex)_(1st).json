--- conflicted
+++ resolved
@@ -43,8 +43,7 @@
       "gmnotes": "",
       "short": "",
       "unidentified": "",
-<<<<<<< HEAD
-      "value": "<p>&gt;@UUID[Compendium.sfrpg.class-features.tniq6wm0fQSzLbB0]{Shock and Awe}</p>\n<p>You gain a +2 bonus to saving throws against effects that would blind or deafen you. Any weapon you wield that has the @UUID[Compendium.sfrpg.rules.JournalEntry.Nrf6oy9pJwcEmryP.JournalEntryPage.nXkFsyxk7Vybdn7G#powered]{powered} weapon special property or that uses ammunition gains the @UUID[Compendium.sfrpg.rules.JournalEntry.Nrf6oy9pJwcEmryP.JournalEntryPage.nXkFsyxk7Vybdn7G#bright]{bright} weapon special property; you can activate or deactivate this ability as a swift or move action. Bright weapons you wield gain the @UUID[Compendium.sfrpg.rules.JournalEntry.O5GDQUKPCJ9Zbnfj.JournalEntryPage.zOJ86MDq6kNzAAbB#blind]{blind} critical hit effect or the @UUID[Compendium.sfrpg.rules.JournalEntry.O5GDQUKPCJ9Zbnfj.JournalEntryPage.zOJ86MDq6kNzAAbB#deafen]{deafen} critical hit effect. If your bright weapon already has a critical hit effect, when you score a critical hit, you apply either the weapon’s normal critical hit effect, the blind critical hit effect, or the deafen critical hit effect.</p>"
+      "value": "<p>&gt;@UUID[Compendium.sfrpg.class-features.Item.tniq6wm0fQSzLbB0]{Shock and Awe}</p>\n<p>You gain a +2 bonus to saving throws against effects that would blind or deafen you. Any weapon you wield that has the @UUID[Compendium.sfrpg.rules.JournalEntry.Nrf6oy9pJwcEmryP.JournalEntryPage.nXkFsyxk7Vybdn7G#powered]{powered} weapon special property or that uses ammunition gains the @UUID[Compendium.sfrpg.rules.JournalEntry.Nrf6oy9pJwcEmryP.JournalEntryPage.nXkFsyxk7Vybdn7G#bright]{bright} weapon special property; you can activate or deactivate this ability as a swift or move action. Bright weapons you wield gain the @UUID[Compendium.sfrpg.rules.JournalEntry.O5GDQUKPCJ9Zbnfj.JournalEntryPage.zOJ86MDq6kNzAAbB#blind]{blind} critical hit effect or the @UUID[Compendium.sfrpg.rules.JournalEntry.O5GDQUKPCJ9Zbnfj.JournalEntryPage.zOJ86MDq6kNzAAbB#deafen]{deafen} critical hit effect. If your bright weapon already has a critical hit effect, when you score a critical hit, you apply either the weapon’s normal critical hit effect, the blind critical hit effect, or the deafen critical hit effect.</p>"
     },
     "descriptors": {
       "acid": false,
@@ -83,9 +82,6 @@
       "summoning": false,
       "teleportation": false,
       "water": false
-=======
-      "value": "<p>&gt;@UUID[Compendium.sfrpg.class-features.Item.tniq6wm0fQSzLbB0]{Shock and Awe}</p>\n<p>You gain a +2 bonus to saving throws against effects that would blind or deafen you. Any weapon you wield that has the powered weapon special property or that uses ammunition gains the bright weapon special property; you can activate or deactivate this ability as a swift or move action. Bright weapons you wield gain the blind critical hit effect or the deafen critical hit effect. If your bright weapon already has a critical hit effect, when you score a critical hit, you apply either the weapon’s normal critical hit effect, the blind critical hit effect, or the deafen critical hit effect.</p>"
->>>>>>> c4656a8c
     },
     "details": {
       "category": "classFeature",
