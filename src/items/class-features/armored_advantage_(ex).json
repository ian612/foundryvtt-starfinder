--- conflicted
+++ resolved
@@ -84,13 +84,9 @@
     }
   },
   "flags": {},
-<<<<<<< HEAD
-  "img": "systems/sfrpg/icons/classes/armored_advantage.png",
+  "img": "systems/sfrpg/icons/classes/armored_advantage.webp",
   "permission": {
     "QqVQDajn5ZN4kl25": 3,
     "default": 0
   }
-=======
-  "img": "systems/sfrpg/icons/classes/armored_advantage.webp"
->>>>>>> 2b095a38
 }