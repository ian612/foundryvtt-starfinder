--- conflicted
+++ resolved
@@ -65,13 +65,9 @@
     }
   },
   "flags": {},
-<<<<<<< HEAD
-  "img": "systems/sfrpg/icons/feats/enhanced_communalism.png",
+  "img": "systems/sfrpg/icons/feats/enhanced_communalism.webp",
   "permission": {
     "default": 0,
     "umHu8DFnCrMQVZ37": 3
   }
-=======
-  "img": "systems/sfrpg/icons/feats/enhanced_communalism.webp"
->>>>>>> 2b095a38
 }