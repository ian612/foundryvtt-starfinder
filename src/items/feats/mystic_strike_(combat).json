--- conflicted
+++ resolved
@@ -68,13 +68,9 @@
     }
   },
   "flags": {},
-<<<<<<< HEAD
-  "img": "systems/sfrpg/icons/feats/mystic_strike.png",
+  "img": "systems/sfrpg/icons/feats/mystic_strike.webp",
   "permission": {
     "QKfICymYNdnzinV1": 3,
     "default": 0
   }
-=======
-  "img": "systems/sfrpg/icons/feats/mystic_strike.webp"
->>>>>>> 2b095a38
 }