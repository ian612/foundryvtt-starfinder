--- conflicted
+++ resolved
@@ -65,13 +65,9 @@
     }
   },
   "flags": {},
-<<<<<<< HEAD
-  "img": "systems/sfrpg/icons/feats/four_handed_hacker.png",
+  "img": "systems/sfrpg/icons/feats/four_handed_hacker.webp",
   "permission": {
     "QKfICymYNdnzinV1": 3,
     "default": 0
   }
-=======
-  "img": "systems/sfrpg/icons/feats/four_handed_hacker.webp"
->>>>>>> 2b095a38
 }