{
  "_id": "L7RuZ5Mvv7knW70t",
  "name": "Longarm Proficiency (Combat)",
  "type": "feat",
  "data": {
    "type": "",
    "ability": "",
    "actionType": "",
    "activation": {
      "type": "",
      "condition": "",
      "cost": 0
    },
    "area": {
      "effect": "",
      "shape": "",
      "units": null,
      "value": null
    },
    "attackBonus": 0,
    "chatFlavor": "",
    "critical": {
      "effect": "",
      "parts": []
    },
    "damage": {
      "parts": []
    },
    "description": {
      "chat": "",
      "unidentified": "",
      "value": "<p>You know how to use longarms.<br><strong>Prerequisites</strong>: Proficiency in small arms.</p>\n<hr>\n<p><span id=\"ctl00_MainContent_DataListTypes_ctl00_LabelName\"><strong>Benefit</strong>: You gain proficiency in longarms (see Weapon Proficiency on page 243).</span></p>"
    },
    "descriptors": [],
    "duration": {
      "units": "",
      "value": ""
    },
    "formula": "",
    "range": {
      "additional": "",
      "per": "",
      "units": null,
      "value": null
    },
    "recharge": {
      "charged": false,
      "value": null
    },
    "requirements": "",
    "save": {
      "type": "",
      "dc": null,
      "descriptor": "negate"
    },
    "source": "Core Rulebook",
    "target": {
      "type": "",
      "value": ""
    },
    "uses": {
      "max": 0,
      "per": "",
      "value": 0
    }
  },
  "flags": {},
<<<<<<< HEAD
  "img": "systems/sfrpg/icons/equipment/weapons/shirren-eye-rifle-tactical.jpg",
  "permission": {
    "QKfICymYNdnzinV1": 3,
    "default": 0
  }
=======
  "img": "systems/sfrpg/icons/equipment/weapons/shirren-eye-rifle-tactical.webp"
>>>>>>> 2b095a38
}<|MERGE_RESOLUTION|>--- conflicted
+++ resolved
@@ -65,13 +65,9 @@
     }
   },
   "flags": {},
-<<<<<<< HEAD
-  "img": "systems/sfrpg/icons/equipment/weapons/shirren-eye-rifle-tactical.jpg",
+  "img": "systems/sfrpg/icons/equipment/weapons/shirren-eye-rifle-tactical.webp",
   "permission": {
     "QKfICymYNdnzinV1": 3,
     "default": 0
   }
-=======
-  "img": "systems/sfrpg/icons/equipment/weapons/shirren-eye-rifle-tactical.webp"
->>>>>>> 2b095a38
 }