{
  "_id": "eUXLVPeTaWnoXfif",
  "name": "Improved Stand Still (Combat)",
  "type": "feat",
  "data": {
    "type": "",
    "ability": null,
    "actionType": "",
    "activation": {
      "type": "",
      "condition": "",
      "cost": 0
    },
    "area": {
      "effect": "",
      "shape": "",
      "units": "",
      "value": null
    },
    "attackBonus": 0,
    "chatFlavor": "",
    "critical": {
      "effect": "",
      "parts": []
    },
    "damage": {
      "parts": []
    },
    "description": {
      "chat": "",
      "unidentified": "",
      "value": "<p>You are particularly skilled at stopping foes in their tracks.<br><strong>Prerequisites</strong>: Stand Still.</p>\n<hr>\n<p><span id=\"ctl00_MainContent_DataListTypes_ctl00_LabelName\"><strong>Benefit</strong>: You gain a +4 bonus to your melee attack roll for Stand Still.</span></p>"
    },
    "descriptors": [],
    "duration": {
      "units": "",
      "value": null
    },
    "formula": "",
    "modifiers": [
      {
        "_id": "8b04cf8a-191a-4356-b854-6198bf0384a8",
        "name": "Improved Stand Still",
        "type": "untyped",
        "condition": "",
        "container": {
          "actorId": "R8aq5LrJgS9dXlid",
          "itemId": "93Z4vaP5dRMk4sYp"
        },
        "effectType": "melee-attacks",
        "enabled": true,
        "max": 4,
        "modifier": "4",
        "modifierType": "formula",
        "notes": "You gain a bonus to your melee attack roll for Stand Still.",
        "source": "",
        "subtab": "misc",
        "valueAffected": ""
      }
    ],
    "range": {
      "additional": "",
      "per": "",
      "units": "",
      "value": null
    },
    "recharge": {
      "charged": false,
      "value": null
    },
    "requirements": "",
    "save": {
      "type": "",
      "dc": null,
      "descriptor": ""
    },
    "source": "Core Rulebook",
    "target": {
      "type": "",
      "value": null
    },
    "uses": {
      "max": 0,
      "per": null,
      "value": 0
    }
  },
  "flags": {},
<<<<<<< HEAD
  "img": "systems/sfrpg/icons/feats/improved_stand_still.png",
  "permission": {
    "default": 0,
    "umHu8DFnCrMQVZ37": 3
  }
=======
  "img": "systems/sfrpg/icons/feats/improved_stand_still.webp"
>>>>>>> 2b095a38
}<|MERGE_RESOLUTION|>--- conflicted
+++ resolved
@@ -86,13 +86,9 @@
     }
   },
   "flags": {},
-<<<<<<< HEAD
-  "img": "systems/sfrpg/icons/feats/improved_stand_still.png",
+  "img": "systems/sfrpg/icons/feats/improved_stand_still.webp",
   "permission": {
     "default": 0,
     "umHu8DFnCrMQVZ37": 3
   }
-=======
-  "img": "systems/sfrpg/icons/feats/improved_stand_still.webp"
->>>>>>> 2b095a38
 }