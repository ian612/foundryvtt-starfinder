{
  "_id": "1P1O0BHojSINAbRg",
  "name": "Deadly Aim (Combat)",
  "type": "feat",
  "data": {
    "type": "",
    "ability": null,
    "actionType": "",
    "activation": {
      "type": "",
      "condition": "",
      "cost": 0
    },
    "area": {
      "effect": "",
      "shape": "",
      "units": "",
      "value": null
    },
    "attackBonus": 0,
    "chatFlavor": "",
    "critical": {
      "effect": "",
      "parts": []
    },
    "damage": {
      "parts": []
    },
    "description": {
      "chat": "",
      "unidentified": "",
      "value": "<p>Your can strike your enemies’ weak points and deal more damage.<br><strong>Prerequisites</strong>: Base attack bonus +1.</p>\n<hr>\n<p><span id=\"ctl00_MainContent_DataListTypes_ctl00_LabelName\"><strong>Benefit</strong>: When you take the attack or full attack action with weapons (including a solarian’s solar manifestation, but not spells or other special abilities of any kind), you can take a –2 penalty to your attack rolls. If you do, those attacks deal additional damage equal to half your base attack bonus (minimum 1).</span></p>"
    },
    "descriptors": [],
    "duration": {
      "units": "",
      "value": null
    },
    "formula": "",
    "modifiers": [
      {
        "_id": "aa55be0b-608b-405b-8ec2-96088e5cbba2",
        "name": "Deadly Aim (Combat)",
        "type": "untyped",
        "condition": "",
        "container": {
          "actorId": "OBr55AMenkfdhVpb",
          "itemId": "KKLlKYgjnWs4ijRE"
        },
        "effectType": "all-attacks",
        "enabled": false,
        "max": -2,
        "modifier": "-2",
        "modifierType": "formula",
        "notes": "When you take the attack or full attack action with weapons, you can take a penalty to your attack rolls. If you do, those attacks deal additional damage.",
        "source": "",
        "subtab": "misc",
        "valueAffected": ""
      },
      {
        "_id": "3cb2d166-bd98-4429-92d0-463cc84576f7",
        "name": "Deadly Aim (Combat)",
        "type": "untyped",
        "condition": "",
        "container": {
          "actorId": "OBr55AMenkfdhVpb",
          "itemId": "KKLlKYgjnWs4ijRE"
        },
        "effectType": "all-damage",
        "enabled": false,
        "max": 1,
        "modifier": "max(1, @attributes.bab/2)",
        "modifierType": "formula",
        "notes": "When you take the attack or full attack action with weapons, you can take a penalty to your attack rolls. If you do, those attacks deal additional damage.",
        "source": "",
        "subtab": "misc",
        "valueAffected": ""
      }
    ],
    "range": {
      "additional": "",
      "per": "",
      "units": "",
      "value": null
    },
    "recharge": {
      "charged": false,
      "value": null
    },
    "requirements": "",
    "save": {
      "type": "",
      "dc": null,
      "descriptor": ""
    },
    "source": "Core Rulebook",
    "target": {
      "type": "",
      "value": null
    },
    "uses": {
      "max": 0,
      "per": null,
      "value": 0
    }
  },
  "flags": {},
<<<<<<< HEAD
  "img": "systems/sfrpg/icons/feats/deadly_aim.png",
  "permission": {
    "QKfICymYNdnzinV1": 3,
    "default": 0
  }
=======
  "img": "systems/sfrpg/icons/feats/deadly_aim.webp"
>>>>>>> 2b095a38
}<|MERGE_RESOLUTION|>--- conflicted
+++ resolved
@@ -105,13 +105,9 @@
     }
   },
   "flags": {},
-<<<<<<< HEAD
-  "img": "systems/sfrpg/icons/feats/deadly_aim.png",
+  "img": "systems/sfrpg/icons/feats/deadly_aim.webp",
   "permission": {
     "QKfICymYNdnzinV1": 3,
     "default": 0
   }
-=======
-  "img": "systems/sfrpg/icons/feats/deadly_aim.webp"
->>>>>>> 2b095a38
 }