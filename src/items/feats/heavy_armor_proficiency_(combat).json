--- conflicted
+++ resolved
@@ -65,13 +65,9 @@
     }
   },
   "flags": {},
-<<<<<<< HEAD
-  "img": "systems/sfrpg/icons/equipment/armor/aegis_squad.jpg",
+  "img": "systems/sfrpg/icons/equipment/armor/aegis_squad.webp",
   "permission": {
     "QKfICymYNdnzinV1": 3,
     "default": 0
   }
-=======
-  "img": "systems/sfrpg/icons/equipment/armor/aegis_squad.webp"
->>>>>>> 2b095a38
 }