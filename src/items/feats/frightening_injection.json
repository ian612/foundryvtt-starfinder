{
  "_id": "DVR7J2rdXxfdosvi",
  "name": "Frightening Injection",
  "type": "feat",
  "data": {
    "type": "",
    "ability": "",
    "actionType": "",
    "activation": {
      "type": "move",
      "condition": "Successfully inject a creature with a substance using a weapon that has the injection special property.",
      "cost": 1
    },
    "area": {
      "effect": "",
      "shape": "",
      "units": null,
      "value": null
    },
    "attackBonus": 0,
    "chatFlavor": "",
    "critical": {
      "effect": "",
      "parts": []
    },
    "damage": {
      "parts": []
    },
    "description": {
      "chat": "",
      "unidentified": "",
      "value": "<p>You accompany your injections with a promise of terrible effects that shakes your target’s resolve.<br><strong>Prerequisites</strong>: Intimidate 3 ranks.</p>\n<hr>\n<p><span id=\"ctl00_MainContent_DataListTypes_ctl00_LabelName\"><strong>Benefit</strong>: When you successfully inject a creature with a substance (including a biohacker’s biohack) using a weapon that has the injection special property, you can attempt an Intimidate check to demoralize that creature as a move action before the end of your turn. A creature can be affected by this ability only once per day.</span></p>"
    },
    "descriptors": [],
    "duration": {
      "units": "",
      "value": ""
    },
    "formula": "",
    "range": {
      "additional": "",
      "per": "",
      "units": null,
      "value": null
    },
    "recharge": {
      "charged": false,
      "value": null
    },
    "requirements": "",
    "save": {
      "type": "",
      "dc": null,
      "descriptor": "negate"
    },
    "source": "Character Operation Manual",
    "target": {
      "type": "",
      "value": "Injected target."
    },
    "uses": {
      "max": 0,
      "per": "",
      "value": 0
    }
  },
  "flags": {},
<<<<<<< HEAD
  "img": "systems/sfrpg/icons/feats/frightening_injection.png",
  "permission": {
    "QKfICymYNdnzinV1": 3,
    "default": 0
  }
=======
  "img": "systems/sfrpg/icons/feats/frightening_injection.webp"
>>>>>>> 2b095a38
}<|MERGE_RESOLUTION|>--- conflicted
+++ resolved
@@ -65,13 +65,9 @@
     }
   },
   "flags": {},
-<<<<<<< HEAD
-  "img": "systems/sfrpg/icons/feats/frightening_injection.png",
+  "img": "systems/sfrpg/icons/feats/frightening_injection.webp",
   "permission": {
     "QKfICymYNdnzinV1": 3,
     "default": 0
   }
-=======
-  "img": "systems/sfrpg/icons/feats/frightening_injection.webp"
->>>>>>> 2b095a38
 }