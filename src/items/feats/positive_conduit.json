--- conflicted
+++ resolved
@@ -73,13 +73,9 @@
     }
   },
   "flags": {},
-<<<<<<< HEAD
-  "img": "systems/sfrpg/icons/feats/positive_conduit.png",
+  "img": "systems/sfrpg/icons/feats/positive_conduit.webp",
   "permission": {
     "default": 0,
     "umHu8DFnCrMQVZ37": 3
   }
-=======
-  "img": "systems/sfrpg/icons/feats/positive_conduit.webp"
->>>>>>> 2b095a38
 }