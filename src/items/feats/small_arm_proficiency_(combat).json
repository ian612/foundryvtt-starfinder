--- conflicted
+++ resolved
@@ -65,13 +65,9 @@
     }
   },
   "flags": {},
-<<<<<<< HEAD
-  "img": "systems/sfrpg/icons/equipment/weapons/laser-pistol-azimuth.jpg",
+  "img": "systems/sfrpg/icons/equipment/weapons/laser-pistol-azimuth.webp",
   "permission": {
     "QKfICymYNdnzinV1": 3,
     "default": 0
   }
-=======
-  "img": "systems/sfrpg/icons/equipment/weapons/laser-pistol-azimuth.webp"
->>>>>>> 2b095a38
 }