--- conflicted
+++ resolved
@@ -65,13 +65,9 @@
     }
   },
   "flags": {},
-<<<<<<< HEAD
-  "img": "systems/sfrpg/icons/feats/advance_warning.png",
+  "img": "systems/sfrpg/icons/feats/advance_warning.webp",
   "permission": {
     "QKfICymYNdnzinV1": 3,
     "default": 0
   }
-=======
-  "img": "systems/sfrpg/icons/feats/advance_warning.webp"
->>>>>>> 2b095a38
 }