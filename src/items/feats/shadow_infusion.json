--- conflicted
+++ resolved
@@ -65,13 +65,9 @@
     }
   },
   "flags": {},
-<<<<<<< HEAD
-  "img": "systems/sfrpg/icons/feats/shadow_infusion.png",
+  "img": "systems/sfrpg/icons/feats/shadow_infusion.webp",
   "permission": {
     "default": 0,
     "umHu8DFnCrMQVZ37": 3
   }
-=======
-  "img": "systems/sfrpg/icons/feats/shadow_infusion.webp"
->>>>>>> 2b095a38
 }