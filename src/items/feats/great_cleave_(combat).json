{
  "_id": "bMjPH2VpKBHxpdRJ",
  "name": "Great Cleave (Combat)",
  "type": "feat",
  "data": {
    "type": "",
    "ability": "",
    "actionType": "",
    "activation": {
      "type": "none",
      "condition": "Strike a second target with the Cleave feat.",
      "cost": 0
    },
    "area": {
      "effect": "",
      "shape": "",
      "units": null,
      "value": null
    },
    "attackBonus": 0,
    "chatFlavor": "",
    "critical": {
      "effect": "",
      "parts": []
    },
    "damage": {
      "parts": []
    },
    "description": {
      "chat": "",
      "unidentified": "",
      "value": "<p>You can strike many adjacent foes with a single blow.<br /><strong>Prerequisites</strong>: Str 13, Cleave, base attack bonus +4.</p>\n<hr />\n<p><span id=\"ctl00_MainContent_DataListTypes_ctl00_LabelName\"><strong>Benefit</strong>: If you strike a second target with the Cleave feat, you can spend 1 Resolve Point to make a melee attack against each subsequent foe that is both adjacent to the last target and within your reach, as long as you hit the previous foe. You can&rsquo;t attack an individual foe more than once during this attack action.</span></p>"
    },
    "descriptors": [],
    "duration": {
      "units": "",
      "value": ""
    },
    "formula": "",
    "range": {
      "additional": "",
      "per": "",
      "units": null,
      "value": null
    },
    "recharge": {
      "charged": false,
      "value": null
    },
    "requirements": "",
    "save": {
      "type": "",
      "dc": null,
      "descriptor": "negate"
    },
    "source": "Core Rulebook",
    "target": {
      "type": "",
      "value": "1 target within reach and adjacent to last target hit."
    },
    "uses": {
      "max": 0,
      "per": "",
      "value": 0
    }
  },
  "flags": {},
<<<<<<< HEAD
  "img": "systems/sfrpg/icons/feats/great_cleave.png",
  "permission": {
    "QKfICymYNdnzinV1": 3,
    "default": 0
  }
=======
  "img": "systems/sfrpg/icons/feats/great_cleave.webp"
>>>>>>> 2b095a38
}<|MERGE_RESOLUTION|>--- conflicted
+++ resolved
@@ -65,13 +65,9 @@
     }
   },
   "flags": {},
-<<<<<<< HEAD
-  "img": "systems/sfrpg/icons/feats/great_cleave.png",
+  "img": "systems/sfrpg/icons/feats/great_cleave.webp",
   "permission": {
     "QKfICymYNdnzinV1": 3,
     "default": 0
   }
-=======
-  "img": "systems/sfrpg/icons/feats/great_cleave.webp"
->>>>>>> 2b095a38
 }