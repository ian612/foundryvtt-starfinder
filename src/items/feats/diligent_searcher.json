{
  "_id": "6olLiUvLYSMvnKcI",
  "name": "Diligent Searcher",
  "type": "feat",
  "data": {
    "type": "",
    "ability": null,
    "actionType": "",
    "activation": {
      "type": "",
      "condition": "",
      "cost": 0
    },
    "area": {
      "effect": "",
      "shape": "",
      "units": "",
      "value": null
    },
    "attackBonus": 0,
    "chatFlavor": "",
    "critical": {
      "effect": "",
      "parts": []
    },
    "damage": {
      "parts": []
    },
    "description": {
      "chat": "",
      "unidentified": "",
      "value": "<p>Your ordered mind allows you to thoroughly search an area in less time.<br><strong>Prerequisites</strong>: Perception 1 rank.</p>\n<hr>\n<p><span id=\"ctl00_MainContent_DataListTypes_ctl00_LabelName\"><strong>Benefit</strong>: You gain a +1 insight bonus to Perception checks. In addition, you can take 20 on a Perception check to search in only 5 times the usual amount of time, meaning it takes only 5 minutes for you to exhaustively search an area no more than 20 feet by 20 feet.<br></span></p>\n<p><span id=\"ctl00_MainContent_DataListTypes_ctl00_LabelName\"><strong>Normal</strong>: It takes 20 minutes to exhaustively search an area no more than 20 feet by 20 feet.</span></p>"
    },
    "descriptors": [],
    "duration": {
      "units": "",
      "value": null
    },
    "formula": "",
    "modifiers": [
      {
        "_id": "ca89c281-cc97-46a0-8625-d5d225e257d6",
        "name": "Diligent Searcher",
        "type": "insight",
        "condition": "",
        "container": {
          "actorId": "OBr55AMenkfdhVpb",
          "itemId": "xIAqQksRXKOiDEQp"
        },
        "effectType": "skill",
        "enabled": true,
        "max": 1,
        "modifier": "1",
        "modifierType": "constant",
        "notes": "",
        "source": "",
        "subtab": "misc",
        "valueAffected": "per"
      }
    ],
    "range": {
      "additional": "",
      "per": "",
      "units": "",
      "value": null
    },
    "recharge": {
      "charged": false,
      "value": null
    },
    "requirements": "",
    "save": {
      "type": "",
      "dc": null,
      "descriptor": ""
    },
    "source": "The Chimera Mystery",
    "target": {
      "type": "",
      "value": null
    },
    "uses": {
      "max": 0,
      "per": null,
      "value": 0
    }
  },
  "flags": {},
<<<<<<< HEAD
  "img": "systems/sfrpg/icons/feats/diligent_searcher.png",
  "permission": {
    "QKfICymYNdnzinV1": 3,
    "default": 0
  }
=======
  "img": "systems/sfrpg/icons/feats/diligent_searcher.webp"
>>>>>>> 2b095a38
}<|MERGE_RESOLUTION|>--- conflicted
+++ resolved
@@ -86,13 +86,9 @@
     }
   },
   "flags": {},
-<<<<<<< HEAD
-  "img": "systems/sfrpg/icons/feats/diligent_searcher.png",
+  "img": "systems/sfrpg/icons/feats/diligent_searcher.webp",
   "permission": {
     "QKfICymYNdnzinV1": 3,
     "default": 0
   }
-=======
-  "img": "systems/sfrpg/icons/feats/diligent_searcher.webp"
->>>>>>> 2b095a38
 }