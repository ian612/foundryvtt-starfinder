{
  "_id": "EqQh66cutYbhmd51",
  "name": "Swimming Master",
  "type": "feat",
  "data": {
    "type": "",
    "ability": null,
    "actionType": "",
    "activation": {
      "type": "",
      "condition": "",
      "cost": 0
    },
    "area": {
      "effect": "",
      "shape": "",
      "units": "",
      "value": null
    },
    "attackBonus": 0,
    "chatFlavor": "",
    "critical": {
      "effect": "",
      "parts": []
    },
    "damage": {
      "parts": []
    },
    "description": {
      "chat": "",
      "unidentified": "",
      "value": "<p>You can swim as well as a fish.<br><strong>Prerequisites</strong>: Athletics 5 ranks.</p>\n<hr>\n<p><span id=\"ctl00_MainContent_DataListTypes_ctl00_LabelName\"><strong>Benefit</strong>: You gain a swim speed equal to your land speed.</span></p>"
    },
    "descriptors": [],
    "duration": {
      "units": "",
      "value": null
    },
    "formula": "",
    "range": {
      "additional": "",
      "per": "",
      "units": "",
      "value": null
    },
    "recharge": {
      "charged": false,
      "value": null
    },
    "requirements": "",
    "save": {
      "type": "",
      "dc": null,
      "descriptor": ""
    },
    "source": "Core Rulebook",
    "target": {
      "type": "",
      "value": null
    },
    "uses": {
      "max": 0,
      "per": null,
      "value": 0
    }
  },
  "flags": {},
<<<<<<< HEAD
  "img": "systems/sfrpg/icons/feats/swimming_master.png",
  "permission": {
    "default": 0,
    "umHu8DFnCrMQVZ37": 3
  }
=======
  "img": "systems/sfrpg/icons/feats/swimming_master.webp"
>>>>>>> 2b095a38
}<|MERGE_RESOLUTION|>--- conflicted
+++ resolved
@@ -65,13 +65,9 @@
     }
   },
   "flags": {},
-<<<<<<< HEAD
-  "img": "systems/sfrpg/icons/feats/swimming_master.png",
+  "img": "systems/sfrpg/icons/feats/swimming_master.webp",
   "permission": {
     "default": 0,
     "umHu8DFnCrMQVZ37": 3
   }
-=======
-  "img": "systems/sfrpg/icons/feats/swimming_master.webp"
->>>>>>> 2b095a38
 }