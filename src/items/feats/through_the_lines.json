--- conflicted
+++ resolved
@@ -65,13 +65,9 @@
     }
   },
   "flags": {},
-<<<<<<< HEAD
-  "img": "systems/sfrpg/icons/feats/through_the_lines.png",
+  "img": "systems/sfrpg/icons/feats/through_the_lines.webp",
   "permission": {
     "default": 0,
     "umHu8DFnCrMQVZ37": 3
   }
-=======
-  "img": "systems/sfrpg/icons/feats/through_the_lines.webp"
->>>>>>> 2b095a38
 }