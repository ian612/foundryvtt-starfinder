{
  "_id": "qTZhfBkpHw96dJwp",
  "name": "Add Leverage (Combat)",
  "type": "feat",
  "data": {
    "type": "",
    "ability": null,
    "actionType": "",
    "activation": {
      "type": "",
      "condition": "",
      "cost": 0
    },
    "area": {
      "effect": "",
      "shape": "",
      "units": "",
      "value": null
    },
    "attackBonus": 0,
    "chatFlavor": "",
    "critical": {
      "effect": "",
      "parts": []
    },
    "damage": {
      "parts": []
    },
    "description": {
      "chat": "",
      "unidentified": "",
      "value": "<p>You hold your weapon using an extra hand (or more) to better push your enemies around.<br><strong>Prerequisites</strong>: Str 15.</p>\n<hr>\n<p><span id=\"ctl00_MainContent_DataListTypes_ctl00_LabelName\"><strong>Benefit</strong>: For each hand you use to wield your weapon beyond the minimum required to wield that weapon, you increase the distance you can move your opponent with a successful bull rush or reposition combat maneuver by 5 feet. If you use a trip combat maneuver against a flying opponent, you can increase the distance that creature descends by 5 feet for each additional hand used to wield your weapon. Changing your grip to alter the number of hands you are wielding a weapon with is a swift action. You can’t hold items in hands used to add leverage, or use them for any other purpose.&nbsp;</span></p>"
    },
    "descriptors": [],
    "duration": {
      "units": "",
      "value": null
    },
    "formula": "",
    "range": {
      "additional": "",
      "per": "",
      "units": "",
      "value": null
    },
    "recharge": {
      "charged": false,
      "value": null
    },
    "requirements": "",
    "save": {
      "type": "",
      "dc": null,
      "descriptor": ""
    },
    "source": "Character Operations Manual",
    "target": {
      "type": "",
      "value": null
    },
    "uses": {
      "max": 0,
      "per": null,
      "value": 0
    }
  },
  "flags": {},
<<<<<<< HEAD
  "img": "systems/sfrpg/icons/feats/add_leverage.png",
  "permission": {
    "QKfICymYNdnzinV1": 3,
    "default": 0
  }
=======
  "img": "systems/sfrpg/icons/feats/add_leverage.webp"
>>>>>>> 2b095a38
}<|MERGE_RESOLUTION|>--- conflicted
+++ resolved
@@ -65,13 +65,9 @@
     }
   },
   "flags": {},
-<<<<<<< HEAD
-  "img": "systems/sfrpg/icons/feats/add_leverage.png",
+  "img": "systems/sfrpg/icons/feats/add_leverage.webp",
   "permission": {
     "QKfICymYNdnzinV1": 3,
     "default": 0
   }
-=======
-  "img": "systems/sfrpg/icons/feats/add_leverage.webp"
->>>>>>> 2b095a38
 }