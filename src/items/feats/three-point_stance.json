{
  "_id": "VTfH3yf4PovtTApj",
  "name": "Three-Point Stance",
  "type": "feat",
  "data": {
    "type": "",
    "ability": null,
    "actionType": "",
    "activation": {
      "type": "",
      "condition": "",
      "cost": 0
    },
    "area": {
      "effect": "",
      "shape": "",
      "units": "",
      "value": null
    },
    "attackBonus": 0,
    "chatFlavor": "",
    "critical": {
      "effect": "",
      "parts": []
    },
    "damage": {
      "parts": []
    },
    "description": {
      "chat": "",
      "unidentified": "",
      "value": "<p>You have learned the value of using an extra limb to help stabilize yourself in combat.</p>\n<hr>\n<p><span id=\"ctl00_MainContent_DataListTypes_ctl00_LabelName\"><strong>Benefit</strong>: As long as you have one free hand (not being used to wield a weapon or hold anything), you take 1d6 less damage from falls and do not fall @Compendium[sfrpg.conditions.XeRGqHVtcZ7vsgJ0]{Prone} when you take damage from a fall unless you are @Compendium[sfrpg.conditions.lf8pbezocjYIvR9y]{Unconscious}. You also gain a +2 bonus to your KAC against grapple and trip attempts when you have a free hand, as well as to Acrobatics and Athletics checks to move in zero-g.</span></p>"
    },
    "descriptors": [],
    "duration": {
      "units": "",
      "value": null
    },
    "formula": "",
    "modifiers": [
      {
        "_id": "2c14917b-9f9f-4d3b-aa1e-065a8e926a0e",
        "name": "Three-Point Stance",
        "type": "untyped",
        "condition": "",
        "effectType": "skill",
        "enabled": false,
        "max": 2,
        "modifier": "2",
        "modifierType": "formula",
        "notes": "Bonus to Acrobatics and Athletics checks to move in zero-g.",
        "source": "",
        "subtab": "misc",
        "valueAffected": "acr"
      },
      {
        "_id": "29c78f84-3685-419b-8765-e8162a849a1e",
        "name": "Three-Point Stance",
        "type": "untyped",
        "condition": "",
        "effectType": "skill",
        "enabled": false,
        "max": 2,
        "modifier": "2",
        "modifierType": "formula",
        "notes": "Bonus to Acrobatics and Athletics checks to move in zero-g.",
        "source": "",
        "subtab": "misc",
        "valueAffected": "ath"
      }
    ],
    "range": {
      "additional": "",
      "per": "",
      "units": "",
      "value": null
    },
    "recharge": {
      "charged": false,
      "value": null
    },
    "requirements": "",
    "save": {
      "type": "",
      "dc": null,
      "descriptor": ""
    },
    "source": "Character Operations Manual",
    "target": {
      "type": "",
      "value": null
    },
    "uses": {
      "max": 0,
      "per": null,
      "value": 0
    }
  },
  "flags": {},
<<<<<<< HEAD
  "img": "systems/sfrpg/icons/feats/three_point_stance.png",
  "permission": {
    "default": 0,
    "umHu8DFnCrMQVZ37": 3
  }
=======
  "img": "systems/sfrpg/icons/feats/three_point_stance.webp"
>>>>>>> 2b095a38
}<|MERGE_RESOLUTION|>--- conflicted
+++ resolved
@@ -97,13 +97,9 @@
     }
   },
   "flags": {},
-<<<<<<< HEAD
-  "img": "systems/sfrpg/icons/feats/three_point_stance.png",
+  "img": "systems/sfrpg/icons/feats/three_point_stance.webp",
   "permission": {
     "default": 0,
     "umHu8DFnCrMQVZ37": 3
   }
-=======
-  "img": "systems/sfrpg/icons/feats/three_point_stance.webp"
->>>>>>> 2b095a38
 }