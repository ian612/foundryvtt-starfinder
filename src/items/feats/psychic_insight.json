{
  "_id": "1SChLCIDMnetK4Dj",
  "name": "Psychic Insight",
  "type": "feat",
  "data": {
    "type": "",
    "ability": null,
    "actionType": "",
    "activation": {
      "type": "",
      "condition": "",
      "cost": 0
    },
    "area": {
      "effect": "",
      "shape": "",
      "units": "",
      "value": null
    },
    "attackBonus": 0,
    "chatFlavor": "",
    "critical": {
      "effect": "",
      "parts": []
    },
    "damage": {
      "parts": []
    },
    "description": {
      "chat": "",
      "unidentified": "",
      "value": "<p>Telepathic contact gives you social insight.<br><strong>Prerequisites</strong>: Limited telepathy or telepathy.</p>\n<hr>\n<p><span id=\"ctl00_MainContent_DataListTypes_ctl00_LabelName\"><strong>Benefit</strong>: You gain a +2 insight bonus to Bluff, Diplomacy, Intimidation, and Sense Motive checks against creatures you are successfully communicating with using your limited telepathy or telepathy.</span></p>"
    },
    "descriptors": [],
    "duration": {
      "units": "",
      "value": null
    },
    "formula": "",
    "modifiers": [
      {
        "_id": "c5319c76-e3ae-4ba0-8ae9-74fb0ce55a4c",
        "name": "Psychic Insight",
        "type": "insight",
        "condition": "",
        "effectType": "skill",
        "enabled": false,
        "max": 2,
        "modifier": "2",
        "modifierType": "formula",
        "notes": "Bonus to checks against creatures you are successfully communicating with using your limited telepathy or telepathy.",
        "source": "",
        "subtab": "misc",
        "valueAffected": "blu"
      },
      {
        "_id": "1f151290-c761-444c-ae23-5b10a00a8204",
        "name": "Psychic Insight",
        "type": "insight",
        "condition": "",
        "effectType": "skill",
        "enabled": false,
        "max": 2,
        "modifier": "2",
        "modifierType": "formula",
        "notes": "Bonus to checks against creatures you are successfully communicating with using your limited telepathy or telepathy.",
        "source": "",
        "subtab": "misc",
        "valueAffected": "dip"
      },
      {
        "_id": "5992d1fb-8455-45b1-8a70-75e2d9680b14",
        "name": "Psychic Insight",
        "type": "insight",
        "condition": "",
        "effectType": "skill",
        "enabled": false,
        "max": 2,
        "modifier": "2",
        "modifierType": "formula",
        "notes": "Bonus to checks against creatures you are successfully communicating with using your limited telepathy or telepathy.",
        "source": "",
        "subtab": "misc",
        "valueAffected": "int"
      },
      {
        "_id": "17918f63-5d62-4017-966c-ae6ab783ed18",
        "name": "Psychic Insight",
        "type": "insight",
        "condition": "",
        "effectType": "skill",
        "enabled": false,
        "max": 2,
        "modifier": "2",
        "modifierType": "formula",
        "notes": "Bonus to checks against creatures you are successfully communicating with using your limited telepathy or telepathy.",
        "source": "",
        "subtab": "misc",
        "valueAffected": "sen"
      }
    ],
    "range": {
      "additional": "",
      "per": "",
      "units": "",
      "value": null
    },
    "recharge": {
      "charged": false,
      "value": null
    },
    "requirements": "",
    "save": {
      "type": "",
      "dc": null,
      "descriptor": ""
    },
    "source": "Fire Starters",
    "target": {
      "type": "",
      "value": null
    },
    "uses": {
      "max": 0,
      "per": null,
      "value": 0
    }
  },
  "flags": {},
<<<<<<< HEAD
  "img": "systems/sfrpg/icons/feats/psychic_insight.png",
  "permission": {
    "default": 0,
    "umHu8DFnCrMQVZ37": 3
  }
=======
  "img": "systems/sfrpg/icons/feats/psychic_insight.webp"
>>>>>>> 2b095a38
}<|MERGE_RESOLUTION|>--- conflicted
+++ resolved
@@ -127,13 +127,9 @@
     }
   },
   "flags": {},
-<<<<<<< HEAD
-  "img": "systems/sfrpg/icons/feats/psychic_insight.png",
+  "img": "systems/sfrpg/icons/feats/psychic_insight.webp",
   "permission": {
     "default": 0,
     "umHu8DFnCrMQVZ37": 3
   }
-=======
-  "img": "systems/sfrpg/icons/feats/psychic_insight.webp"
->>>>>>> 2b095a38
 }