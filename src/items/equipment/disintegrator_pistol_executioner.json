--- conflicted
+++ resolved
@@ -234,12 +234,7 @@
     "weaponCategory": "disintegrator",
     "weaponType": "smallA"
   },
-<<<<<<< HEAD
-=======
-  "flags": {},
-  "img": "systems/sfrpg/icons/equipment/weapons/zero-pistol-frostbite-class.webp",
->>>>>>> 2b095a38
   "effects": [],
   "flags": {},
-  "img": "systems/sfrpg/icons/equipment/weapons/zero-pistol-frostbite-class.jpg"
+  "img": "systems/sfrpg/icons/equipment/weapons/zero-pistol-frostbite-class.webp"
 }