--- conflicted
+++ resolved
@@ -22,14 +22,9 @@
     "source": "Core Rulebook"
   },
   "flags": {},
-<<<<<<< HEAD
-  "img": "systems/sfrpg/icons/equipment/goods/space-suit.jpg",
+  "img": "systems/sfrpg/icons/equipment/goods/space-suit.webp",
   "permission": {
     "default": 0,
     "umHu8DFnCrMQVZ37": 3
   }
-=======
-  "img": "systems/sfrpg/icons/equipment/goods/space-suit.webp",
-  "_id": "KF7ltBV698hPOQz8"
->>>>>>> 2b095a38
 }