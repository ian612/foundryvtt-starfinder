{
  "_id": "Mwko8oiWG2GSkEqO",
  "name": "Rounds, Longarm and Sniper",
  "type": "ammunition",
  "data": {
    "type": "",
    "ammunitionType": "roundL",
    "attuned": false,
    "bulk": "L",
    "damage": {
      "parts": []
    },
    "description": {
      "chat": "",
      "unidentified": "",
      "value": "<p><span id=\"ctl00_MainContent_DataListTalentsAll_ctl00_LabelName\">Cased rounds are housed in magazines, which can be fitted into the appropriate weapon.&nbsp;</span></p>\n<p><strong>Capacity:</strong> 25</p>"
    },
    "equipped": false,
    "identified": true,
    "level": 1,
    "price": 75,
    "quantity": 25,
    "quantityPerPack": 25,
    "source": "Core Rulebook",
    "useCapacity": false
  },
  "flags": {},
<<<<<<< HEAD
  "img": "systems/sfrpg/icons/equipment/weapons/rounds-longarm-and-sniper.jpg",
  "permission": {
    "default": 0,
    "umHu8DFnCrMQVZ37": 3
  }
=======
  "img": "systems/sfrpg/icons/equipment/weapons/rounds-longarm-and-sniper.webp"
>>>>>>> 2b095a38
}<|MERGE_RESOLUTION|>--- conflicted
+++ resolved
@@ -25,13 +25,9 @@
     "useCapacity": false
   },
   "flags": {},
-<<<<<<< HEAD
-  "img": "systems/sfrpg/icons/equipment/weapons/rounds-longarm-and-sniper.jpg",
+  "img": "systems/sfrpg/icons/equipment/weapons/rounds-longarm-and-sniper.webp",
   "permission": {
     "default": 0,
     "umHu8DFnCrMQVZ37": 3
   }
-=======
-  "img": "systems/sfrpg/icons/equipment/weapons/rounds-longarm-and-sniper.webp"
->>>>>>> 2b095a38
 }