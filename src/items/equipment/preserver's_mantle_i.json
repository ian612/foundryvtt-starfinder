{
  "_id": "xXfU1tWCgvSyUUxa",
  "name": "Preserver's mantle I",
  "type": "equipment",
<<<<<<< HEAD
  "img": "icons/equipment/back/cloak-collared-blue-iron.webp",
=======
  "_stats": {
    "coreVersion": 12,
    "systemId": "sfrpg",
    "systemVersion": "0.27.1"
  },
  "img": "systems/sfrpg/icons/default/kevlar-vest.svg",
>>>>>>> 30009755
  "system": {
    "type": "",
    "ability": null,
    "abilityMods": {
      "parts": []
    },
    "actionTarget": "",
    "actionType": "",
    "activation": {
      "type": "",
      "condition": "",
      "cost": 0
    },
    "ammunitionType": "",
    "area": {
      "effect": "",
      "shapable": false,
      "shape": "",
      "units": "",
      "value": null
    },
    "armor": {
      "type": "light",
      "acp": 0,
      "dex": 6,
      "eac": 1,
      "kac": 2,
      "speedAdjust": 0
    },
    "attackBonus": 0,
    "attributes": {
      "ac": {
        "value": ""
      },
      "customBuilt": false,
      "dex": {
        "mod": ""
      },
      "hardness": {
        "value": ""
      },
      "hp": {
        "max": "",
        "value": 6
      },
      "size": "medium",
      "sturdy": true
    },
    "attuned": false,
    "bulk": "L",
    "capacity": {
      "max": 0,
      "value": 0
    },
    "chatFlavor": "",
    "container": {
      "contents": [],
<<<<<<< HEAD
      "includeContentsInWealthCalculation": true,
=======
      "includeContentsInWealthCalculation": 1,
>>>>>>> 30009755
      "isOpen": true,
      "storage": [
        {
          "type": "slot",
          "acceptsType": [
            "upgrade",
            "weapon"
          ],
          "affectsEncumbrance": true,
          "amount": 0,
          "subtype": "armorUpgrade",
          "weightProperty": "slots"
        },
        {
          "type": "slot",
          "acceptsType": [
            "weapon"
          ],
          "affectsEncumbrance": true,
          "amount": 0,
          "subtype": "weaponSlot",
          "weightProperty": ""
        }
      ]
    },
    "critical": {
      "effect": "",
      "parts": []
    },
    "damage": {
      "parts": []
    },
    "damageNotes": "",
    "description": {
      "chat": "",
      "gmnotes": "",
      "short": "",
      "unidentified": "",
      "value": "<p>The Xenowardens bioengineered the preserver’s mantle as a form of living armor. Rather than donning the mantle, a creature steps onto it and allows the armor to wrap itself around and over the creature’s body. Insulating moss acts as padding, while vines and wood match the strength of the advanced composites of other light armors. When the armor’s environmental protections are activated, the external surface of the plants interlace into an airtight barrier, while the moss regulates the temperature and converts exhaled gases back into breathable air. Like other armors, the mantle must be adjusted to fit a new wearer (though this requires a Life Science check, rather than an Engineering check.</p>"
    },
    "descriptors": [],
    "duration": {
      "units": "",
      "value": null
    },
    "equippable": true,
    "equipped": false,
    "equippedBulkMultiplier": 1,
    "formula": "",
    "identified": true,
    "isActive": null,
    "level": 2,
    "modifiers": [],
    "price": 520,
    "proficient": false,
    "properties": {},
    "quantity": 1,
    "quantityPerPack": 1,
    "range": {
      "additional": "",
      "per": "",
      "units": "",
      "value": null
    },
    "reach": "",
    "rollNotes": "",
    "save": {
      "type": "",
      "dc": null,
      "descriptor": ""
    },
    "size": "",
    "source": "AR pg. 70",
<<<<<<< HEAD
    "specialMaterials": {
      "abysium": false,
      "adamantine": false,
      "coldiron": false,
      "diatha": false,
      "djezet": false,
      "horacalcum": false,
      "inubrix": false,
      "khefak": false,
      "noqual": false,
      "nyblantine": false,
      "purplecores": false,
      "siccatite": false,
      "silver": false,
      "voidglass": false
    },
=======
    "specialMaterials": {},
>>>>>>> 30009755
    "speed": "",
    "strength": 0,
    "target": {
      "type": "",
      "value": null
    },
    "usage": {
      "per": "",
      "value": 0
    },
    "uses": {
      "max": 0,
      "per": null,
      "value": 0
    }
  }
}<|MERGE_RESOLUTION|>--- conflicted
+++ resolved
@@ -2,16 +2,12 @@
   "_id": "xXfU1tWCgvSyUUxa",
   "name": "Preserver's mantle I",
   "type": "equipment",
-<<<<<<< HEAD
-  "img": "icons/equipment/back/cloak-collared-blue-iron.webp",
-=======
   "_stats": {
     "coreVersion": 12,
     "systemId": "sfrpg",
     "systemVersion": "0.27.1"
   },
-  "img": "systems/sfrpg/icons/default/kevlar-vest.svg",
->>>>>>> 30009755
+  "img": "icons/equipment/back/cloak-collared-blue-iron.webp",
   "system": {
     "type": "",
     "ability": null,
@@ -69,11 +65,7 @@
     "chatFlavor": "",
     "container": {
       "contents": [],
-<<<<<<< HEAD
-      "includeContentsInWealthCalculation": true,
-=======
       "includeContentsInWealthCalculation": 1,
->>>>>>> 30009755
       "isOpen": true,
       "storage": [
         {
@@ -147,26 +139,7 @@
     },
     "size": "",
     "source": "AR pg. 70",
-<<<<<<< HEAD
-    "specialMaterials": {
-      "abysium": false,
-      "adamantine": false,
-      "coldiron": false,
-      "diatha": false,
-      "djezet": false,
-      "horacalcum": false,
-      "inubrix": false,
-      "khefak": false,
-      "noqual": false,
-      "nyblantine": false,
-      "purplecores": false,
-      "siccatite": false,
-      "silver": false,
-      "voidglass": false
-    },
-=======
     "specialMaterials": {},
->>>>>>> 30009755
     "speed": "",
     "strength": 0,
     "target": {
