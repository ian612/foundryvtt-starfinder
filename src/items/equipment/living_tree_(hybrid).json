{
  "_id": "CoYOojjkdrglKxBM",
  "name": "Living Tree (Hybrid)",
  "type": "equipment",
  "img": "icons/svg/mystery-man.svg",
  "system": {
    "type": "",
    "ability": "str",
    "abilityMods": {
      "parts": []
    },
<<<<<<< HEAD
    "actionTarget": "",
=======
    "actionTarget": "kac",
>>>>>>> eaa6b0b5
    "actionType": "mwak",
    "activation": {
      "type": "",
      "condition": "",
      "cost": 0
    },
    "ammunitionType": "charge",
    "area": {
      "effect": "",
      "shapable": false,
      "shape": "",
      "units": "",
      "value": 0
    },
    "armor": {
      "type": "power",
      "acp": -4,
      "dex": 2,
      "eac": 11,
      "kac": 17,
      "speedAdjust": null
    },
    "attackBonus": 0,
    "attributes": {
      "ac": {
        "value": ""
      },
      "customBuilt": false,
      "dex": {
        "mod": ""
      },
      "hardness": {
        "value": ""
      },
      "hp": {
        "max": "",
        "value": 39
      },
      "size": "medium",
      "sturdy": true
    },
    "attuned": false,
    "bulk": "57",
    "capacity": {
      "max": 20,
      "value": 0
    },
    "chatFlavor": "",
    "container": {
      "contents": [],
      "includeContentsInWealthCalculation": true,
      "isOpen": true,
      "storage": [
        {
          "type": "slot",
          "acceptsType": [
            "upgrade",
            "weapon"
          ],
          "affectsEncumbrance": true,
          "amount": 2,
          "subtype": "armorUpgrade",
          "weightProperty": "slots"
        },
        {
          "type": "slot",
          "acceptsType": [
            "weapon"
          ],
          "affectsEncumbrance": true,
          "amount": 1,
          "subtype": "weaponSlot",
          "weightProperty": ""
        },
        {
          "type": "slot",
          "acceptsType": [
            "ammunition"
          ],
          "affectsEncumbrance": true,
          "amount": 1,
          "subtype": "ammunitionSlot",
          "weightMultiplier": 1,
          "weightProperty": ""
        }
      ]
    },
    "critical": {
      "effect": "",
      "parts": []
    },
    "damage": {
      "parts": [
        {
          "name": "",
<<<<<<< HEAD
          "formula": "2d10",
=======
          "formula": "2d10 +(@abilities.str.mod)",
>>>>>>> eaa6b0b5
          "group": null,
          "types": {
            "acid": false,
            "bludgeoning": true,
            "cold": false,
            "electricity": false,
            "fire": false,
            "healing": false,
            "piercing": false,
            "slashing": false,
            "sonic": false
          }
        }
      ]
    },
    "damageNotes": "",
    "description": {
      "chat": "",
      "gmnotes": "",
      "short": "",
      "unidentified": "",
      "value": "<p><strong>Speed&nbsp;</strong> 15 ft.</p>\n<p><strong>Strength&nbsp;</strong> 24 (+7);&nbsp;<strong>Damage</strong>&nbsp;2d10 B;&nbsp;<strong>Size&nbsp;</strong> Huge (15-ft. reach)</p>\n<p><strong>Capacity&nbsp;</strong> 20;&nbsp;<strong>Usage&nbsp;</strong> 1/hour</p>\n<p>On Ghorus Prime, arcane botanists grow trees implanted with mystic engines to create this armor. The first time each day a living tree is activated, it grants its wearer 2d6 temporary Hit Points that disappear once the wearer leaves or deactivates the armor. They regain these temporary Hit Points whenever they rest for 10 minutes to regain Stamina Points so long as they wear the armor while exposed to soil, water, and sunlight. If the wearer is a plant, they add their Constitution modifier to these temporary Hit Points. While deactivated for 8 hours with access to soil, water, and sunlight, a living tree regains 1d8 charges.</p>"
    },
    "descriptors": [],
    "duration": {
      "units": "",
      "value": null
    },
    "equippable": true,
    "equipped": false,
    "formula": "",
    "identified": true,
    "isActive": null,
    "level": 8,
    "modifiers": [],
    "price": 11200,
    "proficient": false,
    "quantity": 1,
    "quantityPerPack": 1,
    "range": {
      "additional": "",
      "per": "",
      "units": "",
      "value": null
    },
<<<<<<< HEAD
    "reach": "",
=======
    "reach": "15 ft.",
>>>>>>> eaa6b0b5
    "rollNotes": "",
    "save": {
      "type": "",
      "dc": "",
      "descriptor": "negate"
    },
<<<<<<< HEAD
    "size": "fine",
=======
    "size": "huge",
>>>>>>> eaa6b0b5
    "skillCheck": {
      "type": "",
      "dc": ""
    },
    "source": "TR pg. 54",
    "specialMaterials": {
      "abysium": false,
      "adamantine": false,
      "coldiron": false,
      "diatha": false,
      "djezet": false,
      "horacalcum": false,
      "inubrix": false,
      "khefak": false,
      "noqual": false,
      "nyblantine": false,
      "purplecores": false,
      "siccatite": false,
      "silver": false,
      "voidglass": false
    },
<<<<<<< HEAD
    "speed": "",
    "strength": 0,
=======
    "speed": "15 ft.",
    "strength": 24,
>>>>>>> eaa6b0b5
    "target": {
      "type": "",
      "value": null
    },
    "usage": {
      "per": "hour",
      "value": 1
    },
    "uses": {
      "max": 0,
      "per": null,
      "value": 0
    }
  }
}<|MERGE_RESOLUTION|>--- conflicted
+++ resolved
@@ -9,11 +9,7 @@
     "abilityMods": {
       "parts": []
     },
-<<<<<<< HEAD
-    "actionTarget": "",
-=======
     "actionTarget": "kac",
->>>>>>> eaa6b0b5
     "actionType": "mwak",
     "activation": {
       "type": "",
@@ -109,11 +105,7 @@
       "parts": [
         {
           "name": "",
-<<<<<<< HEAD
-          "formula": "2d10",
-=======
           "formula": "2d10 +(@abilities.str.mod)",
->>>>>>> eaa6b0b5
           "group": null,
           "types": {
             "acid": false,
@@ -159,22 +151,14 @@
       "units": "",
       "value": null
     },
-<<<<<<< HEAD
-    "reach": "",
-=======
     "reach": "15 ft.",
->>>>>>> eaa6b0b5
     "rollNotes": "",
     "save": {
       "type": "",
       "dc": "",
       "descriptor": "negate"
     },
-<<<<<<< HEAD
-    "size": "fine",
-=======
     "size": "huge",
->>>>>>> eaa6b0b5
     "skillCheck": {
       "type": "",
       "dc": ""
@@ -196,13 +180,8 @@
       "silver": false,
       "voidglass": false
     },
-<<<<<<< HEAD
-    "speed": "",
-    "strength": 0,
-=======
     "speed": "15 ft.",
     "strength": 24,
->>>>>>> eaa6b0b5
     "target": {
       "type": "",
       "value": null
