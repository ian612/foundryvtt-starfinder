{
  "_id": "4ANV2gtgo6zRffs3",
  "name": "Medkit, Basic",
  "type": "technological",
  "data": {
    "type": "",
    "attuned": false,
    "bulk": "1",
    "capacity": {
      "max": 0,
      "value": 0
    },
    "damage": {
      "parts": []
    },
    "description": {
      "chat": "",
      "unidentified": "",
      "value": "<p><span id=\"ctl00_MainContent_DataListTechItems_ctl00_LabelName\">The basic medkit has spray antiseptic, bandages, and handheld instruments designed to examine, explore, and treat common ailments. The basic medkit allows you to attempt DC 25 Medicine checks to treat deadly wounds.&nbsp;</span></p>"
    },
    "equipped": false,
    "hands": 2,
    "identified": true,
    "level": 1,
    "price": 100,
    "quantity": 1,
    "source": "Core Rulebook",
    "usage": {
      "per": "",
      "value": 0
    }
  },
  "flags": {},
<<<<<<< HEAD
  "img": "systems/sfrpg/icons/equipment/technological%20items/medkit-basic.jpg",
  "permission": {
    "QKfICymYNdnzinV1": 3,
    "default": 0
  }
=======
  "img": "systems/sfrpg/icons/equipment/technological%20items/medkit-basic.webp"
>>>>>>> 2b095a38
}<|MERGE_RESOLUTION|>--- conflicted
+++ resolved
@@ -31,13 +31,9 @@
     }
   },
   "flags": {},
-<<<<<<< HEAD
-  "img": "systems/sfrpg/icons/equipment/technological%20items/medkit-basic.jpg",
+  "img": "systems/sfrpg/icons/equipment/technological%20items/medkit-basic.webp",
   "permission": {
     "QKfICymYNdnzinV1": 3,
     "default": 0
   }
-=======
-  "img": "systems/sfrpg/icons/equipment/technological%20items/medkit-basic.webp"
->>>>>>> 2b095a38
 }