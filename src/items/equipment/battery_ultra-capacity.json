--- conflicted
+++ resolved
@@ -28,14 +28,9 @@
     "useCapacity": true
   },
   "flags": {},
-<<<<<<< HEAD
-  "img": "systems/sfrpg/icons/equipment/weapons/battery-ultra-capacity.jpg",
+  "img": "systems/sfrpg/icons/equipment/weapons/battery-ultra-capacity.webp",
   "permission": {
     "default": 0,
     "umHu8DFnCrMQVZ37": 3
   }
-=======
-  "img": "systems/sfrpg/icons/equipment/weapons/battery-ultra-capacity.webp",
-  "_id": "Se9zatyyk6dVo8VC"
->>>>>>> 2b095a38
 }