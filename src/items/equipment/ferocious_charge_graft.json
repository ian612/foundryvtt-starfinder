{
  "_id": "bQi7SAWjUfelb6LF",
  "name": "Ferocious Charge Graft",
  "type": "augmentation",
  "data": {
    "type": "biotech",
    "abilityMods": {
      "parts": []
    },
    "attributes": {
      "ac": {
        "value": "5"
      },
      "customBuilt": false,
      "dex": {
        "mod": ""
      },
      "hardness": {
        "value": "12"
      },
      "hp": {
        "max": "11",
        "value": 11
      },
      "size": "medium",
      "sturdy": false
    },
    "attuned": false,
    "bulk": "-",
    "critical": {
      "parts": []
    },
    "damage": {
      "parts": []
    },
    "description": {
      "chat": "",
      "unidentified": "",
      "value": "<p>Uplifted bears can charge at their foes to knock them down. This augmentation strengthens the muscles in your extremities and allows you to attempt a trip combat maneuver in place of a normal melee attack at the end of a charge. In addition, you can charge without taking the normal penalties to your attack roll or AC. If you have another ability that allows you to charge without taking these penalties (such as the charge attack ability from the soldier&rsquo;s blitz fighting style), you also gain the ability to charge through difficult terrain.</p>"
    },
    "equipped": false,
    "identified": true,
    "level": 6,
    "modifiers": [],
    "price": 4250,
    "quantity": 1,
    "source": "AA4 pg. 144",
    "system": "allArms"
  },
<<<<<<< HEAD
=======
  "flags": {},
  "img": "systems/sfrpg/icons/classes/charge_attack.webp",
>>>>>>> 2b095a38
  "effects": [],
  "flags": {},
  "img": "systems/sfrpg/icons/classes/charge_attack.png"
}<|MERGE_RESOLUTION|>--- conflicted
+++ resolved
@@ -47,12 +47,7 @@
     "source": "AA4 pg. 144",
     "system": "allArms"
   },
-<<<<<<< HEAD
-=======
-  "flags": {},
-  "img": "systems/sfrpg/icons/classes/charge_attack.webp",
->>>>>>> 2b095a38
   "effects": [],
   "flags": {},
-  "img": "systems/sfrpg/icons/classes/charge_attack.png"
+  "img": "systems/sfrpg/icons/classes/charge_attack.webp"
 }