--- conflicted
+++ resolved
@@ -2,16 +2,12 @@
   "_id": "44T2xXN2BBWGuKrH",
   "name": "Antigravity grenade, Mk 1",
   "type": "weapon",
-<<<<<<< HEAD
-  "img": "systems/sfrpg/icons/equipment/weapons/incendiary-grenade.webp",
-=======
   "_stats": {
     "coreVersion": 12,
     "systemId": "sfrpg",
     "systemVersion": "0.27.1"
   },
-  "img": "systems/sfrpg/icons/default/bolter-gun.svg",
->>>>>>> 30009755
+  "img": "systems/sfrpg/icons/equipment/weapons/incendiary-grenade.webp",
   "system": {
     "type": "",
     "ability": "str",
@@ -61,11 +57,7 @@
     "chatFlavor": "",
     "container": {
       "contents": [],
-<<<<<<< HEAD
-      "includeContentsInWealthCalculation": true,
-=======
       "includeContentsInWealthCalculation": 1,
->>>>>>> 30009755
       "isOpen": true,
       "storage": [
         {
@@ -223,7 +215,6 @@
     },
     "source": "GEM, p. 41",
     "special": "",
-<<<<<<< HEAD
     "specialMaterials": {
       "abysium": false,
       "adamantine": false,
@@ -240,9 +231,6 @@
       "silver": false,
       "voidglass": false
     },
-=======
-    "specialMaterials": {},
->>>>>>> 30009755
     "target": {
       "type": "",
       "value": ""
