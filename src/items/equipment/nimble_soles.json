--- conflicted
+++ resolved
@@ -41,16 +41,12 @@
       "unidentified": "",
       "value": "<p>A nimble soles augmentation places sets of miniature metal rings that hold the essence of the Elemental Plane of Air on your feet. The rings grant you a +2 enhancement bonus to Acrobatics checks to fly and tumble. In addition, once per day as a swift action, you can overcharge the rings to increase this bonus to +4 for 1 minute.</p>"
     },
-<<<<<<< HEAD
-    "equippable": false,
-=======
     "descriptors": [],
     "duration": {
       "units": "minute",
       "value": "1"
     },
     "equippable": true,
->>>>>>> a7769fad
     "equipped": false,
     "identified": true,
     "level": 4,
