{
  "_id": "mkR4iz66BunDgRvR",
  "name": "Golemforged plating III",
  "type": "equipment",
  "augmentation": false,
  "consumable": false,
  "container": false,
  "data": {
    "type": "",
    "ability": null,
    "abilityMods": {
      "parts": []
    },
    "actionType": "",
    "activation": {
      "type": "",
      "condition": "",
      "cost": 0
    },
    "area": {
      "effect": "",
      "shape": "",
      "units": "",
      "value": null
    },
    "armor": {
      "type": "heavy",
      "acp": -2,
      "dex": 3,
      "eac": 10,
      "kac": 12,
      "speedAdjust": -5
    },
    "attackBonus": 0,
    "attributes": {
      "ac": {
        "value": ""
      },
      "customBuilt": false,
      "dex": {
        "mod": ""
      },
      "hardness": {
        "value": ""
      },
      "hp": {
        "max": "",
        "value": 6
      },
      "size": "medium",
      "sturdy": true
    },
    "attuned": false,
    "bulk": "2",
    "capacity": {
      "max": 0,
      "value": 0
    },
    "chatFlavor": "",
    "container": {
      "contents": [],
      "isOpen": true,
      "storage": [
        {
          "type": "slot",
          "acceptsType": [
            "upgrade",
            "weapon"
          ],
          "affectsEncumbrance": true,
          "amount": 2,
          "subtype": "armorUpgrade",
          "weightProperty": "slots"
        }
      ]
    },
    "critical": {
      "effect": "",
      "parts": []
    },
    "damage": {
      "parts": []
    },
    "description": {
      "chat": "",
      "unidentified": "",
      "value": "<p><span id=\"ctl00_MainContent_DataListTalentsAll_ctl00_LabelName\">An economical choice for many mercenaries, golemforged plating is one of the universeâ€™s most popular heavy armors. Golemforged plating consists of a close-fitting polycarbonate suit fitted with ports and sockets to fit most armor customization options. Suits of golemforged plating include flexible boots and gloves as well as a standard helmet with a clear visor.&nbsp;</span></p>"
    },
    "descriptors": [],
    "duration": {
      "units": "",
      "value": null
    },
    "equippable": true,
    "equipped": false,
    "formula": "",
    "identified": true,
    "isActive": null,
    "level": 7,
    "modifiers": [],
    "price": 5500,
    "proficient": false,
    "quantity": 1,
    "range": {
      "additional": "",
      "per": "",
      "units": "",
      "value": null
    },
    "reach": "",
    "save": {
      "type": "",
      "dc": null,
      "descriptor": ""
    },
    "size": "",
    "source": "CRB pg. 198",
    "speed": "",
    "strength": 0,
    "target": {
      "type": "",
      "value": null
    },
    "usage": {
      "per": "",
      "value": 0
    },
    "uses": {
      "max": 0,
      "per": null,
      "value": 0
    }
  },
  "effects": [],
  "equipment": false,
  "flags": {},
<<<<<<< HEAD
  "fusion": false,
  "goods": false,
  "hybrid": false,
  "img": "systems/sfrpg/icons/equipment/armor/golemforged-plating-3.jpg",
  "magic": false,
  "shield": false,
  "spell": false,
=======
  "img": "systems/sfrpg/icons/equipment/armor/golemforged-plating-3.webp",
  "effects": [],
  "_id": "mkR4iz66BunDgRvR",
>>>>>>> 2b095a38
  "storage": {
    "type": "slot",
    "affectsEncumbrance": true,
    "amount": 2,
    "subtype": "armorUpgrade",
    "weightProperty": "slots"
  },
  "technological": false,
  "upgrade": true,
  "weapon": true,
  "weaponAccessory": false
}<|MERGE_RESOLUTION|>--- conflicted
+++ resolved
@@ -134,19 +134,13 @@
   "effects": [],
   "equipment": false,
   "flags": {},
-<<<<<<< HEAD
   "fusion": false,
   "goods": false,
   "hybrid": false,
-  "img": "systems/sfrpg/icons/equipment/armor/golemforged-plating-3.jpg",
+  "img": "systems/sfrpg/icons/equipment/armor/golemforged-plating-3.webp",
   "magic": false,
   "shield": false,
   "spell": false,
-=======
-  "img": "systems/sfrpg/icons/equipment/armor/golemforged-plating-3.webp",
-  "effects": [],
-  "_id": "mkR4iz66BunDgRvR",
->>>>>>> 2b095a38
   "storage": {
     "type": "slot",
     "affectsEncumbrance": true,
