--- conflicted
+++ resolved
@@ -39,18 +39,14 @@
       "gmnotes": "",
       "short": "",
       "unidentified": "",
-<<<<<<< HEAD
       "value": "<p>Wraith motes replace your eyes with glowing red motes of fiery-red light which smolder and produce thin trails of white smoke. Wraith motes allow you to retain all your natural vision abilities, but they can also augment your vision for a number of minutes per day equal to the necrograft’s mark. They can be activated as a swift action, or they can be activated as a reaction whenever you attempt a Perception check. They can be deactivated as a swift action. The wraith motes’ duration need not be used all at once, but it must be used in 1-minute increments.</p>\n<p>The vision granted by the wraith motes varies based on the model as follows. Higher-level models can be used to grant the vision options of a lower-level version, but only a single benefit can be gained at a time. Mk 1 wraith motes grant low-light vision. Mk 2 wraith motes grant darkvision with a range of 60 feet. Mk 3 wraith motes grant the see in darkness universal creature ability (allowing you to see perfectly in darkness of any kind, including magical darkness; Alien Archive 156). Mk 4 wraith motes grant the ability to see invisible creatures and objects (per see invisibility). Mk 5 wraith motes allow you to see into both the Ethereal Plane and Shadow Plane.</p>"
-=======
-      "value": "<p>Wraith motes replace your eyes with glowing red motes of fiery-red light which smolder and produce thin trails of white smoke. Wraith motes allow you to retain all your natural vision abilities, but they can also augment your vision for a number of minutes per day equal to the necrograft’s mark. They can be activated as a swift action, or they can be activated as a reaction whenever you attempt a @UUID[Compendium.sfrpg.rules.GMkLZsN3a7YPvA03.JournalEntryPage.gZlg2ZKze0erNLmP]{Perception} check. They can be deactivated as a swift action. The wraith motes’ duration need not be used all at once, but it must be used in 1-minute increments.</p>\n<p>The vision granted by the wraith motes varies based on the model as follows. Higher-level models can be used to grant the vision options of a lower-level version, but only a single benefit can be gained at a time. Mk 1 wraith motes grant @UUID[Compendium.sfrpg.rules.rX5rK6UWAIOeeipl.JournalEntryPage.p0o9tmWtKZ0qy8DI#low-light-vision]{low-light vision}. Mk 2 wraith motes grant @UUID[Compendium.sfrpg.rules.rX5rK6UWAIOeeipl.JournalEntryPage.p0o9tmWtKZ0qy8DI#darkvision]{darkvision} with a range of 60 feet. Mk 3 wraith motes grant the @UUID[Compendium.sfrpg.universal-creature-rules.wNe3iG6kynF2wHGJ]{see in darkness} universal creature ability (allowing you to see perfectly in darkness of any kind, including magical darkness; Alien Archive 156). Mk 4 wraith motes grant the ability to see invisible creatures and objects (per @UUID[Compendium.sfrpg.spells.5aW793TGgd3Kd4Fe]{see invisibility}). Mk 5 wraith motes allow you to see into both the Ethereal Plane and Shadow Plane.</p>"
     },
     "descriptors": [],
     "duration": {
       "units": "minute",
       "value": "2"
->>>>>>> a7769fad
     },
-    "equippable": false,
+    "equippable": true,
     "equipped": false,
     "identified": true,
     "level": 6,
