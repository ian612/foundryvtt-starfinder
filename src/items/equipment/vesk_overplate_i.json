{
  "_id": "CuUU2jbpO9YCut9q",
  "name": "Vesk overplate I",
  "type": "equipment",
  "augmentation": false,
  "consumable": false,
  "container": false,
  "data": {
    "type": "",
    "ability": null,
    "abilityMods": {
      "parts": []
    },
    "actionType": "",
    "activation": {
      "type": "",
      "condition": "",
      "cost": 0
    },
    "area": {
      "effect": "",
      "shape": "",
      "units": "",
      "value": null
    },
    "armor": {
      "type": "heavy",
      "acp": -2,
      "dex": 3,
      "eac": 9,
      "kac": 11,
      "speedAdjust": -5
    },
    "attackBonus": 0,
    "attributes": {
      "ac": {
        "value": "5"
      },
      "customBuilt": false,
      "dex": {
        "mod": ""
      },
      "hardness": {
        "value": "17"
      },
      "hp": {
        "max": "33",
        "value": 33
      },
      "size": "medium",
      "sturdy": true
    },
    "attuned": false,
    "bulk": "2",
    "capacity": {
      "max": 0,
      "value": 0
    },
    "chatFlavor": "",
    "container": {
      "contents": [],
      "isOpen": true,
      "storage": [
        {
          "type": "slot",
          "acceptsType": [
            "upgrade",
            "weapon"
          ],
          "affectsEncumbrance": true,
          "amount": 1,
          "subtype": "armorUpgrade",
          "weightProperty": "slots"
        }
      ]
    },
    "critical": {
      "effect": "",
      "parts": []
    },
    "damage": {
      "parts": []
    },
    "description": {
      "chat": "",
      "unidentified": "",
      "value": "<p>These utilitarian suits of heavy armor reflect the brute strength of their inventors. Overplate makes no concession to comfort. Instead, each polycarbonate suit is solid, dense, and often unadorned, though the high-quality craftsmanship of each suit is apparent. Overplate has a reputation for withstanding any sort of trauma, thanks to its coating of thermoplastic resin.</p>"
    },
    "descriptors": [],
    "duration": {
      "units": "",
      "value": null
    },
    "equippable": true,
    "equipped": false,
    "formula": "",
    "identified": true,
    "isActive": null,
    "level": 6,
    "modifiers": [],
    "price": 3910,
    "proficient": false,
    "quantity": 1,
    "range": {
      "additional": "",
      "per": "",
      "units": "",
      "value": null
    },
    "reach": "",
    "save": {
      "type": "",
      "dc": null,
      "descriptor": ""
    },
    "size": "",
    "source": "CRB pg. 198",
    "speed": "",
    "strength": 0,
    "target": {
      "type": "",
      "value": null
    },
    "usage": {
      "per": "",
      "value": 0
    },
    "uses": {
      "max": 0,
      "per": null,
      "value": 0
    }
  },
  "effects": [],
  "equipment": false,
  "flags": {},
<<<<<<< HEAD
  "fusion": false,
  "goods": false,
  "hybrid": false,
  "img": "systems/sfrpg/icons/equipment/armor/vesk_overplate_I.png",
  "magic": false,
  "shield": false,
  "spell": false,
=======
  "img": "systems/sfrpg/icons/equipment/armor/vesk_overplate_I.webp",
  "effects": [],
  "_id": "CuUU2jbpO9YCut9q",
>>>>>>> 2b095a38
  "storage": {
    "type": "slot",
    "affectsEncumbrance": true,
    "amount": 1,
    "subtype": "armorUpgrade",
    "weightProperty": "slots"
  },
  "technological": false,
  "upgrade": true,
  "weapon": true,
  "weaponAccessory": false
}<|MERGE_RESOLUTION|>--- conflicted
+++ resolved
@@ -134,19 +134,13 @@
   "effects": [],
   "equipment": false,
   "flags": {},
-<<<<<<< HEAD
   "fusion": false,
   "goods": false,
   "hybrid": false,
-  "img": "systems/sfrpg/icons/equipment/armor/vesk_overplate_I.png",
+  "img": "systems/sfrpg/icons/equipment/armor/vesk_overplate_I.webp",
   "magic": false,
   "shield": false,
   "spell": false,
-=======
-  "img": "systems/sfrpg/icons/equipment/armor/vesk_overplate_I.webp",
-  "effects": [],
-  "_id": "CuUU2jbpO9YCut9q",
->>>>>>> 2b095a38
   "storage": {
     "type": "slot",
     "affectsEncumbrance": true,
