{
  "_id": "K4nxVOR9YUPXsTdn",
  "name": "Lurker Graft",
  "type": "augmentation",
  "data": {
    "type": "biotech",
    "abilityMods": {
      "parts": []
    },
    "attributes": {
      "ac": {
        "value": "5"
      },
      "customBuilt": false,
      "dex": {
        "mod": ""
      },
      "hardness": {
        "value": "6"
      },
      "hp": {
        "max": "8",
        "value": 8
      },
      "size": "medium",
      "sturdy": false
    },
    "attuned": false,
    "bulk": "-",
    "critical": {
      "parts": []
    },
    "damage": {
      "parts": []
    },
    "description": {
      "chat": "",
      "unidentified": "",
      "value": "<p>Connected to the Negative Energy Plane, draeliks can almost disappear in areas of shadow. Pigmentation filters applied to your skin allow you to do the same. You gain a +4 enhancement bonus to Stealth checks in dim light or darker conditions.</p>"
    },
    "equipped": false,
    "identified": true,
    "level": 3,
    "modifiers": [
      {
        "_id": "349cddab-c808-4bc6-a2c0-19a198834b34",
        "name": "Lurker Graft",
        "type": "enhancement",
        "condition": "",
        "effectType": "skill",
        "enabled": false,
        "max": 4,
        "modifier": "4",
        "modifierType": "formula",
        "notes": "You gain a +4 enhancement bonus to Stealth checks in dim light or darker conditions.",
        "source": "Augmentation",
        "subtab": "misc",
        "valueAffected": "ste"
      }
    ],
    "price": 1250,
    "quantity": 1,
    "source": "AA4 pg. 145",
    "system": "skin"
  },
<<<<<<< HEAD
=======
  "flags": {},
  "img": "systems/sfrpg/icons/spells/discern-lies.webp",
>>>>>>> 2b095a38
  "effects": [],
  "flags": {},
  "img": "systems/sfrpg/icons/spells/discern-lies.jpg"
}<|MERGE_RESOLUTION|>--- conflicted
+++ resolved
@@ -63,12 +63,7 @@
     "source": "AA4 pg. 145",
     "system": "skin"
   },
-<<<<<<< HEAD
-=======
-  "flags": {},
-  "img": "systems/sfrpg/icons/spells/discern-lies.webp",
->>>>>>> 2b095a38
   "effects": [],
   "flags": {},
-  "img": "systems/sfrpg/icons/spells/discern-lies.jpg"
+  "img": "systems/sfrpg/icons/spells/discern-lies.webp"
 }