{
  "_id": "RUzSqknWE24JEihO",
  "name": "Courage Medallion",
  "type": "goods",
  "data": {
    "type": "",
    "attuned": false,
    "bulk": "L",
    "damage": {
      "parts": []
    },
    "description": {
      "chat": "",
      "unidentified": "",
      "value": "<p><span id=\"ctl00_MainContent_DataListMagicItems_ctl00_LabelName\">Enchanted to pulse with a bluish glow, a <em>courage medallion</em> is awarded to those who risked their own lives to protect the innocent and their fellow companions. Once per day as a standard action, you can activate the item to summon a fiery orb, granting you the benefits of <em>wisp ally</em> until the end of your next turn.&nbsp;</span></p>"
    },
    "equipped": false,
    "identified": true,
    "level": 1,
    "price": 100,
    "quantity": 1,
    "source": "Fate of the Fifth"
  },
  "flags": {},
<<<<<<< HEAD
  "img": "systems/sfrpg/icons/equipment/magic%20items/courage-medallion.jpg",
  "permission": {
    "default": 0,
    "umHu8DFnCrMQVZ37": 3
  }
=======
  "img": "systems/sfrpg/icons/equipment/magic%20items/courage-medallion.webp",
  "_id": "RUzSqknWE24JEihO"
>>>>>>> 2b095a38
}<|MERGE_RESOLUTION|>--- conflicted
+++ resolved
@@ -22,14 +22,9 @@
     "source": "Fate of the Fifth"
   },
   "flags": {},
-<<<<<<< HEAD
-  "img": "systems/sfrpg/icons/equipment/magic%20items/courage-medallion.jpg",
+  "img": "systems/sfrpg/icons/equipment/magic%20items/courage-medallion.webp",
   "permission": {
     "default": 0,
     "umHu8DFnCrMQVZ37": 3
   }
-=======
-  "img": "systems/sfrpg/icons/equipment/magic%20items/courage-medallion.webp",
-  "_id": "RUzSqknWE24JEihO"
->>>>>>> 2b095a38
 }