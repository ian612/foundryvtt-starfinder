{
  "_id": "o65Cp4yd0hXtIVCc",
  "name": "Caustolance, Decimator",
  "type": "weapon",
  "data": {
    "type": "",
    "ability": "dex",
    "actionTarget": "eac",
    "actionType": "rwak",
    "activation": {
      "type": "none",
      "condition": "",
      "cost": null
    },
    "area": {
      "effect": "",
      "shape": "",
      "units": null,
      "value": null
    },
    "attackBonus": 0,
    "attuned": false,
    "bulk": "1",
    "capacity": {
      "max": 20,
      "value": 20
    },
    "chatFlavor": "",
    "container": {
      "contents": [],
      "storage": [
        {
          "type": "slot",
          "acceptsType": [
            "fusion"
          ],
          "affectsEncumbrance": true,
          "amount": 6,
          "subtype": "fusion",
          "weightProperty": "level"
        },
        {
          "type": "slot",
          "acceptsType": [
            "ammunition"
          ],
          "affectsEncumbrance": true,
          "amount": 1,
          "subtype": "ammunitionSlot",
          "weightProperty": ""
        }
      ]
    },
    "critical": {
      "effect": "",
      "parts": []
    },
    "damage": {
      "parts": [
        {
          "formula": "2d6",
          "operator": "",
          "types": {
            "acid": true
          }
        }
      ]
    },
    "description": {
      "chat": "",
      "unidentified": "",
      "value": "<p><span id=\"ctl00_MainContent_DataListTalentsAll_ctl00_LabelName\">Drawing upon the same design and inspirations as the caustoject, this larger weapon is designed to resemble an assault rifle rather than a pistol. As with its smaller cousin, a caustolance uses its battery to generate an acidic field to inject directly into its targets, but it can also handle and discharge other substances that are poured into a special tank that is attached to the weapon’s barrel.&nbsp;</span></p>"
    },
    "descriptors": [],
    "duration": {
      "units": "",
      "value": ""
    },
    "equipped": false,
    "formula": "",
    "identified": true,
    "level": 6,
    "price": 4500,
    "proficient": false,
    "properties": {
      "amm": false,
      "analog": false,
      "archaic": false,
      "automatic": false,
      "blast": false,
      "block": false,
      "boost": false,
      "bright": false,
      "disarm": false,
      "entangle": false,
      "explode": false,
      "injection": true,
      "line": false,
      "nonlethal": false,
      "one": false,
      "operative": false,
      "penetrating": false,
      "powered": false,
      "qreload": false,
      "radioactive": false,
      "reach": false,
      "sniper": false,
      "stun": false,
      "subtle": false,
      "thrown": false,
      "trip": false,
      "two": true,
      "unwieldy": false
    },
    "quantity": 1,
    "range": {
      "additional": "",
      "per": "",
      "units": "ft",
      "value": 60
    },
    "save": {
      "type": "",
      "dc": null,
      "descriptor": "negate"
    },
    "source": "Character Operations Manual",
    "special": "",
    "target": {
      "type": "",
      "value": ""
    },
    "usage": {
      "per": "round",
      "value": 1
    },
    "uses": {
      "max": 0,
      "per": "",
      "value": 0
    },
    "weaponType": "longA"
  },
  "flags": {},
<<<<<<< HEAD
  "img": "systems/sfrpg/icons/equipment/weapons/caustolance-decimator.jpg",
  "permission": {
    "default": 0,
    "umHu8DFnCrMQVZ37": 3
  }
=======
  "img": "systems/sfrpg/icons/equipment/weapons/caustolance-decimator.webp",
  "_id": "o65Cp4yd0hXtIVCc"
>>>>>>> 2b095a38
}<|MERGE_RESOLUTION|>--- conflicted
+++ resolved
@@ -142,14 +142,9 @@
     "weaponType": "longA"
   },
   "flags": {},
-<<<<<<< HEAD
-  "img": "systems/sfrpg/icons/equipment/weapons/caustolance-decimator.jpg",
+  "img": "systems/sfrpg/icons/equipment/weapons/caustolance-decimator.webp",
   "permission": {
     "default": 0,
     "umHu8DFnCrMQVZ37": 3
   }
-=======
-  "img": "systems/sfrpg/icons/equipment/weapons/caustolance-decimator.webp",
-  "_id": "o65Cp4yd0hXtIVCc"
->>>>>>> 2b095a38
 }