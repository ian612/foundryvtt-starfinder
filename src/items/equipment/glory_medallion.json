--- conflicted
+++ resolved
@@ -22,14 +22,9 @@
     "source": "Fate of the Fifth"
   },
   "flags": {},
-<<<<<<< HEAD
-  "img": "systems/sfrpg/icons/equipment/magic%20items/glory-medallion.jpg",
+  "img": "systems/sfrpg/icons/equipment/magic%20items/glory-medallion.webp",
   "permission": {
     "default": 0,
     "umHu8DFnCrMQVZ37": 3
   }
-=======
-  "img": "systems/sfrpg/icons/equipment/magic%20items/glory-medallion.webp",
-  "_id": "cfjOF5lcm6qgXqd6"
->>>>>>> 2b095a38
 }