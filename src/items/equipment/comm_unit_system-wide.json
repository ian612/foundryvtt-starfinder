--- conflicted
+++ resolved
@@ -31,14 +31,9 @@
     }
   },
   "flags": {},
-<<<<<<< HEAD
-  "img": "systems/sfrpg/icons/equipment/technological%20items/comm-unit-system-wide.jpg",
+  "img": "systems/sfrpg/icons/equipment/technological%20items/comm-unit-system-wide.webp",
   "permission": {
     "QKfICymYNdnzinV1": 3,
     "default": 0
   }
-=======
-  "img": "systems/sfrpg/icons/equipment/technological%20items/comm-unit-system-wide.webp",
-  "_id": "iTNgC2h0MN7vv3u3"
->>>>>>> 2b095a38
 }