{
  "_id": "OPWk4BdnOWjg2HuQ",
  "name": "Darkwater grenade",
  "type": "weapon",
  "data": {
    "type": "",
    "ability": "str",
    "abilityMods": {
      "parts": []
    },
    "actionTarget": "",
    "actionType": "rwak",
    "activation": {
      "type": "action",
      "condition": "",
      "cost": 1
    },
    "area": {
      "effect": "burst",
      "shape": "sphere",
      "units": "ft",
      "value": 10
    },
    "attackBonus": 0,
    "attributes": {
      "ac": {
        "value": "5"
      },
      "customBuilt": false,
      "dex": {
        "mod": ""
      },
      "hardness": {
        "value": "17"
      },
      "hp": {
        "max": "33",
        "value": 33
      },
      "size": "medium",
      "sturdy": true
    },
    "attuned": false,
    "bulk": "L",
    "capacity": {
      "max": 1,
      "value": 1
    },
    "chatFlavor": "",
    "container": {
      "contents": [],
      "isOpen": true,
      "storage": [
        {
          "type": "slot",
          "acceptsType": [
            "fusion"
          ],
          "affectsEncumbrance": true,
          "amount": 6,
          "subtype": "fusion",
          "weightProperty": "level"
        },
        {
          "type": "slot",
          "acceptsType": [
            "ammunition"
          ],
          "affectsEncumbrance": true,
          "amount": 1,
          "subtype": "ammunitionSlot",
          "weightProperty": ""
        }
      ]
    },
    "critical": {
      "effect": "",
      "parts": []
    },
    "damage": {
      "parts": []
    },
    "description": {
      "chat": "",
      "unidentified": "",
      "value": "<p>While&nbsp;diaspora&nbsp;wyrms remain largely unseen, the water they alter has been studied. Science and magic have replicated the creatures&rsquo; abilities in devices such as the darkwater grenade.</p>\n<p>A darkwater grenade contains compressed, altered water molecules like a&nbsp;diaspora&nbsp;wyrm produces. The grenade has a 20-foot range increment and a capacity of drawn, and its explode special property produces a 10-foot-radius spread of light-absorbing mist, obscuring most sight and providing total concealment. This grenade works underwater and in a vacuum. A creature that has darkvision treats the field within 5 feet as if it provides only concealment. Magical light from a source of a higher level or CR than the grenade&rsquo;s negates the effect if the two interact. The mist lingers for 10 minutes, but a light wind or current disperses it in 1 minute, a moderate in 4 rounds, and strong in 1 round.</p>"
    },
    "descriptors": [],
    "duration": {
      "units": "",
      "value": "10 minutes, light wind or current disperses it in 1 minute, a moderate in 4 rounds, and strong in 1 round"
    },
    "equipped": false,
    "formula": "",
    "identified": true,
    "isActive": null,
    "level": 6,
    "modifiers": [],
    "price": 1400,
    "proficient": false,
    "properties": {
      "aeon": false,
      "amm": false,
      "analog": false,
      "antibiological": false,
      "archaic": false,
      "aurora": false,
      "automatic": false,
      "blast": false,
      "block": false,
      "boost": false,
      "breach": false,
      "breakdown": false,
      "bright": false,
      "cluster": false,
      "conceal": false,
      "deconstruct": false,
      "deflect": false,
      "disarm": false,
      "double": false,
      "drainCharge": false,
      "echo": false,
      "entangle": false,
      "explode": false,
      "extinguish": false,
      "feint": false,
      "fiery": false,
      "firstArc": false,
      "flexibleLine": false,
      "force": false,
      "freeHands": false,
      "fueled": false,
      "grapple": false,
      "gravitation": false,
      "guided": false,
      "harrying": false,
      "holyWater": false,
      "hybrid": true,
      "ignite": false,
      "indirect": false,
      "injection": false,
      "integrated": false,
      "line": false,
      "living": false,
      "lockdown": false,
      "mind-affecting": false,
      "mine": false,
      "mire": false,
      "modal": false,
      "necrotic": false,
      "nonlethal": false,
      "one": false,
      "operative": false,
      "penetrating": false,
      "polarize": false,
      "polymorphic": false,
      "powered": false,
      "professional": false,
      "punchGun": false,
      "qreload": false,
      "radioactive": false,
      "reach": false,
      "recall": false,
      "regrowth": false,
      "relic": false,
      "reposition": false,
      "shape": false,
      "shells": false,
      "shield": false,
      "sniper": false,
      "stun": false,
      "subtle": false,
      "sunder": false,
      "swarm": false,
      "tail": false,
      "teleportive": false,
      "thought": false,
      "throttle": false,
      "thrown": false,
      "trip": false,
      "two": false,
      "unbalancing": false,
      "underwater": false,
      "unwieldy": false,
      "variantBoost": false,
      "wideLine": false
    },
    "quantity": 1,
    "range": {
      "additional": "",
      "per": "",
      "units": "ft",
      "value": 20
    },
    "save": {
      "type": "",
      "dc": "",
      "descriptor": "negate"
    },
    "source": "AA3 pg. 17",
    "special": "",
    "target": {
      "type": "",
      "value": ""
    },
    "usage": {
      "per": "round",
      "value": 1
    },
    "uses": {
      "max": 1,
      "per": "charges",
      "value": 1
    },
    "weaponCategory": "uncategorized",
    "weaponType": "grenade"
  },
<<<<<<< HEAD
=======
  "flags": {},
  "img": "systems/sfrpg/icons/equipment/weapons/shock-grenade.webp",
>>>>>>> 2b095a38
  "effects": [],
  "flags": {},
  "img": "systems/sfrpg/icons/equipment/weapons/shock-grenade.jpg"
}<|MERGE_RESOLUTION|>--- conflicted
+++ resolved
@@ -215,12 +215,7 @@
     "weaponCategory": "uncategorized",
     "weaponType": "grenade"
   },
-<<<<<<< HEAD
-=======
-  "flags": {},
-  "img": "systems/sfrpg/icons/equipment/weapons/shock-grenade.webp",
->>>>>>> 2b095a38
   "effects": [],
   "flags": {},
-  "img": "systems/sfrpg/icons/equipment/weapons/shock-grenade.jpg"
+  "img": "systems/sfrpg/icons/equipment/weapons/shock-grenade.webp"
 }