--- conflicted
+++ resolved
@@ -70,14 +70,9 @@
     }
   },
   "flags": {},
-<<<<<<< HEAD
-  "img": "systems/sfrpg/icons/equipment/goods/antibiotic-tier-2.jpg",
+  "img": "systems/sfrpg/icons/equipment/goods/antibiotic-tier-2.webp",
   "permission": {
     "default": 0,
     "umHu8DFnCrMQVZ37": 3
   }
-=======
-  "img": "systems/sfrpg/icons/equipment/goods/antibiotic-tier-2.webp",
-  "_id": "TAVBpp4kk4GzclWI"
->>>>>>> 2b095a38
 }