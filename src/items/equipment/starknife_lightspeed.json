{
  "_id": "Gso3HO3k2JltNpub",
  "name": "Starknife, lightspeed",
  "type": "weapon",
  "data": {
    "type": "",
    "ability": "str",
    "abilityMods": {
      "parts": []
    },
    "actionTarget": "kac",
    "actionType": "mwak",
    "activation": {
      "type": "none",
      "condition": "",
      "cost": null
    },
    "area": {
      "effect": "",
      "shape": "",
      "units": "none",
      "value": null
    },
    "attackBonus": 0,
    "attributes": {
      "ac": {
        "value": "5"
      },
      "customBuilt": false,
      "dex": {
        "mod": ""
      },
      "hardness": {
        "value": "37"
      },
      "hp": {
        "max": "93",
        "value": 93
      },
      "size": "medium",
      "sturdy": true
    },
    "attuned": false,
    "bulk": "L",
    "capacity": {
      "max": 20,
      "value": 20
    },
    "chatFlavor": "",
    "container": {
      "contents": [],
      "isOpen": true,
      "storage": [
        {
          "type": "slot",
          "acceptsType": [
            "fusion"
          ],
          "affectsEncumbrance": true,
          "amount": 16,
          "subtype": "fusion",
          "weightProperty": "level"
        },
        {
          "type": "slot",
          "acceptsType": [
            "goods"
          ],
          "affectsEncumbrance": true,
          "amount": 1,
          "subtype": "",
          "weightMultiplier": 1,
          "weightProperty": ""
        },
        {
          "type": "slot",
          "acceptsType": [
            "ammunition"
          ],
          "affectsEncumbrance": true,
          "amount": 1,
          "subtype": "ammunitionSlot",
          "weightProperty": ""
        }
      ]
    },
    "critical": {
      "effect": "",
      "parts": []
    },
    "damage": {
      "parts": [
        {
          "formula": "8d8 + @abilities.str.mod",
          "operator": "and",
          "types": {
            "fire": true,
            "piercing": true
          }
        }
      ]
    },
    "description": {
      "chat": "",
      "unidentified": "",
      "value": "<p>Four tapered metal blades surround the central ring of a starknife, which can be thrown or used to stab opponents. Accelerated and lightspeed starknives have gas-powered jets that fire when the starknife is wielded. Solid auras surround the blades of a dimensional slice starknife, which are manufactured with cutting-edge metallurgic techniques. In a sintered starknife, the metal blades are replaced with compressed ceramic blades.</p>"
    },
    "descriptors": [],
    "duration": {
      "units": "",
      "value": ""
    },
    "equipped": false,
    "formula": "",
    "identified": true,
    "isActive": null,
    "level": 16,
    "modifiers": [],
    "price": 183400,
    "proficient": false,
    "properties": {
      "aeon": false,
      "amm": false,
      "analog": false,
      "antibiological": false,
      "archaic": false,
      "aurora": false,
      "automatic": false,
      "blast": false,
      "block": false,
      "boost": false,
      "breach": false,
      "breakdown": false,
      "bright": false,
      "cluster": false,
      "conceal": false,
      "deconstruct": false,
      "deflect": false,
      "disarm": false,
      "double": false,
      "drainCharge": false,
      "echo": false,
      "entangle": false,
      "explode": false,
      "extinguish": false,
      "feint": false,
      "fiery": false,
      "firstArc": false,
      "flexibleLine": false,
      "force": false,
      "freeHands": false,
      "fueled": false,
      "grapple": false,
      "gravitation": false,
      "guided": false,
      "harrying": false,
      "holyWater": false,
      "hybrid": false,
      "ignite": false,
      "indirect": false,
      "injection": false,
      "integrated": false,
      "line": false,
      "living": false,
      "lockdown": false,
      "mind-affecting": false,
      "mine": false,
      "mire": false,
      "modal": false,
      "necrotic": false,
      "nonlethal": false,
      "one": true,
      "operative": false,
      "penetrating": false,
      "polarize": false,
      "polymorphic": false,
      "powered": true,
      "professional": false,
      "punchGun": false,
      "qreload": false,
      "radioactive": false,
      "reach": false,
      "recall": false,
      "regrowth": false,
      "relic": false,
      "reposition": false,
      "shape": false,
      "shells": false,
      "shield": false,
      "sniper": false,
      "stun": false,
      "subtle": false,
      "sunder": false,
      "swarm": false,
      "tail": false,
      "teleportive": false,
      "thought": false,
      "throttle": false,
      "thrown": true,
      "trip": false,
      "two": false,
      "unbalancing": false,
      "underwater": false,
      "unwieldy": false,
      "variantBoost": false,
      "wideLine": false
    },
    "quantity": 1,
    "range": {
      "additional": "",
      "per": "",
      "units": "ft",
      "value": 50
    },
    "save": {
      "type": "",
      "dc": "",
      "descriptor": "negate"
    },
    "source": "CRB pg. 172",
    "special": "",
    "target": {
      "type": "",
      "value": ""
    },
    "usage": {
      "per": "minute",
      "value": 2
    },
    "uses": {
      "max": null,
      "per": "",
      "value": null
    },
    "weaponCategory": "uncategorized",
    "weaponType": "advancedM"
  },
  "effects": [],
  "flags": {},
<<<<<<< HEAD
  "img": "systems/sfrpg/icons/equipment/weapons/starknife-lightspeed.jpg"
=======
  "img": "systems/sfrpg/icons/equipment/weapons/starknife-lightspeed.webp",
  "effects": []
>>>>>>> 2b095a38
}<|MERGE_RESOLUTION|>--- conflicted
+++ resolved
@@ -237,10 +237,5 @@
   },
   "effects": [],
   "flags": {},
-<<<<<<< HEAD
-  "img": "systems/sfrpg/icons/equipment/weapons/starknife-lightspeed.jpg"
-=======
-  "img": "systems/sfrpg/icons/equipment/weapons/starknife-lightspeed.webp",
-  "effects": []
->>>>>>> 2b095a38
+  "img": "systems/sfrpg/icons/equipment/weapons/starknife-lightspeed.webp"
 }