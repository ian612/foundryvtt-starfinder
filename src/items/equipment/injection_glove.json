{
  "_id": "M0jzWwOt2MrL8FpO",
  "name": "Injection glove",
  "type": "weapon",
  "data": {
    "type": "",
    "ability": "str",
    "abilityMods": {
      "parts": []
    },
    "actionTarget": "kac",
    "actionType": "mwak",
    "activation": {
      "type": "none",
      "condition": "",
      "cost": null
    },
    "area": {
      "effect": "",
      "shape": "",
      "units": "none",
      "value": null
    },
    "attackBonus": 0,
    "attributes": {
      "ac": {
        "value": "5"
      },
      "customBuilt": false,
      "dex": {
        "mod": ""
      },
      "hardness": {
        "value": "9"
      },
      "hp": {
        "max": "21",
        "value": 21
      },
      "size": "medium",
      "sturdy": true
    },
    "attuned": false,
    "bulk": "L",
    "capacity": {
      "max": null,
      "value": null
    },
    "chatFlavor": "",
    "container": {
      "contents": [],
      "isOpen": true,
      "storage": [
        {
          "type": "slot",
          "acceptsType": [
            "fusion"
          ],
          "affectsEncumbrance": true,
          "amount": 2,
          "subtype": "fusion",
          "weightProperty": "level"
        }
      ]
    },
    "critical": {
      "effect": "Injection DC +2",
      "parts": []
    },
    "damage": {
      "parts": [
        {
          "formula": "1d4 + @abilities.str.mod",
          "operator": "",
          "types": {
            "piercing": true
          }
        }
      ]
    },
    "description": {
      "chat": "",
      "unidentified": "",
      "value": "<p>Injection gloves were originally designed for medical use, but they have been heavily altered to serve in combat as well. A flat cartridge containing an injectable substance (such as a medicinal or poison) is inserted into a slot in the pointer finger of the glove, where it connects with a retractable needle. When the pointer finger encounters resistance, the needle pops out and injects its contents. The needle is reset by pressing it against a hard surface (which can be done as part of reloading it).</p>"
    },
    "descriptors": [],
    "duration": {
      "units": "",
      "value": ""
    },
    "equipped": false,
    "formula": "",
    "identified": true,
    "isActive": null,
    "level": 2,
    "modifiers": [],
    "price": 490,
    "proficient": false,
    "properties": {
      "aeon": false,
      "amm": false,
      "analog": true,
      "antibiological": false,
      "archaic": false,
      "aurora": false,
      "automatic": false,
      "blast": false,
      "block": false,
      "boost": false,
      "breach": false,
      "breakdown": false,
      "bright": false,
      "cluster": false,
      "conceal": false,
      "deconstruct": false,
      "deflect": false,
      "disarm": false,
      "double": false,
      "drainCharge": false,
      "echo": false,
      "entangle": false,
      "explode": false,
      "extinguish": false,
      "feint": false,
      "fiery": false,
      "firstArc": false,
      "flexibleLine": false,
      "force": false,
      "freeHands": false,
      "fueled": false,
      "grapple": false,
      "gravitation": false,
      "guided": false,
      "harrying": false,
      "holyWater": false,
      "hybrid": false,
      "ignite": false,
      "indirect": false,
      "injection": true,
      "integrated": false,
      "line": false,
      "living": false,
      "lockdown": false,
      "mind-affecting": false,
      "mine": false,
      "mire": false,
      "modal": false,
      "necrotic": false,
      "nonlethal": false,
      "one": true,
      "operative": false,
      "penetrating": false,
      "polarize": false,
      "polymorphic": false,
      "powered": false,
      "professional": false,
      "punchGun": false,
      "qreload": false,
      "radioactive": false,
      "reach": false,
      "recall": false,
      "regrowth": false,
      "relic": false,
      "reposition": false,
      "shape": false,
      "shells": false,
      "shield": false,
      "sniper": false,
      "stun": false,
      "subtle": false,
      "sunder": false,
      "swarm": false,
      "tail": false,
      "teleportive": false,
      "thought": false,
      "throttle": false,
      "thrown": false,
      "trip": false,
      "two": false,
      "unbalancing": false,
      "underwater": false,
      "unwieldy": false,
      "variantBoost": false,
      "wideLine": false
    },
    "quantity": 1,
    "range": {
      "additional": "",
      "per": "",
      "units": "touch",
      "value": null
    },
    "save": {
      "type": "",
      "dc": "",
      "descriptor": "negate"
    },
    "source": "CRB pg. 172",
    "special": "",
    "target": {
      "type": "",
      "value": ""
    },
    "usage": {
      "per": "",
      "value": null
    },
    "uses": {
      "max": null,
      "per": "",
      "value": null
    },
    "weaponCategory": "uncategorized",
    "weaponType": "advancedM"
  },
  "effects": [],
  "flags": {},
<<<<<<< HEAD
  "img": "systems/sfrpg/icons/equipment/armor/injection_glove.jpg"
=======
  "img": "systems/sfrpg/icons/equipment/armor/injection_glove.webp",
  "effects": []
>>>>>>> 2b095a38
}<|MERGE_RESOLUTION|>--- conflicted
+++ resolved
@@ -215,10 +215,5 @@
   },
   "effects": [],
   "flags": {},
-<<<<<<< HEAD
-  "img": "systems/sfrpg/icons/equipment/armor/injection_glove.jpg"
-=======
-  "img": "systems/sfrpg/icons/equipment/armor/injection_glove.webp",
-  "effects": []
->>>>>>> 2b095a38
+  "img": "systems/sfrpg/icons/equipment/armor/injection_glove.webp"
 }