--- conflicted
+++ resolved
@@ -39,14 +39,11 @@
       "unidentified": "",
       "value": "<p>Shimreens can absorb and amplify energy within their crystalline bodies. Plates embedded in your skin allow you to do the same. Whenever you take energy damage, you can voluntarily take an additional 1d4 damage of the same type. The next time you hit with a melee attack, you release this energy, dealing an additional amount of damage equal to the extra damage you took (and of the same type). You can’t take additional damage in this way again until you release your stored energy. If unused, the stored energy dissipates after 10 minutes. The amount of extra damage you take and deal&nbsp;Skin increase to 2d4 when you reach 8th level and to 3d4 when you reach 16th level.</p>"
     },
-<<<<<<< HEAD
-=======
     "duration": {
       "units": "minute",
       "value": "10"
     },
     "equippable": true,
->>>>>>> a7769fad
     "equipped": false,
     "identified": true,
     "level": 4,
