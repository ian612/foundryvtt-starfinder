--- conflicted
+++ resolved
@@ -23,14 +23,9 @@
     "system": "throat"
   },
   "flags": {},
-<<<<<<< HEAD
-  "img": "systems/sfrpg/icons/equipment/augmentations/wildwise.jpg",
+  "img": "systems/sfrpg/icons/equipment/augmentations/wildwise.webp",
   "permission": {
     "default": 0,
     "umHu8DFnCrMQVZ37": 3
   }
-=======
-  "img": "systems/sfrpg/icons/equipment/augmentations/wildwise.webp",
-  "_id": "OFWiFfpq790ZNZjQ"
->>>>>>> 2b095a38
 }