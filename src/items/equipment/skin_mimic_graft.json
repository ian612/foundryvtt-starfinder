--- conflicted
+++ resolved
@@ -63,12 +63,7 @@
     "source": "AA4 pg. 146",
     "system": "skin"
   },
-<<<<<<< HEAD
-=======
-  "flags": {},
-  "img": "systems/sfrpg/icons/feats/ambush_awareness.webp",
->>>>>>> 2b095a38
   "effects": [],
   "flags": {},
-  "img": "systems/sfrpg/icons/feats/ambush_awareness.png"
+  "img": "systems/sfrpg/icons/feats/ambush_awareness.webp"
 }