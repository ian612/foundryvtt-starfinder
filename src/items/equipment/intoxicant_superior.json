--- conflicted
+++ resolved
@@ -22,14 +22,9 @@
     "source": "Core Rulebook"
   },
   "flags": {},
-<<<<<<< HEAD
-  "img": "systems/sfrpg/icons/equipment/goods/intoxicant.jpg",
+  "img": "systems/sfrpg/icons/equipment/goods/intoxicant.webp",
   "permission": {
     "default": 0,
     "umHu8DFnCrMQVZ37": 3
   }
-=======
-  "img": "systems/sfrpg/icons/equipment/goods/intoxicant.webp",
-  "_id": "knq8nJCkYT937KFO"
->>>>>>> 2b095a38
 }