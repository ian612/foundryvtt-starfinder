--- conflicted
+++ resolved
@@ -47,14 +47,11 @@
       "unidentified": "",
       "value": "<p>This augmentation consists of thin layers of planar material inserted into a creature’s eyes. When you purchase or craft a set of planar lenses, you choose a plane that’s coterminous with the Material Plane: the Ethereal Plane, the First World, or the Shadow Plane. As a move action, you can activate these lenses to see into that plane. You can deactivate the lenses as a move action.</p>\n<p>While active, the lenses allow you to see the plane at the location where it corresponds with your current location on the Material Plane. The viewed plane’s surroundings appear to overlap with your surroundings on the Material Plane, giving you a –10 penalty on sight-based Perception checks to notice activity on the Material Plane while the lenses are active. You can see only 60 feet into the viewed plane, regardless of your normal range of vision. If you’re on the plane that corresponds with your lens model, you can use the lenses to view the Material Plane; otherwise, the lenses don’t function unless you’re on the Material Plane.</p>\n<p>You can activate the lenses once per day; additional uses per day cost 1 Resolve Point each. Each activation lasts for 1 minute.</p>"
     },
-<<<<<<< HEAD
-=======
     "descriptors": [],
     "duration": {
       "units": "minute",
       "value": "1"
     },
->>>>>>> a7769fad
     "equippable": true,
     "equipped": false,
     "identified": true,
