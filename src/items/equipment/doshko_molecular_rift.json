--- conflicted
+++ resolved
@@ -236,10 +236,5 @@
   },
   "effects": [],
   "flags": {},
-<<<<<<< HEAD
-  "img": "systems/sfrpg/icons/equipment/weapons/doshko.jpg"
-=======
-  "img": "systems/sfrpg/icons/equipment/weapons/doshko.webp",
-  "effects": []
->>>>>>> 2b095a38
+  "img": "systems/sfrpg/icons/equipment/weapons/doshko.webp"
 }