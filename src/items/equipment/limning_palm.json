{
  "_id": "v44cECTtZu7Oasfc",
  "name": "Limning Palm",
  "type": "augmentation",
  "img": "icons/svg/mystery-man.svg",
  "system": {
    "type": "cybernetic",
    "abilityMods": {
      "parts": []
    },
    "attributes": {
      "ac": {
        "value": ""
      },
      "customBuilt": false,
      "dex": {
        "mod": ""
      },
      "hardness": {
        "value": ""
      },
      "hp": {
        "max": "",
        "value": null
      },
      "size": "medium",
      "sturdy": false
    },
    "attuned": false,
    "bulk": "-",
    "critical": {
      "parts": []
    },
    "damage": {
      "parts": []
    },
    "description": {
      "chat": "",
      "unidentified": "",
      "value": "<p>By injecting a colony of glowing nanites into the skin of one of your palms, you gain the ability to thwart stealthy foes. As a standard action, you can touch a creature (usually requiring a melee attack against EAC) to transfer some of your glowing nanites to it. For the next 5 minutes, the affected creature glows softly; it takes a –20 penalty to Stealth checks and is unable to benefit from the concealment usually provided by darkness. If the affected creature turns invisible while it is glowing, any others within line of sight of it are aware of its location. Once you use your limning palm, you can’t use it again until you’ve rested for 10 minutes to regain Stamina Points.</p>"
    },
<<<<<<< HEAD
=======
    "descriptors": [],
    "duration": {
      "units": "minute",
      "value": "5"
    },
    "equippable": true,
>>>>>>> a7769fad
    "equipped": false,
    "identified": true,
    "level": 7,
    "modifiers": [],
    "price": 6300,
    "quantity": 1,
    "source": "",
    "system": "hand"
  }
}<|MERGE_RESOLUTION|>--- conflicted
+++ resolved
@@ -39,15 +39,12 @@
       "unidentified": "",
       "value": "<p>By injecting a colony of glowing nanites into the skin of one of your palms, you gain the ability to thwart stealthy foes. As a standard action, you can touch a creature (usually requiring a melee attack against EAC) to transfer some of your glowing nanites to it. For the next 5 minutes, the affected creature glows softly; it takes a –20 penalty to Stealth checks and is unable to benefit from the concealment usually provided by darkness. If the affected creature turns invisible while it is glowing, any others within line of sight of it are aware of its location. Once you use your limning palm, you can’t use it again until you’ve rested for 10 minutes to regain Stamina Points.</p>"
     },
-<<<<<<< HEAD
-=======
     "descriptors": [],
     "duration": {
       "units": "minute",
       "value": "5"
     },
     "equippable": true,
->>>>>>> a7769fad
     "equipped": false,
     "identified": true,
     "level": 7,
