--- conflicted
+++ resolved
@@ -2,16 +2,12 @@
   "_id": "WkXIcfTUsPvQdddu",
   "name": "Summoning Grenade, Mk 6 (Hybrid)",
   "type": "weapon",
-<<<<<<< HEAD
-  "img": "systems/sfrpg/icons/equipment/weapons/shock-grenade.webp",
-=======
   "_stats": {
     "coreVersion": 12,
     "systemId": "sfrpg",
     "systemVersion": "0.27.1"
   },
-  "img": "systems/sfrpg/icons/default/bolter-gun.svg",
->>>>>>> 30009755
+  "img": "systems/sfrpg/icons/equipment/weapons/shock-grenade.webp",
   "system": {
     "type": "",
     "ability": "str",
