{
  "_id": "7aTLW078XT6tgOoW",
  "name": "Medpatch",
  "type": "technological",
  "data": {
    "type": "",
    "attuned": false,
    "bulk": "1",
    "capacity": {
      "max": 0,
      "value": 1
    },
    "damage": {
      "parts": []
    },
    "description": {
      "chat": "",
      "unidentified": "",
      "value": "<p><span id=\"ctl00_MainContent_DataListTechItems_ctl00_LabelName\">A medpatch is a simple, all-in-one, disposable medical device designed to be slapped onto a wound or area of concern (such as a clearly diseased or poisoned section of the body) with little skill required. A medpatch allows you to attempt a Medicine check untrained with a +10 circumstance bonus, but only for the first aid, long-term stability, treat disease, and treat @Compendium[sfrpg.rules.aKqRtg165rAly1Cc]{Drugs} or poison tasks.&nbsp;</span></p>"
    },
    "equipped": false,
    "hands": 1,
    "identified": true,
    "level": 1,
    "price": 50,
    "quantity": 1,
    "source": "Core Rulebook",
    "usage": {
      "per": "",
      "value": 1
    }
  },
  "flags": {},
<<<<<<< HEAD
  "img": "systems/sfrpg/icons/equipment/technological%20items/medpatch.jpg",
  "permission": {
    "QKfICymYNdnzinV1": 3,
    "default": 0
  }
=======
  "img": "systems/sfrpg/icons/equipment/technological%20items/medpatch.webp"
>>>>>>> 2b095a38
}<|MERGE_RESOLUTION|>--- conflicted
+++ resolved
@@ -31,13 +31,9 @@
     }
   },
   "flags": {},
-<<<<<<< HEAD
-  "img": "systems/sfrpg/icons/equipment/technological%20items/medpatch.jpg",
+  "img": "systems/sfrpg/icons/equipment/technological%20items/medpatch.webp",
   "permission": {
     "QKfICymYNdnzinV1": 3,
     "default": 0
   }
-=======
-  "img": "systems/sfrpg/icons/equipment/technological%20items/medpatch.webp"
->>>>>>> 2b095a38
 }