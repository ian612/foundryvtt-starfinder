--- conflicted
+++ resolved
@@ -143,14 +143,9 @@
     "weaponType": "sniper"
   },
   "flags": {},
-<<<<<<< HEAD
-  "img": "systems/sfrpg/icons/equipment/weapons/gamma-rifle-fusion.jpg",
+  "img": "systems/sfrpg/icons/equipment/weapons/gamma-rifle-fusion.webp",
   "permission": {
     "default": 0,
     "umHu8DFnCrMQVZ37": 3
   }
-=======
-  "img": "systems/sfrpg/icons/equipment/weapons/gamma-rifle-fusion.webp",
-  "_id": "sHuCEbVhiG3liv62"
->>>>>>> 2b095a38
 }