{
  "_id": "ogVoNBxxbs58wfmH",
  "name": "Early Stage Adaptation Graft",
  "type": "augmentation",
  "data": {
    "type": "biotech",
    "abilityMods": {
      "parts": []
    },
    "attributes": {
      "ac": {
        "value": "5"
      },
      "customBuilt": false,
      "dex": {
        "mod": ""
      },
      "hardness": {
        "value": "18"
      },
      "hp": {
        "max": "14",
        "value": 14
      },
      "size": "medium",
      "sturdy": false
    },
    "attuned": false,
    "bulk": "-",
    "critical": {
      "parts": []
    },
    "damage": {
      "parts": []
    },
    "description": {
      "chat": "",
      "unidentified": "",
      "value": "<p>Even the youngest barathus have control over their mutable bodies. A series of extendable plates, elastic filaments, and reflective layers are installed throughout your skin and arms to provide you similar benefits. Once every 1d4 rounds as a swift action, you can reshape part of your body and adjust your chemistry to gain one of the following qualities. The adaptation lasts until the beginning of your next turn.</p>\n<ul>\n<li>\n<p>You can add an additional amount of damage to melee attacks equal to your Strength modifier.</p>\n</li>\n<li>\n<p>You gain a +1 enhancement bonus to AC.</p>\n</li>\n<li>\n<p>You gain resistance 2 against a single energy type (acid, cold, electricity, fire, or sonic).</p>\n</li>\n<li>\n<p>Your reach is extended by 5 feet.</p>\n</li>\n</ul>"
    },
    "equipped": false,
    "identified": true,
    "level": 9,
    "modifiers": [
      {
        "_id": "a22df4fe-93a6-4b1b-b2a8-b5a2225ad634",
        "name": "Early Stage Adaptation",
        "type": "untyped",
        "condition": "",
        "effectType": "melee-damage",
        "enabled": true,
        "max": 0,
        "modifier": "@abilities.str.mod",
        "modifierType": "formula",
        "notes": "You can add an additional amount of damage to melee attacks equal to your Strength modifier.",
        "source": "Augmentation",
        "subtab": "misc",
        "valueAffected": ""
      }
    ],
    "price": 13000,
    "quantity": 1,
    "source": "AA4 pg. 143",
    "system": "allArms"
  },
<<<<<<< HEAD
=======
  "flags": {},
  "img": "systems/sfrpg/icons/spells/baleful_polymorph_mass.webp",
>>>>>>> 2b095a38
  "effects": [],
  "flags": {},
  "img": "systems/sfrpg/icons/spells/baleful_polymorph_mass.PNG"
}<|MERGE_RESOLUTION|>--- conflicted
+++ resolved
@@ -63,12 +63,7 @@
     "source": "AA4 pg. 143",
     "system": "allArms"
   },
-<<<<<<< HEAD
-=======
-  "flags": {},
-  "img": "systems/sfrpg/icons/spells/baleful_polymorph_mass.webp",
->>>>>>> 2b095a38
   "effects": [],
   "flags": {},
-  "img": "systems/sfrpg/icons/spells/baleful_polymorph_mass.PNG"
+  "img": "systems/sfrpg/icons/spells/baleful_polymorph_mass.webp"
 }