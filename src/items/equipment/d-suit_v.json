{
  "_id": "sg7D0kzpId1rJVvM",
  "name": "D-suit V",
  "type": "equipment",
  "augmentation": false,
  "consumable": false,
  "container": false,
  "data": {
    "type": "",
    "ability": null,
    "abilityMods": {
      "parts": []
    },
    "actionType": "",
    "activation": {
      "type": "",
      "condition": "",
      "cost": 0
    },
    "area": {
      "effect": "",
      "shape": "",
      "units": "",
      "value": null
    },
    "armor": {
      "type": "light",
      "acp": 0,
      "dex": 7,
      "eac": 20,
      "kac": 21,
      "speedAdjust": 0
    },
    "attackBonus": 0,
    "attributes": {
      "ac": {
        "value": "5"
      },
      "customBuilt": false,
      "dex": {
        "mod": ""
      },
      "hardness": {
        "value": "39"
      },
      "hp": {
        "max": "96",
        "value": 96
      },
      "size": "medium",
      "sturdy": true
    },
    "attuned": false,
    "bulk": "L",
    "capacity": {
      "max": 0,
      "value": 0
    },
    "chatFlavor": "",
    "container": {
      "contents": [],
      "isOpen": true,
      "storage": [
        {
          "type": "slot",
          "acceptsType": [
            "upgrade",
            "weapon"
          ],
          "affectsEncumbrance": true,
          "amount": 5,
          "subtype": "armorUpgrade",
          "weightProperty": "slots"
        }
      ]
    },
    "critical": {
      "effect": "",
      "parts": []
    },
    "damage": {
      "parts": []
    },
    "description": {
      "chat": "",
      "unidentified": "",
      "value": "<p>Disembarkment suits, or d-suits, are designed for spacefarers who expect to leave their ship and visit a planet&rsquo;s surface. Most d-suits are jumpsuits or flight suits worn under reinforced breeches, heavy boots, and a thick jacket. A helmet or rebreather and a utility belt with an attached holster complete the outfit.</p>"
    },
    "descriptors": [],
    "duration": {
      "units": "",
      "value": null
    },
    "equippable": true,
    "equipped": false,
    "formula": "",
    "identified": true,
    "isActive": null,
    "level": 17,
    "modifiers": [],
    "price": 244300,
    "proficient": false,
    "quantity": 1,
    "range": {
      "additional": "",
      "per": "",
      "units": "",
      "value": null
    },
    "reach": "",
    "save": {
      "type": "",
      "dc": null,
      "descriptor": ""
    },
    "size": "",
    "source": "CRB pg. 197",
    "speed": "",
    "strength": 0,
    "target": {
      "type": "",
      "value": null
    },
    "usage": {
      "per": "",
      "value": 0
    },
    "uses": {
      "max": 0,
      "per": null,
      "value": 0
    }
  },
  "effects": [],
  "equipment": false,
  "flags": {},
<<<<<<< HEAD
  "fusion": false,
  "goods": false,
  "hybrid": false,
  "img": "systems/sfrpg/icons/equipment/armor/d-suit-V.jpg",
  "magic": false,
  "shield": false,
  "spell": false,
=======
  "img": "systems/sfrpg/icons/equipment/armor/d-suit-V.webp",
  "effects": [],
  "_id": "sg7D0kzpId1rJVvM",
>>>>>>> 2b095a38
  "storage": {
    "type": "slot",
    "affectsEncumbrance": true,
    "amount": 5,
    "subtype": "armorUpgrade",
    "weightProperty": "slots"
  },
  "technological": false,
  "upgrade": true,
  "weapon": true,
  "weaponAccessory": false
}<|MERGE_RESOLUTION|>--- conflicted
+++ resolved
@@ -134,19 +134,13 @@
   "effects": [],
   "equipment": false,
   "flags": {},
-<<<<<<< HEAD
   "fusion": false,
   "goods": false,
   "hybrid": false,
-  "img": "systems/sfrpg/icons/equipment/armor/d-suit-V.jpg",
+  "img": "systems/sfrpg/icons/equipment/armor/d-suit-V.webp",
   "magic": false,
   "shield": false,
   "spell": false,
-=======
-  "img": "systems/sfrpg/icons/equipment/armor/d-suit-V.webp",
-  "effects": [],
-  "_id": "sg7D0kzpId1rJVvM",
->>>>>>> 2b095a38
   "storage": {
     "type": "slot",
     "affectsEncumbrance": true,
