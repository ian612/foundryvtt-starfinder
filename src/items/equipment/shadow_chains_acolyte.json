--- conflicted
+++ resolved
@@ -213,12 +213,7 @@
     "weaponCategory": "cryo",
     "weaponType": "advancedM"
   },
-<<<<<<< HEAD
-=======
-  "flags": {},
-  "img": "systems/sfrpg/icons/spells/slithering_chain.webp",
->>>>>>> 2b095a38
   "effects": [],
   "flags": {},
-  "img": "systems/sfrpg/icons/spells/slithering_chain.png"
+  "img": "systems/sfrpg/icons/spells/slithering_chain.webp"
 }