--- conflicted
+++ resolved
@@ -60,12 +60,5 @@
       "value": 0
     }
   },
-<<<<<<< HEAD
-  "img": "systems/sfrpg/icons/classes/drone.png"
-=======
-  "flags": {},
-  "img": "systems/sfrpg/icons/classes/stealth_drone.webp",
-  "effects": [],
-  "_id": "3Qz7ltG9rVgxd66X"
->>>>>>> 2b095a38
+  "img": "systems/sfrpg/icons/classes/drone.webp"
 }