--- conflicted
+++ resolved
@@ -32,13 +32,9 @@
     }
   },
   "flags": {},
-<<<<<<< HEAD
-  "img": "systems/sfrpg/icons/equipment/armor/battery-unit.jpg",
+  "img": "systems/sfrpg/icons/equipment/armor/battery-unit.webp",
   "permission": {
     "default": 0,
     "umHu8DFnCrMQVZ37": 3
   }
-=======
-  "img": "systems/sfrpg/icons/equipment/armor/battery-unit.webp"
->>>>>>> 2b095a38
 }