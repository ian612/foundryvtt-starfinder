{
  "_id": "tIalnvsBw3bcFT8g",
  "name": "Shock caster, aurora",
  "type": "weapon",
  "data": {
    "type": "",
    "ability": "dex",
    "abilityMods": {
      "parts": []
    },
    "actionTarget": "eac",
    "actionType": "rwak",
    "activation": {
      "type": "none",
      "condition": "",
      "cost": null
    },
    "area": {
      "effect": "burst",
      "shape": "sphere",
      "units": "ft",
      "value": 15
    },
    "attackBonus": 0,
    "attributes": {
      "ac": {
        "value": "5"
      },
      "customBuilt": false,
      "dex": {
        "mod": ""
      },
      "hardness": {
        "value": "25"
      },
      "hp": {
        "max": "45",
        "value": 45
      },
      "size": "medium",
      "sturdy": true
    },
    "attuned": false,
    "bulk": "2",
    "capacity": {
      "max": 40,
      "value": 40
    },
    "chatFlavor": "",
    "container": {
      "contents": [],
      "isOpen": true,
      "storage": [
        {
          "type": "slot",
          "acceptsType": [
            "fusion"
          ],
          "affectsEncumbrance": true,
          "amount": 10,
          "subtype": "fusion",
          "weightProperty": "level"
        },
        {
          "type": "slot",
          "acceptsType": [
            "goods"
          ],
          "affectsEncumbrance": true,
          "amount": 1,
          "subtype": "",
          "weightMultiplier": 1,
          "weightProperty": ""
        },
        {
          "type": "slot",
          "acceptsType": [
            "ammunition"
          ],
          "affectsEncumbrance": true,
          "amount": 1,
          "subtype": "ammunitionSlot",
          "weightProperty": ""
        }
      ]
    },
    "critical": {
      "effect": "",
      "parts": []
    },
    "damage": {
      "parts": [
        {
          "formula": "2d12",
          "operator": "",
          "types": {
            "electricity": true
          }
        }
      ]
    },
    "description": {
      "chat": "",
      "unidentified": "",
      "value": "<p>Shock casters fire a blast of electrical energy that explodes when it impacts, creating an electrical storm that can damage and stun anyone within its radius.</p>"
    },
    "descriptors": [],
    "duration": {
      "units": "",
      "value": ""
    },
    "equipped": false,
    "formula": "",
    "identified": true,
    "isActive": null,
    "level": 10,
    "modifiers": [],
    "price": 19100,
    "proficient": false,
    "properties": {
      "aeon": false,
      "amm": false,
      "analog": false,
      "antibiological": false,
      "archaic": false,
      "aurora": false,
      "automatic": false,
      "blast": false,
      "block": false,
      "boost": false,
      "breach": false,
      "breakdown": false,
      "bright": false,
      "cluster": false,
      "conceal": false,
      "deconstruct": false,
      "deflect": false,
      "disarm": false,
      "double": false,
      "drainCharge": false,
      "echo": false,
      "entangle": false,
      "explode": true,
      "extinguish": false,
      "feint": false,
      "fiery": false,
      "firstArc": false,
      "flexibleLine": false,
      "force": false,
      "freeHands": false,
      "fueled": false,
      "grapple": false,
      "gravitation": false,
      "guided": false,
      "harrying": false,
      "holyWater": false,
      "hybrid": false,
      "ignite": false,
      "indirect": false,
      "injection": false,
      "integrated": false,
      "line": false,
      "living": false,
      "lockdown": false,
      "mind-affecting": false,
      "mine": false,
      "mire": false,
      "modal": false,
      "necrotic": false,
      "nonlethal": false,
      "one": false,
      "operative": false,
      "penetrating": false,
      "polarize": false,
      "polymorphic": false,
      "powered": false,
      "professional": false,
      "punchGun": false,
      "qreload": false,
      "radioactive": false,
      "reach": false,
      "recall": false,
      "regrowth": false,
      "relic": false,
      "reposition": false,
      "shape": false,
      "shells": false,
      "shield": false,
      "sniper": false,
      "stun": false,
      "subtle": false,
      "sunder": false,
      "swarm": false,
      "tail": false,
      "teleportive": false,
      "thought": false,
      "throttle": false,
      "thrown": false,
      "trip": false,
      "two": true,
      "unbalancing": false,
      "underwater": false,
      "unwieldy": true,
      "variantBoost": false,
      "wideLine": false
    },
    "quantity": 1,
    "range": {
      "additional": "",
      "per": "",
      "units": "ft",
      "value": 40
    },
    "save": {
      "type": "reflex",
      "dc": "10+floor(@item.level/2)+@abilities.dex.mod",
      "descriptor": "half"
    },
    "source": "CRB pg. 178",
    "special": "",
    "target": {
      "type": "",
      "value": ""
    },
    "usage": {
      "per": "round",
      "value": 4
    },
    "uses": {
      "max": null,
      "per": "",
      "value": null
    },
    "weaponCategory": "shock",
    "weaponType": "heavy"
  },
  "effects": [],
  "flags": {},
<<<<<<< HEAD
  "img": "systems/sfrpg/icons/equipment/weapons/aurora_shock_caster.jpg"
=======
  "img": "systems/sfrpg/icons/equipment/weapons/aurora_shock_caster.webp",
  "effects": []
>>>>>>> 2b095a38
}<|MERGE_RESOLUTION|>--- conflicted
+++ resolved
@@ -236,10 +236,5 @@
   },
   "effects": [],
   "flags": {},
-<<<<<<< HEAD
-  "img": "systems/sfrpg/icons/equipment/weapons/aurora_shock_caster.jpg"
-=======
-  "img": "systems/sfrpg/icons/equipment/weapons/aurora_shock_caster.webp",
-  "effects": []
->>>>>>> 2b095a38
+  "img": "systems/sfrpg/icons/equipment/weapons/aurora_shock_caster.webp"
 }