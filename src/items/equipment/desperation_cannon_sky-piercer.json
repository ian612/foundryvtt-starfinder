--- conflicted
+++ resolved
@@ -200,13 +200,9 @@
     "weaponType": "heavy"
   },
   "flags": {},
-<<<<<<< HEAD
-  "img": "systems/sfrpg/icons/equipment/weapons/desperation_canon_sky-piercer.jpg",
+  "img": "systems/sfrpg/icons/equipment/weapons/desperation_canon_sky-piercer.webp",
   "permission": {
     "default": 0,
     "fBSp8kiWWeNwQKW7": 3
   }
-=======
-  "img": "systems/sfrpg/icons/equipment/weapons/desperation_canon_sky-piercer.webp"
->>>>>>> 2b095a38
 }