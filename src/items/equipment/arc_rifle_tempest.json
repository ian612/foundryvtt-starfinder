{
  "_id": "GZQYkxqYlL1uTcsu",
  "name": "Arc rifle, tempest",
  "type": "weapon",
  "data": {
    "type": "",
    "ability": "dex",
    "abilityMods": {
      "parts": []
    },
    "actionTarget": "eac",
    "actionType": "rwak",
    "activation": {
      "type": "none",
      "condition": "",
      "cost": null
    },
    "area": {
      "effect": "",
      "shape": "",
      "units": "none",
      "value": null
    },
    "attackBonus": 0,
    "attributes": {
      "ac": {
        "value": "5"
      },
      "customBuilt": false,
      "dex": {
        "mod": ""
      },
      "hardness": {
        "value": "43"
      },
      "hp": {
        "max": "102",
        "value": 102
      },
      "size": "medium",
      "sturdy": true
    },
    "attuned": false,
    "bulk": "2",
    "capacity": {
      "max": 100,
      "value": 100
    },
    "chatFlavor": "",
    "container": {
      "contents": [],
      "isOpen": true,
      "storage": [
        {
          "type": "slot",
          "acceptsType": [
            "fusion"
          ],
          "affectsEncumbrance": true,
          "amount": 19,
          "subtype": "fusion",
          "weightProperty": "level"
        },
        {
          "type": "slot",
          "acceptsType": [
            "goods"
          ],
          "affectsEncumbrance": true,
          "amount": 1,
          "subtype": "",
          "weightMultiplier": 1,
          "weightProperty": ""
        },
        {
          "type": "slot",
          "acceptsType": [
            "ammunition"
          ],
          "affectsEncumbrance": true,
          "amount": 1,
          "subtype": "ammunitionSlot",
          "weightProperty": ""
        }
      ]
    },
    "critical": {
      "effect": "Arc 6d6",
      "parts": [
        {
          "formula": "6d6",
          "operator": "",
          "types": {
            "electricity": true
          }
        }
      ]
    },
    "damage": {
      "parts": [
        {
          "formula": "6d12",
          "operator": "",
          "types": {
            "electricity": true
          }
        }
      ]
    },
    "description": {
      "chat": "",
      "unidentified": "",
      "value": "<p>Arc rifles fire deadly electrical blasts and have a longer range than arc pistols. Like arc pistols, arc rifles can stun targets that are not killed outright by the electricity damage.</p>"
    },
    "descriptors": [],
    "duration": {
      "units": "",
      "value": ""
    },
    "equipped": false,
    "formula": "",
    "identified": true,
    "isActive": null,
    "level": 19,
    "modifiers": [],
    "price": 622000,
    "proficient": false,
    "properties": {
      "aeon": false,
      "amm": false,
      "analog": false,
      "antibiological": false,
      "archaic": false,
      "aurora": false,
      "automatic": false,
      "blast": false,
      "block": false,
      "boost": false,
      "breach": false,
      "breakdown": false,
      "bright": false,
      "cluster": false,
      "conceal": false,
      "deconstruct": false,
      "deflect": false,
      "disarm": false,
      "double": false,
      "drainCharge": false,
      "echo": false,
      "entangle": false,
      "explode": false,
      "extinguish": false,
      "feint": false,
      "fiery": false,
      "firstArc": false,
      "flexibleLine": false,
      "force": false,
      "freeHands": false,
      "fueled": false,
      "grapple": false,
      "gravitation": false,
      "guided": false,
      "harrying": false,
      "holyWater": false,
      "hybrid": false,
      "ignite": false,
      "indirect": false,
      "injection": false,
      "integrated": false,
      "line": false,
      "living": false,
      "lockdown": false,
      "mind-affecting": false,
      "mine": false,
      "mire": false,
      "modal": false,
      "necrotic": false,
      "nonlethal": false,
      "one": false,
      "operative": false,
      "penetrating": false,
      "polarize": false,
      "polymorphic": false,
      "powered": false,
      "professional": false,
      "punchGun": false,
      "qreload": false,
      "radioactive": false,
      "reach": false,
      "recall": false,
      "regrowth": false,
      "relic": false,
      "reposition": false,
      "shape": false,
      "shells": false,
      "shield": false,
      "sniper": false,
      "stun": true,
      "subtle": false,
      "sunder": false,
      "swarm": false,
      "tail": false,
      "teleportive": false,
      "thought": false,
      "throttle": false,
      "thrown": false,
      "trip": false,
      "two": true,
      "unbalancing": false,
      "underwater": false,
      "unwieldy": false,
      "variantBoost": false,
      "wideLine": false
    },
    "quantity": 1,
    "range": {
      "additional": "",
      "per": "",
      "units": "ft",
      "value": 80
    },
    "save": {
      "type": "",
      "dc": "",
      "descriptor": "negate"
    },
    "source": "CRB pg. 177",
    "special": "",
    "target": {
      "type": "",
      "value": ""
    },
    "usage": {
      "per": "shot",
      "value": 2
    },
    "uses": {
      "max": null,
      "per": "",
      "value": null
    },
    "weaponCategory": "shock",
    "weaponType": "longA"
  },
  "effects": [],
  "flags": {},
<<<<<<< HEAD
  "img": "systems/sfrpg/icons/equipment/weapons/arc-emitter-advanced.jpg"
=======
  "img": "systems/sfrpg/icons/equipment/weapons/arc-emitter-advanced.webp",
  "effects": []
>>>>>>> 2b095a38
}<|MERGE_RESOLUTION|>--- conflicted
+++ resolved
@@ -244,10 +244,5 @@
   },
   "effects": [],
   "flags": {},
-<<<<<<< HEAD
-  "img": "systems/sfrpg/icons/equipment/weapons/arc-emitter-advanced.jpg"
-=======
-  "img": "systems/sfrpg/icons/equipment/weapons/arc-emitter-advanced.webp",
-  "effects": []
->>>>>>> 2b095a38
+  "img": "systems/sfrpg/icons/equipment/weapons/arc-emitter-advanced.webp"
 }