--- conflicted
+++ resolved
@@ -22,14 +22,9 @@
     "source": "Soldiers of Brass"
   },
   "flags": {},
-<<<<<<< HEAD
-  "img": "systems/sfrpg/icons/equipment/magic%20items/flame-melon-juice.jpg",
+  "img": "systems/sfrpg/icons/equipment/magic%20items/flame-melon-juice.webp",
   "permission": {
     "default": 0,
     "umHu8DFnCrMQVZ37": 3
   }
-=======
-  "img": "systems/sfrpg/icons/equipment/magic%20items/flame-melon-juice.webp",
-  "_id": "K2b4mWXflyGcqx7Y"
->>>>>>> 2b095a38
 }