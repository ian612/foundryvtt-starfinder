{
  "_id": "2uxI1IHUGtmSP20T",
  "name": "Coil rifle, assassin",
  "type": "weapon",
<<<<<<< HEAD
  "img": "systems/sfrpg/icons/equipment/weapons/wraith-sting-rifle-hornet.webp",
=======
  "_stats": {
    "coreVersion": 12,
    "systemId": "sfrpg",
    "systemVersion": "0.27.1"
  },
  "img": "systems/sfrpg/icons/default/bolter-gun.svg",
>>>>>>> 30009755
  "system": {
    "type": "",
    "ability": "dex",
    "abilityMods": {
      "parts": []
    },
    "actionTarget": "kac",
    "actionType": "rwak",
    "activation": {
      "type": "none",
      "condition": "",
      "cost": null
    },
    "ammunitionType": "",
    "area": {
      "effect": "",
      "shapable": false,
      "shape": "",
      "units": "ft",
      "value": ""
    },
    "attackBonus": 0,
    "attributes": {
      "ac": {
        "value": ""
      },
      "customBuilt": false,
      "dex": {
        "mod": ""
      },
      "hardness": {
        "value": ""
      },
      "hp": {
        "max": "",
<<<<<<< HEAD
        "value": 102
=======
        "value": 6
>>>>>>> 30009755
      },
      "size": "medium",
      "sturdy": true
    },
    "attuned": false,
    "bulk": "2",
    "capacity": {
      "max": 16,
      "value": 16
    },
    "chatFlavor": "Sniper (750 ft.)",
    "container": {
      "contents": [],
<<<<<<< HEAD
      "includeContentsInWealthCalculation": true,
=======
      "includeContentsInWealthCalculation": 1,
>>>>>>> 30009755
      "isOpen": true,
      "storage": [
        {
          "type": "slot",
          "acceptsType": [
            "fusion"
          ],
          "affectsEncumbrance": true,
          "amount": 19,
          "subtype": "fusion",
          "weightProperty": "level"
        },
        {
          "type": "slot",
          "acceptsType": [
            "ammunition"
          ],
          "affectsEncumbrance": true,
          "amount": 1,
          "subtype": "ammunitionSlot",
          "weightProperty": ""
        }
      ]
    },
    "critical": {
      "effect": "Bleed",
      "parts": [
        {
          "formula": "4d6",
          "operator": "",
          "types": {
            "acid": false,
            "bludgeoning": false,
            "cold": false,
            "electricity": false,
            "fire": false,
            "healing": false,
            "piercing": false,
            "slashing": false,
            "sonic": false
          }
        }
      ]
    },
    "damage": {
      "parts": [
        {
          "name": "",
          "formula": "12d6",
          "group": null,
          "isPrimarySection": true,
          "types": {
            "acid": false,
            "bludgeoning": false,
            "cold": false,
            "electricity": false,
            "fire": false,
            "healing": false,
            "piercing": true,
            "slashing": false,
            "sonic": false
          }
        }
      ],
      "primaryGroup": null
    },
    "damageNotes": "",
    "description": {
      "chat": "",
      "gmnotes": "",
      "short": "",
      "unidentified": "",
      "value": "<p>A coil rifle is a long, slender firearm surrounded by a coil that generates carefully aligned magnetic fields that accelerate a single round with impressive power and accuracy. Precision coil rifles are the most affordable of these weapons, while specialist coil rifles have greater range and efficacy. Rangefinder, saboteur, and assassin coil rifles are especially deadly weapons that are appreciated by true connoisseurs, veteran mercenaries, and experienced firearm specialists.</p>"
    },
    "descriptors": [],
    "duration": {
      "units": "text",
      "value": ""
    },
    "equippable": false,
    "equipped": false,
    "equippedBulkMultiplier": 1,
    "formula": "",
    "identified": true,
    "isActive": null,
<<<<<<< HEAD
=======
    "isEquipment": true,
>>>>>>> 30009755
    "level": 19,
    "modifiers": [],
    "price": 590000,
    "proficient": false,
    "properties": {
      "aeon": false,
      "amm": true,
      "analog": false,
      "antibiological": false,
      "archaic": false,
      "aurora": false,
      "automatic": false,
      "blast": false,
      "block": false,
      "boost": false,
      "breach": false,
      "breakdown": false,
      "bright": false,
      "buttressing": false,
      "cluster": false,
      "conceal": false,
      "deconstruct": false,
      "deflect": false,
      "disarm": false,
      "double": false,
      "drainCharge": false,
      "echo": false,
      "entangle": false,
      "explode": false,
      "extinguish": false,
      "feint": false,
      "fiery": false,
      "firstArc": false,
      "flexibleLine": false,
      "force": false,
      "freeHands": false,
      "fueled": false,
      "gearArray": false,
      "grapple": false,
      "gravitation": false,
      "guided": false,
      "harrying": false,
      "healing": false,
      "holyWater": false,
      "hybrid": false,
      "hydrodynamic": false,
      "ignite": false,
      "indirect": false,
      "injection": false,
      "instrumental": false,
      "integrated": false,
      "line": false,
      "living": false,
      "lockdown": false,
      "mind-affecting": false,
      "mine": false,
      "mire": false,
      "modal": false,
      "necrotic": false,
      "nonlethal": false,
      "one": false,
      "operative": false,
      "penetrating": false,
      "polarize": false,
      "polymorphic": false,
      "powered": false,
      "professional": false,
      "propel": false,
      "punchGun": false,
      "qreload": false,
      "radioactive": false,
      "reach": false,
      "recall": false,
      "regrowth": false,
      "relic": false,
      "reposition": false,
      "scramble": false,
      "shape": false,
      "shatter": false,
      "shells": false,
      "shield": false,
      "sniper": true,
      "stun": false,
      "subtle": false,
      "sunder": false,
      "swarm": false,
      "tail": false,
      "teleportive": false,
      "thought": false,
      "throttle": false,
      "thrown": false,
      "thruster": false,
      "trip": false,
      "two": true,
      "unbalancing": false,
      "underwater": false,
      "unwieldy": false,
      "variantBoost": false,
      "wideLine": false
    },
    "quantity": 1,
    "quantityPerPack": 1,
    "range": {
      "additional": "",
      "per": "",
      "units": "ft",
      "value": "90"
    },
    "rollNotes": "",
    "save": {
      "type": "",
      "dc": "",
      "descriptor": "negate"
    },
    "skillCheck": {
      "type": "",
      "dc": ""
    },
    "source": "AR",
    "special": "",
<<<<<<< HEAD
    "specialMaterials": {
      "abysium": false,
      "adamantine": false,
      "coldiron": false,
      "diatha": false,
      "djezet": false,
      "horacalcum": false,
      "inubrix": false,
      "khefak": false,
      "noqual": false,
      "nyblantine": false,
      "purplecores": false,
      "siccatite": false,
      "silver": false,
      "voidglass": false
    },
=======
    "specialMaterials": {},
>>>>>>> 30009755
    "target": {
      "type": "",
      "value": ""
    },
    "usage": {
      "per": "shot",
      "value": 1
    },
    "uses": {
      "max": "0",
      "per": "",
      "value": 1
    },
    "weaponCategory": "projectile",
    "weaponType": "sniper"
  }
}<|MERGE_RESOLUTION|>--- conflicted
+++ resolved
@@ -2,16 +2,12 @@
   "_id": "2uxI1IHUGtmSP20T",
   "name": "Coil rifle, assassin",
   "type": "weapon",
-<<<<<<< HEAD
-  "img": "systems/sfrpg/icons/equipment/weapons/wraith-sting-rifle-hornet.webp",
-=======
   "_stats": {
     "coreVersion": 12,
     "systemId": "sfrpg",
     "systemVersion": "0.27.1"
   },
-  "img": "systems/sfrpg/icons/default/bolter-gun.svg",
->>>>>>> 30009755
+  "img": "systems/sfrpg/icons/equipment/weapons/wraith-sting-rifle-hornet.webp",
   "system": {
     "type": "",
     "ability": "dex",
@@ -47,11 +43,7 @@
       },
       "hp": {
         "max": "",
-<<<<<<< HEAD
         "value": 102
-=======
-        "value": 6
->>>>>>> 30009755
       },
       "size": "medium",
       "sturdy": true
@@ -65,11 +57,7 @@
     "chatFlavor": "Sniper (750 ft.)",
     "container": {
       "contents": [],
-<<<<<<< HEAD
-      "includeContentsInWealthCalculation": true,
-=======
       "includeContentsInWealthCalculation": 1,
->>>>>>> 30009755
       "isOpen": true,
       "storage": [
         {
@@ -155,10 +143,7 @@
     "formula": "",
     "identified": true,
     "isActive": null,
-<<<<<<< HEAD
-=======
     "isEquipment": true,
->>>>>>> 30009755
     "level": 19,
     "modifiers": [],
     "price": 590000,
@@ -260,7 +245,6 @@
       "wideLine": false
     },
     "quantity": 1,
-    "quantityPerPack": 1,
     "range": {
       "additional": "",
       "per": "",
@@ -279,26 +263,7 @@
     },
     "source": "AR",
     "special": "",
-<<<<<<< HEAD
-    "specialMaterials": {
-      "abysium": false,
-      "adamantine": false,
-      "coldiron": false,
-      "diatha": false,
-      "djezet": false,
-      "horacalcum": false,
-      "inubrix": false,
-      "khefak": false,
-      "noqual": false,
-      "nyblantine": false,
-      "purplecores": false,
-      "siccatite": false,
-      "silver": false,
-      "voidglass": false
-    },
-=======
     "specialMaterials": {},
->>>>>>> 30009755
     "target": {
       "type": "",
       "value": ""
