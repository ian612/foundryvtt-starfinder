--- conflicted
+++ resolved
@@ -121,14 +121,9 @@
     }
   },
   "flags": {},
-<<<<<<< HEAD
-  "img": "systems/sfrpg/icons/equipment/armor/riot-shield-field.jpg",
+  "img": "systems/sfrpg/icons/equipment/armor/riot-shield-field.webp",
   "permission": {
     "default": 0,
     "umHu8DFnCrMQVZ37": 3
   }
-=======
-  "img": "systems/sfrpg/icons/equipment/armor/riot-shield-field.webp",
-  "_id": "ZTI7N5NsfYt4ALJw"
->>>>>>> 2b095a38
 }