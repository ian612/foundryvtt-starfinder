--- conflicted
+++ resolved
@@ -2,16 +2,12 @@
   "_id": "HI17c3dMVnDvlu0R",
   "name": "Six-Armed",
   "type": "feat",
-<<<<<<< HEAD
-  "img": "icons/skills/melee/unarmed-punch-fist.webp",
-=======
   "_stats": {
     "coreVersion": 12,
     "systemId": "sfrpg",
     "systemVersion": "0.27.1"
   },
-  "img": "systems/sfrpg/icons/default/achievement.svg",
->>>>>>> 30009755
+  "img": "icons/skills/melee/unarmed-punch-fist.webp",
   "system": {
     "type": "",
     "ability": null,
