--- conflicted
+++ resolved
@@ -2,16 +2,12 @@
   "_id": "jeNHhBCLIAtN2fhy",
   "name": "Perceptive",
   "type": "feat",
-<<<<<<< HEAD
-  "img": "icons/magic/perception/eye-ringed-glow-angry-small-teal.webp",
-=======
   "_stats": {
     "coreVersion": 12,
     "systemId": "sfrpg",
     "systemVersion": "0.27.1"
   },
-  "img": "systems/sfrpg/icons/default/achievement.svg",
->>>>>>> 30009755
+  "img": "icons/magic/perception/eye-ringed-glow-angry-small-teal.webp",
   "system": {
     "type": "",
     "ability": null,
