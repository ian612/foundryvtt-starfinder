--- conflicted
+++ resolved
@@ -2,16 +2,12 @@
   "_id": "ivfqMdylivscbLak",
   "name": "Low-Light Vision",
   "type": "feat",
-<<<<<<< HEAD
-  "img": "icons/creatures/eyes/human-single-brown.webp",
-=======
   "_stats": {
     "coreVersion": 12,
     "systemId": "sfrpg",
     "systemVersion": "0.27.1"
   },
-  "img": "systems/sfrpg/icons/default/achievement.svg",
->>>>>>> 30009755
+  "img": "icons/creatures/eyes/human-single-brown.webp",
   "system": {
     "type": "",
     "ability": null,
