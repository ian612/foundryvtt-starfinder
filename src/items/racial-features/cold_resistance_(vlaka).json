{
  "_id": "Q8KPY8nFgbi8pNpK",
  "name": "Cold Resistance (Vlaka)",
  "type": "feat",
<<<<<<< HEAD
  "img": "icons/magic/water/ice-snowman.webp",
=======
  "_stats": {
    "coreVersion": 12,
    "systemId": "sfrpg",
    "systemVersion": "0.27.1"
  },
  "img": "systems/sfrpg/icons/default/achievement.svg",
>>>>>>> 30009755
  "system": {
    "type": "",
    "ability": null,
    "abilityMods": {
      "parts": []
    },
    "actionTarget": "",
    "actionType": "",
    "activation": {
      "type": "",
      "condition": "",
      "cost": 0
    },
    "area": {
      "effect": "",
      "shapable": false,
      "shape": "",
      "units": "none",
      "value": null
    },
    "attackBonus": 0,
    "chatFlavor": "",
    "critical": {
      "effect": "",
      "parts": []
    },
    "damage": {
      "parts": []
    },
    "damageNotes": "",
    "description": {
      "chat": "",
      "gmnotes": "",
      "short": "",
      "unidentified": "",
      "value": "<p>Vlakas have cold resistance 5 that stacks with one other source of cold resistance.</p>\n<p><em>System does not currently support stacked Energy Resistance bonuses. Emulate stacking by editing the modifier in the Modifier tab.</em></p>"
    },
    "descriptors": {
      "acid": false,
      "air": false,
      "calling": false,
      "chaotic": false,
      "charm": false,
      "cold": false,
      "compulsion": false,
      "creation": false,
      "curse": false,
      "darkness": false,
      "death": false,
      "disease": false,
      "earth": false,
      "electricity": false,
      "emotion": false,
      "evil": false,
      "fear": false,
      "fire": false,
      "force": false,
      "good": false,
      "healing": false,
      "language-dependent": false,
      "lawful": false,
      "light": false,
      "mind-affecting": false,
      "pain": false,
      "poison": false,
      "polymorph": false,
      "radiation": false,
      "scrying": false,
      "sense-dependent": false,
      "shadow": false,
      "sonic": false,
      "summoning": false,
      "teleportation": false,
      "water": false
    },
    "details": {
      "category": "speciesFeature",
      "combat": false,
      "specialAbilityType": ""
    },
    "duration": {
      "units": "",
      "value": ""
    },
    "formula": "",
    "isActive": null,
    "modifiers": [
      {
        "_id": "396b222c-40b7-4fce-ae62-534c06ca3c91",
        "name": "Cold Resistance",
        "type": "untyped",
        "condition": "",
        "effectType": "energy-resistance",
        "enabled": true,
        "max": 5,
        "modifier": "5",
        "modifierType": "constant",
        "notes": "Vlakas have cold resistance 5 that stacks with one other source of cold resistance.",
        "source": "Racial",
        "subtab": "misc",
        "valueAffected": "cold"
      }
    ],
    "properties": {},
    "range": {
      "additional": "",
      "per": "",
      "units": "none",
      "value": null
    },
    "recharge": {
      "charged": false,
      "value": null
    },
    "requirements": "Vlaka",
    "rollNotes": "",
    "save": {
      "type": "",
      "dc": null,
      "descriptor": ""
    },
    "source": "AA2 pg. 134",
    "target": {
      "type": "",
      "value": ""
    },
    "uses": {
      "max": null,
      "per": "",
      "value": null
    }
  }
}<|MERGE_RESOLUTION|>--- conflicted
+++ resolved
@@ -2,16 +2,12 @@
   "_id": "Q8KPY8nFgbi8pNpK",
   "name": "Cold Resistance (Vlaka)",
   "type": "feat",
-<<<<<<< HEAD
-  "img": "icons/magic/water/ice-snowman.webp",
-=======
   "_stats": {
     "coreVersion": 12,
     "systemId": "sfrpg",
     "systemVersion": "0.27.1"
   },
-  "img": "systems/sfrpg/icons/default/achievement.svg",
->>>>>>> 30009755
+  "img": "icons/magic/water/ice-snowman.webp",
   "system": {
     "type": "",
     "ability": null,
