--- conflicted
+++ resolved
@@ -2,16 +2,12 @@
   "_id": "e6Yp9OyvfiIkGTss",
   "name": "Grappler",
   "type": "feat",
-<<<<<<< HEAD
-  "img": "icons/skills/melee/hand-grip-staff-teal.webp",
-=======
   "_stats": {
     "coreVersion": 12,
     "systemId": "sfrpg",
     "systemVersion": "0.27.1"
   },
-  "img": "systems/sfrpg/icons/default/achievement.svg",
->>>>>>> 30009755
+  "img": "icons/skills/melee/hand-grip-staff-teal.webp",
   "system": {
     "type": "",
     "ability": null,
