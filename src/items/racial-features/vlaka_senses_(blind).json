{
  "_id": "qYhK5EbbIJxOn8GI",
  "name": "Vlaka Senses (Blind)",
  "type": "feat",
<<<<<<< HEAD
  "img": "icons/magic/perception/third-eye-blue-red.webp",
=======
  "_stats": {
    "coreVersion": 12,
    "systemId": "sfrpg",
    "systemVersion": "0.27.1"
  },
  "img": "systems/sfrpg/icons/default/achievement.svg",
>>>>>>> 30009755
  "system": {
    "type": "",
    "ability": null,
    "abilityMods": {
      "parts": []
    },
    "actionTarget": "",
    "actionType": "",
    "activation": {
      "type": "",
      "condition": "",
      "cost": 0
    },
    "area": {
      "effect": "",
      "shapable": false,
      "shape": "",
      "units": "none",
      "value": null
    },
    "attackBonus": 0,
    "chatFlavor": "",
    "critical": {
      "effect": "",
      "parts": []
    },
    "damage": {
      "parts": []
    },
    "damageNotes": "",
    "description": {
      "chat": "",
      "gmnotes": "",
      "short": "",
      "unidentified": "",
      "value": "<p>Vlakas can be born with one of three possible sets of senses. During character creation, determine a vlaka’s senses by choosing from those available. A vlaka born with functional sight or hearing who becomes permanently blind or deaf does not gain the abilities of a vlaka born with blindness or deafness.</p>\n<ul>\n<li><strong><em>Blind</em></strong>: A blind vlaka has @UUID[Compendium.sfrpg.rules.rX5rK6UWAIOeeipl.JournalEntryPage.p0o9tmWtKZ0qy8DI#blindsight]{Blindsight} (hearing) with a range of 60 feet, @UUID[Compendium.sfrpg.rules.rX5rK6UWAIOeeipl.JournalEntryPage.p0o9tmWtKZ0qy8DI#blindsight]{Blindsight}(scent) with a range of 30 feet, and the @UUID[Compendium.sfrpg.conditions.Item.tOpF6qjnlnKc10t7]{Blinded} condition. The vlaka is naturally sightless, so the @UUID[Compendium.sfrpg.conditions.Item.tOpF6qjnlnKc10t7]{Blinded} condition can be removed only by effects that grant sight to creatures with no natural vision.</li>\n</ul>"
    },
    "descriptors": {
      "acid": false,
      "air": false,
      "calling": false,
      "chaotic": false,
      "charm": false,
      "cold": false,
      "compulsion": false,
      "creation": false,
      "curse": false,
      "darkness": false,
      "death": false,
      "disease": false,
      "earth": false,
      "electricity": false,
      "emotion": false,
      "evil": false,
      "fear": false,
      "fire": false,
      "force": false,
      "good": false,
      "healing": false,
      "language-dependent": false,
      "lawful": false,
      "light": false,
      "mind-affecting": false,
      "pain": false,
      "poison": false,
      "polymorph": false,
      "radiation": false,
      "scrying": false,
      "sense-dependent": false,
      "shadow": false,
      "sonic": false,
      "summoning": false,
      "teleportation": false,
      "water": false
    },
    "details": {
      "category": "speciesFeature",
      "combat": false,
      "specialAbilityType": ""
    },
    "duration": {
      "units": "",
      "value": ""
    },
    "formula": "",
    "isActive": null,
    "modifiers": [],
    "properties": {},
    "range": {
      "additional": "",
      "per": "",
      "units": "none",
      "value": null
    },
    "recharge": {
      "charged": false,
      "value": null
    },
    "requirements": "Vlaka",
    "rollNotes": "",
    "save": {
      "type": "",
      "dc": null,
      "descriptor": ""
    },
    "source": "AA2 pg. 134",
    "target": {
      "type": "",
      "value": ""
    },
    "uses": {
      "max": null,
      "per": "",
      "value": null
    }
  }
}<|MERGE_RESOLUTION|>--- conflicted
+++ resolved
@@ -2,16 +2,12 @@
   "_id": "qYhK5EbbIJxOn8GI",
   "name": "Vlaka Senses (Blind)",
   "type": "feat",
-<<<<<<< HEAD
-  "img": "icons/magic/perception/third-eye-blue-red.webp",
-=======
   "_stats": {
     "coreVersion": 12,
     "systemId": "sfrpg",
     "systemVersion": "0.27.1"
   },
-  "img": "systems/sfrpg/icons/default/achievement.svg",
->>>>>>> 30009755
+  "img": "icons/magic/perception/third-eye-blue-red.webp",
   "system": {
     "type": "",
     "ability": null,
