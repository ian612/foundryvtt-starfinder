--- conflicted
+++ resolved
@@ -190,7 +190,7 @@
       },
       "effects": [],
       "flags": {},
-      "img": "systems/sfrpg/icons/equipment/technological%20items/comm-unit-personal.jpg"
+      "img": "systems/sfrpg/icons/equipment/technological%20items/comm-unit-personal.webp"
     },
     {
       "name": "Autopilot",
@@ -454,7 +454,7 @@
       },
       "effects": [],
       "flags": {},
-      "img": "systems/sfrpg/icons/equipment/weapons/artillery-laser-azimuth.jpg"
+      "img": "systems/sfrpg/icons/equipment/weapons/artillery-laser-azimuth.webp"
     },
     {
       "name": "Enhanced sensors)",
@@ -491,12 +491,7 @@
       },
       "effects": [],
       "flags": {},
-<<<<<<< HEAD
-      "img": "systems/sfrpg/icons/equipment/technological%20items/emergency_defense_sphere.png"
-=======
-      "img": "systems/sfrpg/icons/equipment/technological%20items/emergency_defense_sphere.webp",
-      "effects": []
->>>>>>> 2b095a38
+      "img": "systems/sfrpg/icons/equipment/technological%20items/emergency_defense_sphere.webp"
     },
     {
       "name": "Planetary comm unit",
@@ -529,7 +524,7 @@
       },
       "effects": [],
       "flags": {},
-      "img": "systems/sfrpg/icons/equipment/technological%20items/comm-unit-personal.jpg"
+      "img": "systems/sfrpg/icons/equipment/technological%20items/comm-unit-personal.webp"
     },
     {
       "name": "Stealth (-4)",
