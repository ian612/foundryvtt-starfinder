--- conflicted
+++ resolved
@@ -196,12 +196,7 @@
       },
       "effects": [],
       "flags": {},
-<<<<<<< HEAD
-      "img": "systems/sfrpg/icons/equipment/technological%20items/emergency_defense_sphere.png"
-=======
-      "img": "systems/sfrpg/icons/equipment/technological%20items/emergency_defense_sphere.webp",
-      "effects": []
->>>>>>> 2b095a38
+      "img": "systems/sfrpg/icons/equipment/technological%20items/emergency_defense_sphere.webp"
     },
     {
       "name": "Autopilot",
@@ -267,7 +262,7 @@
       },
       "effects": [],
       "flags": {},
-      "img": "systems/sfrpg/icons/equipment/technological%20items/comm-unit-personal.jpg"
+      "img": "systems/sfrpg/icons/equipment/technological%20items/comm-unit-personal.webp"
     }
   ],
   "token": {
