{
  "_id": "moyeAHT4yzZVWmmg",
  "name": "Detect Thoughts",
  "type": "spell",
  "data": {
    "type": "",
    "ability": "",
    "abilityMods": {
      "parts": []
    },
    "actionTarget": "",
    "actionType": "save",
    "activation": {
      "type": "action",
      "condition": "",
      "cost": 1
    },
    "allowedClasses": {
      "myst": true,
      "tech": false,
      "wysh": true
    },
    "area": {
      "effect": "burst",
      "shape": "cone",
      "units": "ft",
      "value": 60
    },
    "attackBonus": 0,
    "chatFlavor": "",
    "concentration": true,
    "critical": {
      "effect": "",
      "parts": []
    },
    "damage": {
      "parts": []
    },
    "damageNotes": "",
    "description": {
      "chat": "",
      "gmnotes": "",
      "short": "",
      "unidentified": "",
      "value": "<p>You detect the surface thoughts of intelligent creatures around you. The amount of information revealed depends on how long you study a particular area or target.</p>\n<p><strong style=\"font-family: var(--font-primary); font-size: var(--font-size-14);\">1st Round:</strong><span style=\"font-family: var(--font-primary); font-size: var(--font-size-14);\"> You detect the presence or absence of thoughts from conscious creatures that have Intelligence scores of at least 1 (or an Intelligence modifier of &ndash;5) or higher.</span></p>\n<p><strong style=\"font-family: var(--font-primary); font-size: var(--font-size-14);\">2nd Round</strong><span style=\"font-family: var(--font-primary); font-size: var(--font-size-14);\">: You detect the number of thinking minds and the Intelligence score (or modifier) of each. If the highest Intelligence score is 26 (or a modifier of +8) or higher and at least 10 points higher than your own Intelligence score (or 5 points higher than your own Intelligence modifier), you are @Compendium[sfrpg.conditions.CvsDp0GvojxiF2jz]{Stunned} for 1 round and the spell ends. This spell doesn&rsquo;t let you determine the location of the thinking minds if you can&rsquo;t see the creatures whose thoughts you are detecting.</span></p>\n<p><strong style=\"font-family: var(--font-primary); font-size: var(--font-size-14);\">3rd Round</strong><span style=\"font-family: var(--font-primary); font-size: var(--font-size-14);\">: You can read the surface thoughts of any mind in the area. A target who succeeds at its Will save prevents you from reading its thoughts, and you must cast </span><em style=\"font-family: var(--font-primary); font-size: var(--font-size-14);\">detect thoughts</em><span style=\"font-family: var(--font-primary); font-size: var(--font-size-14);\"> again to have another chance. Creatures of animal intelligence (an Intelligence score of 1 or 2 or an Intelligence modifier of &ndash;4 or lower) have simple, instinctual thoughts.</span></p>\n<p>Each round, you can turn to detect thoughts in a new area. The spell can penetrate barriers, but 3 feet of dirt or wood, 1 foot of stone, 1 inch of common metal, a thin sheet of lead, or any force field blocks it.</p>"
    },
    "descriptors": [],
    "dismissible": false,
    "duration": {
      "units": "",
      "value": "concentration, up to 1 minute/level"
    },
    "formula": "",
    "isActive": null,
    "isVariableLevel": false,
    "level": 1,
    "materials": {
      "consumed": false,
      "cost": 0,
      "supply": 0,
      "value": ""
    },
    "modifiers": [],
    "preparation": {
      "mode": "",
      "prepared": false
    },
    "range": {
      "additional": "",
      "per": "",
      "units": "none",
      "value": null
    },
    "rollNotes": "",
    "save": {
      "type": "will",
      "dc": "",
      "descriptor": "negate"
    },
    "school": "div",
    "source": "CRB pg. 349",
    "sr": false,
    "target": {
      "type": "",
      "value": ""
    },
    "uses": {
      "max": null,
      "per": "",
      "value": null
    }
  },
<<<<<<< HEAD
=======
  "flags": {},
  "img": "systems/sfrpg/icons/spells/detect_thoughts.webp",
>>>>>>> 2b095a38
  "effects": [],
  "flags": {
    "core": {
      "sourceId": "Compendium.sfrpg.spells.moyeAHT4yzZVWmmg"
    }
  },
  "img": "systems/sfrpg/icons/spells/detect_thoughts.png"
}<|MERGE_RESOLUTION|>--- conflicted
+++ resolved
@@ -90,16 +90,11 @@
       "value": null
     }
   },
-<<<<<<< HEAD
-=======
-  "flags": {},
-  "img": "systems/sfrpg/icons/spells/detect_thoughts.webp",
->>>>>>> 2b095a38
   "effects": [],
   "flags": {
     "core": {
       "sourceId": "Compendium.sfrpg.spells.moyeAHT4yzZVWmmg"
     }
   },
-  "img": "systems/sfrpg/icons/spells/detect_thoughts.png"
+  "img": "systems/sfrpg/icons/spells/detect_thoughts.webp"
 }