--- conflicted
+++ resolved
@@ -85,10 +85,5 @@
   },
   "effects": [],
   "flags": {},
-<<<<<<< HEAD
-  "img": "systems/sfrpg/icons/spells/stabilize.PNG"
-=======
-  "img": "systems/sfrpg/icons/spells/stabilize.webp",
-  "effects": []
->>>>>>> 2b095a38
+  "img": "systems/sfrpg/icons/spells/stabilize.webp"
 }