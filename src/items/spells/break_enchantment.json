{
  "_id": "ECQacpm9nCOg31Hy",
  "name": "Break Enchantment",
  "type": "spell",
  "data": {
    "type": "",
    "ability": "wis",
    "abilityMods": {
      "parts": []
    },
    "actionType": "",
    "activation": {
      "type": "min",
      "condition": "",
      "cost": 1
    },
    "allowedClasses": {
      "myst": true,
      "tech": true,
      "wysh": true
    },
    "area": {
      "effect": "",
      "shape": "",
      "units": "none",
      "value": null
    },
    "attackBonus": 0,
    "chatFlavor": "",
    "concentration": false,
    "critical": {
      "effect": "",
      "parts": []
    },
    "damage": {
      "parts": []
    },
    "damageNotes": "",
    "description": {
      "chat": "",
      "gmnotes": "",
      "short": "",
      "unidentified": "",
      "value": "<p><span id=\"ctl00_MainContent_DataListTalentsAll_ctl00_LabelName\">This spell frees victims from curses, enchantments, and transmutations. <em>Break enchantment</em> can reverse even an instantaneous effect. For each such effect, you attempt a caster level check (1d20 + your caster level, maximum +15) against a DC equal to 11 + the caster level of the effect. Success means that the creature is free of the spell, curse, or effect. For a cursed magic item, the DC of the caster level check is equal to the DC of the curse.<br /></span></p>\n<p><span id=\"ctl00_MainContent_DataListTalentsAll_ctl00_LabelName\">If the spell is one that can&rsquo;t be dispelled by @Compendium[sfrpg.spells.KQ4vSfG9tq8EJxir]{Dispel Magic}, <em>break enchantment</em> works only if that spell is 5th level or lower. If the effect comes from a permanent magic item, <em>break enchantment</em> doesn&rsquo;t remove the curse from the item but it does free the victim from the item&rsquo;s effects.</span></p>"
    },
    "descriptors": [],
    "dismissible": false,
    "duration": {
      "units": "",
      "value": "instantaneous"
    },
    "formula": "",
    "isActive": null,
    "isVariableLevel": false,
    "level": 5,
    "materials": {
      "consumed": false,
      "cost": 0,
      "supply": 0,
      "value": ""
    },
    "modifiers": [],
    "preparation": {
      "mode": "",
      "prepared": false
    },
    "range": {
      "additional": "5 ft.",
      "per": "2 levels",
      "units": "ft",
      "value": 25
    },
    "rollNotes": "",
    "save": {
      "type": "",
      "dc": null,
      "descriptor": "negate"
    },
    "school": "abj",
    "source": "CRB pg. 341",
    "sr": false,
    "target": {
      "type": "",
      "value": "up to one creature per level, no two of which can be more than 30 ft. apart"
    },
    "uses": {
      "max": null,
      "per": "",
      "value": null
    }
  },
  "effects": [],
  "flags": {
    "core": {
      "sourceId": "Compendium.sfrpg.spells.ECQacpm9nCOg31Hy"
    }
  },
<<<<<<< HEAD
  "img": "systems/sfrpg/icons/spells/break_enchantment.png"
=======
  "flags": {},
  "img": "systems/sfrpg/icons/spells/break_enchantment.webp",
  "effects": []
>>>>>>> 2b095a38
}<|MERGE_RESOLUTION|>--- conflicted
+++ resolved
@@ -95,11 +95,5 @@
       "sourceId": "Compendium.sfrpg.spells.ECQacpm9nCOg31Hy"
     }
   },
-<<<<<<< HEAD
-  "img": "systems/sfrpg/icons/spells/break_enchantment.png"
-=======
-  "flags": {},
-  "img": "systems/sfrpg/icons/spells/break_enchantment.webp",
-  "effects": []
->>>>>>> 2b095a38
+  "img": "systems/sfrpg/icons/spells/break_enchantment.webp"
 }