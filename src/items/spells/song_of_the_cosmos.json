{
  "_id": "ZsRv2Vcl2iamrcCt",
  "name": "Song Of The Cosmos",
  "type": "spell",
  "data": {
    "type": "",
    "ability": "",
    "abilityMods": {
      "parts": []
    },
    "actionType": "save",
    "activation": {
      "type": "action",
      "condition": "",
      "cost": 1
    },
    "allowedClasses": {
      "myst": true,
      "tech": false,
      "wysh": true
    },
    "area": {
      "effect": "spread",
      "shape": "sphere",
      "units": "ft",
      "value": 20
    },
    "attackBonus": 0,
    "chatFlavor": "",
    "concentration": false,
    "critical": {
      "effect": "",
      "parts": []
    },
    "damage": {
      "parts": []
    },
    "description": {
      "chat": "",
      "unidentified": "",
      "value": "<p>You thrum a discordant tune that underlies existence and hints at the deep secrets of the universe. Creatures in the area must succeed at a Will saving throw or be fascinated for the duration.</p>"
    },
    "descriptors": [],
    "dismissible": false,
    "duration": {
      "units": "",
      "value": "1 round"
    },
    "formula": "",
    "level": 2,
    "materials": {
      "consumed": false,
      "cost": 0,
      "supply": 0,
      "value": ""
    },
    "modifiers": [],
    "preparation": {
      "mode": "",
      "prepared": false
    },
    "range": {
      "additional": "",
      "per": "",
      "units": "personal",
      "value": null
    },
    "save": {
      "type": "will",
      "dc": "",
      "descriptor": "negate"
    },
    "school": "enc",
    "source": "COM pg. 141",
    "sr": true,
    "target": {
      "type": "",
      "value": ""
    },
    "uses": {
      "max": null,
      "per": "",
      "value": null
    }
  },
  "effects": [],
  "flags": {},
<<<<<<< HEAD
  "img": "systems/sfrpg/icons/spells/song_of_the_cosmos.PNG"
=======
  "img": "systems/sfrpg/icons/spells/song_of_the_cosmos.webp",
  "effects": []
>>>>>>> 2b095a38
}<|MERGE_RESOLUTION|>--- conflicted
+++ resolved
@@ -85,10 +85,5 @@
   },
   "effects": [],
   "flags": {},
-<<<<<<< HEAD
-  "img": "systems/sfrpg/icons/spells/song_of_the_cosmos.PNG"
-=======
-  "img": "systems/sfrpg/icons/spells/song_of_the_cosmos.webp",
-  "effects": []
->>>>>>> 2b095a38
+  "img": "systems/sfrpg/icons/spells/song_of_the_cosmos.webp"
 }