{
  "_id": "rHscFpMmXkZOOkgV",
  "name": "Synaptic Pulse",
  "type": "spell",
  "data": {
    "type": "",
    "ability": "",
    "abilityMods": {
      "parts": []
    },
    "actionType": "save",
    "activation": {
      "type": "action",
      "condition": "",
      "cost": 1
    },
    "allowedClasses": {
      "myst": true,
      "tech": false,
      "wysh": false
    },
    "area": {
      "effect": "spread",
      "shape": "sphere",
      "units": "ft",
      "value": 20
    },
    "attackBonus": 0,
    "chatFlavor": "",
    "concentration": false,
    "critical": {
      "effect": "",
      "parts": []
    },
    "damage": {
      "parts": []
    },
    "description": {
      "chat": "",
      "unidentified": "",
      "value": "<p>You stun all creatures in range for 1 round.</p>"
    },
    "descriptors": [],
    "dismissible": false,
    "duration": {
      "units": "",
      "value": "1 round"
    },
    "formula": "",
    "level": 3,
    "materials": {
      "consumed": false,
      "cost": 0,
      "supply": 0,
      "value": ""
    },
    "modifiers": [],
    "preparation": {
      "mode": "",
      "prepared": false
    },
    "range": {
      "additional": "",
      "per": "",
      "units": "personal",
      "value": null
    },
    "save": {
      "type": "will",
      "dc": "",
      "descriptor": "negate"
    },
    "school": "enc",
    "source": "CRB pg. 380",
    "sr": true,
    "target": {
      "type": "",
      "value": ""
    },
    "uses": {
      "max": null,
      "per": "",
      "value": null
    }
  },
  "effects": [],
  "flags": {},
<<<<<<< HEAD
  "img": "systems/sfrpg/icons/spells/synaptic_pulse.png"
=======
  "img": "systems/sfrpg/icons/spells/synaptic_pulse.webp",
  "effects": []
>>>>>>> 2b095a38
}<|MERGE_RESOLUTION|>--- conflicted
+++ resolved
@@ -85,10 +85,5 @@
   },
   "effects": [],
   "flags": {},
-<<<<<<< HEAD
-  "img": "systems/sfrpg/icons/spells/synaptic_pulse.png"
-=======
-  "img": "systems/sfrpg/icons/spells/synaptic_pulse.webp",
-  "effects": []
->>>>>>> 2b095a38
+  "img": "systems/sfrpg/icons/spells/synaptic_pulse.webp"
 }