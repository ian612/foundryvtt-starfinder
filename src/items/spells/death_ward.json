--- conflicted
+++ resolved
@@ -83,12 +83,7 @@
       "value": null
     }
   },
-<<<<<<< HEAD
-=======
-  "flags": {},
-  "img": "systems/sfrpg/icons/spells/death_ward.webp",
->>>>>>> 2b095a38
   "effects": [],
   "flags": {},
-  "img": "systems/sfrpg/icons/spells/death_ward.png"
+  "img": "systems/sfrpg/icons/spells/death_ward.webp"
 }