--- conflicted
+++ resolved
@@ -93,10 +93,5 @@
   },
   "effects": [],
   "flags": {},
-<<<<<<< HEAD
-  "img": "systems/sfrpg/icons/spells/arcing_surge.jpg"
-=======
-  "img": "systems/sfrpg/icons/spells/arcing_surge.webp",
-  "effects": []
->>>>>>> 2b095a38
+  "img": "systems/sfrpg/icons/spells/arcing_surge.webp"
 }