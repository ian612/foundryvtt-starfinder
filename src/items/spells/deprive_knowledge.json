{
  "_id": "hJrK2MSV8olDseB7",
  "name": "Deprive Knowledge",
  "type": "spell",
  "data": {
    "type": "",
    "ability": "",
    "abilityMods": {
      "parts": []
    },
    "actionType": "save",
    "activation": {
      "type": "action",
      "condition": "",
      "cost": 1
    },
    "allowedClasses": {
      "myst": false,
      "tech": true,
      "wysh": false
    },
    "area": {
      "effect": "",
      "shape": "",
      "units": null,
      "value": null
    },
    "attackBonus": 0,
    "chatFlavor": "",
    "concentration": false,
    "critical": {
      "effect": "",
      "parts": []
    },
    "damage": {
      "parts": []
    },
    "description": {
      "chat": "",
      "unidentified": "",
      "value": "<p>You strip the target creature of key knowledge. Choose one skill; for the duration of the spell, the target takes a &ndash;4 penalty to the chosen skill. If you choose Culture, this also strips the target of up to 4 languages, determined randomly. This spell cannot leave the target without any language or capacity to speak; they retain at least the ability to speak Common or the language of their home world.</p>"
    },
    "descriptors": [],
    "dismissible": false,
    "duration": {
      "units": "",
      "value": "1 round/level"
    },
    "formula": "",
    "level": 2,
    "materials": {
      "consumed": false,
      "cost": 0,
      "supply": 0,
      "value": ""
    },
    "modifiers": [],
    "preparation": {
      "mode": "",
      "prepared": false
    },
    "range": {
      "additional": "5 ft.",
      "per": "2 levels",
      "units": "ft",
      "value": 25
    },
    "save": {
      "type": "will",
      "dc": "",
      "descriptor": "negate"
    },
    "school": "abj",
    "source": "AP #32 pg. 53",
    "sr": true,
    "target": {
      "type": "",
      "value": "one creature"
    },
    "uses": {
      "max": null,
      "per": "",
      "value": null
    }
  },
  "effects": [],
<<<<<<< HEAD
  "flags": {},
  "img": "systems/sfrpg/icons/spells/comprehend_languages.jpg"
=======
  "_id": "hJrK2MSV8olDseB7",
  "img": "systems/sfrpg/icons/spells/comprehend_languages.webp"
>>>>>>> 2b095a38
}<|MERGE_RESOLUTION|>--- conflicted
+++ resolved
@@ -84,11 +84,6 @@
     }
   },
   "effects": [],
-<<<<<<< HEAD
   "flags": {},
-  "img": "systems/sfrpg/icons/spells/comprehend_languages.jpg"
-=======
-  "_id": "hJrK2MSV8olDseB7",
   "img": "systems/sfrpg/icons/spells/comprehend_languages.webp"
->>>>>>> 2b095a38
 }