{
  "_id": "xCtwxPiV5ionTNal",
  "name": "Fatigue",
  "type": "spell",
  "data": {
    "type": "",
    "ability": "",
    "abilityMods": {
      "parts": []
    },
    "actionTarget": "eac",
    "actionType": "msak",
    "activation": {
      "type": "action",
      "condition": "",
      "cost": 1
    },
    "allowedClasses": {
      "myst": true,
      "tech": false,
      "wysh": true
    },
    "area": {
      "effect": "",
      "shape": "",
      "units": "none",
      "value": null
    },
    "attackBonus": null,
    "chatFlavor": "Target's EAC",
    "concentration": false,
    "critical": {
      "effect": "",
      "parts": []
    },
    "damage": {
      "parts": []
    },
    "damageNotes": "",
    "description": {
      "chat": "",
      "gmnotes": "",
      "short": "",
      "unidentified": "",
      "value": "<p>You make a melee attack against a single target’s EAC, adding your key ability score modifier to the attack roll instead of your Strength modifier if it is higher. The target must succeed at a Fortitude save or be fatigued for the spell’s duration. This spell has no effect on a creature that is already fatigued. Casting this spell doesn’t provoke attacks of opportunity.</p>"
    },
    "descriptors": [],
    "dismissible": false,
    "duration": {
      "units": "",
      "value": "1 round/level"
    },
    "formula": "",
    "isActive": null,
    "isVariableLevel": false,
    "level": 0,
    "materials": {
      "consumed": false,
      "cost": 0,
      "supply": 0,
      "value": ""
    },
    "modifiers": [],
    "preparation": {
      "mode": "",
      "prepared": false
    },
    "range": {
      "additional": "",
      "per": "",
      "units": "touch",
      "value": null
    },
    "rollNotes": "",
    "save": {
      "type": "fort",
      "dc": "",
      "descriptor": "negate"
    },
    "school": "nec",
    "source": "CRB pg. 354",
    "sr": true,
    "target": {
      "type": "",
      "value": "one creature"
    },
    "uses": {
      "max": null,
      "per": "",
      "value": null
    }
  },
<<<<<<< HEAD
=======
  "flags": {},
  "img": "systems/sfrpg/icons/spells/fatigue.webp",
>>>>>>> 2b095a38
  "effects": [],
  "flags": {
    "core": {
      "sourceId": "Compendium.sfrpg.spells.xCtwxPiV5ionTNal"
    }
  },
  "img": "systems/sfrpg/icons/spells/fatigue.PNG"
}<|MERGE_RESOLUTION|>--- conflicted
+++ resolved
@@ -90,16 +90,11 @@
       "value": null
     }
   },
-<<<<<<< HEAD
-=======
-  "flags": {},
-  "img": "systems/sfrpg/icons/spells/fatigue.webp",
->>>>>>> 2b095a38
   "effects": [],
   "flags": {
     "core": {
       "sourceId": "Compendium.sfrpg.spells.xCtwxPiV5ionTNal"
     }
   },
-  "img": "systems/sfrpg/icons/spells/fatigue.PNG"
+  "img": "systems/sfrpg/icons/spells/fatigue.webp"
 }