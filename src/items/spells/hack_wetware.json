{
  "_id": "SvczAoMeavwS7WI8",
  "name": "Hack Wetware",
  "type": "spell",
  "data": {
    "type": "",
    "ability": "",
    "abilityMods": {
      "parts": []
    },
    "actionType": "save",
    "activation": {
      "type": "full",
      "condition": "",
      "cost": 1
    },
    "allowedClasses": {
      "myst": false,
      "tech": true,
      "wysh": false
    },
    "area": {
      "effect": "",
      "shape": "",
      "units": "none",
      "value": null
    },
    "attackBonus": 0,
    "chatFlavor": "",
    "concentration": false,
    "critical": {
      "effect": "",
      "parts": []
    },
    "damage": {
      "parts": []
    },
    "damageNotes": "",
    "description": {
      "chat": "",
      "gmnotes": "",
      "short": "",
      "unidentified": "",
      "value": "<p>If the target fails its saving throw, you form a link between their mind and a computer you touch at the time of casting, allowing you to hack their brain as if it were a computer to examine or manipulate memories and implant suggestions. Each round this spell is active and you are within range of the target, you can take a standard action to attempt a Computers check to hack their brain and gain certain information, depending on the level of the spell. For the purposes of this spell, a living mind has a tier equal to one-half the target&rsquo;s level or CR (minimum 1) and has an alarm countermeasure that immediately alerts the target creature if you fail a Computers check, allowing them an immediate additional Will saving throw to end the spell.</p>\n<p><strong>2nd</strong>:&nbsp;When you cast&nbsp;hack wetware&nbsp;as a 2nd-level spell, you can hack the target&rsquo;s mind to gain general access to their thoughts, fears, and desires. If you are successful, you gain access to one of the following: the target&rsquo;s current surface thoughts, the target&rsquo;s most pressing current fear, or the target&rsquo;s most pressing current desire. On following rounds, you can attempt additional Computers checks to learn other pieces of information.</p>\n<p><strong>3rd</strong>:&nbsp;When you cast&nbsp;hack wetware&nbsp;as a 3rd-level spell, it functions like the 2nd-level casting of the spell, but you can also hack the target&rsquo;s mind to gain deeper access to their secrets and memories. Such information is partitioned behind a mental firewall, which increases the DC to access it by 2 or the target&rsquo;s Wisdom modifier, whichever is greater. If you are successful, you gain access to a single piece of secret information the target knows (such as a passcode or the location of a hidden panel) or a specific memory (which can be no longer than 1 minute); a memory shows exactly what the target experienced from their perspective, so it might lack context. You can save the information or memory to your computer to retrieve later.</p>\n<p><strong>4th</strong>:&nbsp;When you cast&nbsp;hack wetware&nbsp;as a 4th-level spell, it functions like the 3rd-level casting of the spell, but you can also hack the target&rsquo;s mind to send it false sensory data. If you are successful, you can determine the sights, sounds, and smells the brain receives, creating an illusion only the target can perceive, similar to a 4th-level holographic projection spell. The target can attempt a new saving throw when it interacts with these impressions to recognize them as false, but this doesn&rsquo;t immediately end the effect. The impressions last for as long as the spell does, but you must attempt additional Computers checks to alter them in subsequent rounds.</p>\n<p><strong>5th</strong>:&nbsp;When you cast&nbsp;hack wetware&nbsp;as a 5th-level spell, it functions like the 4th-level casting of the spell, but you can also hack the target&rsquo;s mind to implant a subconscious command that can be activated at a later time. If you are successful, you can state a course of activity similar to that of a suggestion spell and a trigger, such as a static image or a code phrase. This ends the hack wetware spell, but the subconscious command remains in the target&rsquo;s brain for a number of days equal to your technomancer level. The next time the target perceives the trigger, it performs the suggested course of action as best it can if it fails another Will saving throw. For every 5 your Computers check exceeded the DC, the target takes a cumulative &ndash;2 penalty to this saving throw. The command can be triggered only once.</p>"
    },
    "descriptors": [],
    "dismissible": true,
    "duration": {
      "units": "",
      "value": "1 round/level (D)"
    },
    "formula": "",
    "isActive": null,
    "isVariableLevel": true,
    "level": 2,
    "materials": {
      "consumed": false,
      "cost": 0,
      "supply": 0,
      "value": ""
    },
    "modifiers": [],
    "preparation": {
      "mode": "",
      "prepared": false
    },
    "range": {
      "additional": "5 ft.",
      "per": "2 levels",
      "units": "ft",
      "value": 25
    },
    "rollNotes": "",
    "save": {
      "type": "will",
      "dc": "",
      "descriptor": "negate"
    },
    "school": "div",
    "source": "AP #25 pg. 52",
    "sr": true,
    "target": {
      "type": "",
      "value": "one living creature"
    },
    "uses": {
      "max": null,
      "per": "",
      "value": null
    }
  },
<<<<<<< HEAD
=======
  "flags": {},
  "img": "systems/sfrpg/icons/spells/hack_wetware.webp",
>>>>>>> 2b095a38
  "effects": [],
  "flags": {
    "core": {
      "sourceId": "Compendium.sfrpg.spells.SvczAoMeavwS7WI8"
    }
  },
  "img": "systems/sfrpg/icons/spells/hack_wetware.png"
}<|MERGE_RESOLUTION|>--- conflicted
+++ resolved
@@ -89,16 +89,11 @@
       "value": null
     }
   },
-<<<<<<< HEAD
-=======
-  "flags": {},
-  "img": "systems/sfrpg/icons/spells/hack_wetware.webp",
->>>>>>> 2b095a38
   "effects": [],
   "flags": {
     "core": {
       "sourceId": "Compendium.sfrpg.spells.SvczAoMeavwS7WI8"
     }
   },
-  "img": "systems/sfrpg/icons/spells/hack_wetware.png"
+  "img": "systems/sfrpg/icons/spells/hack_wetware.webp"
 }