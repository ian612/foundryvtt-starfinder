--- conflicted
+++ resolved
@@ -90,16 +90,11 @@
       "value": null
     }
   },
-<<<<<<< HEAD
-=======
-  "flags": {},
-  "img": "systems/sfrpg/icons/spells/dominate_person.webp",
->>>>>>> 2b095a38
   "effects": [],
   "flags": {
     "core": {
       "sourceId": "Compendium.sfrpg.spells.J14mFZezYHIGHVhO"
     }
   },
-  "img": "systems/sfrpg/icons/spells/dominate_person.png"
+  "img": "systems/sfrpg/icons/spells/dominate_person.webp"
 }