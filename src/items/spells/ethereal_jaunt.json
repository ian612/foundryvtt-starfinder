--- conflicted
+++ resolved
@@ -89,16 +89,11 @@
       "value": null
     }
   },
-<<<<<<< HEAD
-=======
-  "flags": {},
-  "img": "systems/sfrpg/icons/spells/ethereal_jaunt.webp",
->>>>>>> 2b095a38
   "effects": [],
   "flags": {
     "core": {
       "sourceId": "Compendium.sfrpg.spells.ikKX8lhXOhZRXKpd"
     }
   },
-  "img": "systems/sfrpg/icons/spells/ethereal_jaunt.png"
+  "img": "systems/sfrpg/icons/spells/ethereal_jaunt.webp"
 }