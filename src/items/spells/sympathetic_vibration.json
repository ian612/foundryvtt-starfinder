--- conflicted
+++ resolved
@@ -106,15 +106,9 @@
       "value": null
     }
   },
-<<<<<<< HEAD
   "effects": [],
   "flags": {
     "core": {}
   },
-  "img": "systems/sfrpg/icons/spells/sympathetic_vibration.png"
-=======
-  "flags": {},
-  "img": "systems/sfrpg/icons/spells/sympathetic_vibration.webp",
-  "effects": []
->>>>>>> 2b095a38
+  "img": "systems/sfrpg/icons/spells/sympathetic_vibration.webp"
 }