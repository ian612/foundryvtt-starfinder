{
  "_id": "KVpjfnIlcYkyLnUW",
  "name": "Animate Armor",
  "type": "spell",
  "data": {
    "type": "",
    "ability": "",
    "abilityMods": {
      "parts": []
    },
    "actionType": "",
    "activation": {
      "type": "full",
      "condition": "",
      "cost": 1
    },
    "allowedClasses": {
      "myst": false,
      "tech": true,
      "wysh": false
    },
    "area": {
      "effect": "",
      "shape": "",
      "units": null,
      "value": null
    },
    "attackBonus": 0,
    "chatFlavor": "",
    "concentration": true,
    "critical": {
      "effect": "",
      "parts": []
    },
    "damage": {
      "parts": []
    },
    "description": {
      "chat": "",
      "unidentified": "",
      "value": "<p><span id=\"ctl00_MainContent_DataListTalentsAll_ctl00_LabelName\">You temporarily infuse a suit of armor with a magic force that allows it to move on its own and that directs its mechanisms. When you cast this spell, the armor acts and responds to your mental control for as long as you concentrate. Each round on your turn, the armor can perform either a move action or a standard action to attack. The armor can move up to 30 feet (or its listed speed using any of its available modes of movement, if powered armor or containing an armor upgrade that alters movement). When the armor attacks, it can either make an unarmed attack, dealing 4d8 + your caster level bludgeoning damage (or the listed damage plus its Strength modifier, for powered armor) or make an attack with any of the weapons mounted in its weapon slots or weapons with the integrated special property installed in its upgrade slots (if any); this deals the weapon’s base damage for ranged attacks and the weapon’s base damage plus the armor’s Strength modifier for melee attacks. The armor has a bonus to attacks equal to 6 + your caster level. If the armor has no listed Strength score, it can apply a Strength bonus equal to your caster level.<br></span></p>\n<p><span id=\"ctl00_MainContent_DataListTalentsAll_ctl00_LabelName\">Should the animated armor be attacked, its EAC and KAC are equal to 10 + the EAC and KAC bonus the armor provides. It uses your saving throw bonuses when it is the target of spells and other targeted effects, and it has the typical hardness and Hit Points for an item of its level. For the purpose of spells and effects that target the armor, it is treated as a construct with the technological and magical subtypes while the spell lasts.<br></span></p>\n<p><span id=\"ctl00_MainContent_DataListTalentsAll_ctl00_LabelName\">This spell has no effect if cast on powered armor with a depleted battery or powered armor of an item level that exceeds your caster level.</span></p>"
    },
    "descriptors": [],
    "dismissible": false,
    "duration": {
      "units": "",
      "value": "concentration, up to 1 round/level"
    },
    "formula": "",
    "level": 5,
    "materials": {
      "consumed": false,
      "cost": 0,
      "supply": 0,
      "value": ""
    },
    "modifiers": [],
    "preparation": {
      "mode": "",
      "prepared": false
    },
    "range": {
      "additional": "",
      "per": "",
      "units": "touch",
      "value": null
    },
    "save": {
      "type": "",
      "dc": null,
      "descriptor": "negate"
    },
    "school": "trs",
    "source": "AR pg. 156",
    "sr": false,
    "target": {
      "type": "",
      "value": "one unattended suit of armor"
    },
    "uses": {
      "max": null,
      "per": "",
      "value": null
    }
  },
  "effects": [],
  "flags": {},
<<<<<<< HEAD
  "img": "systems/sfrpg/icons/spells/animated_armor.jpg"
=======
  "img": "systems/sfrpg/icons/spells/animated_armor.webp",
  "effects": []
>>>>>>> 2b095a38
}<|MERGE_RESOLUTION|>--- conflicted
+++ resolved
@@ -85,10 +85,5 @@
   },
   "effects": [],
   "flags": {},
-<<<<<<< HEAD
-  "img": "systems/sfrpg/icons/spells/animated_armor.jpg"
-=======
-  "img": "systems/sfrpg/icons/spells/animated_armor.webp",
-  "effects": []
->>>>>>> 2b095a38
+  "img": "systems/sfrpg/icons/spells/animated_armor.webp"
 }