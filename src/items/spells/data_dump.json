{
  "_id": "uFGTMtebIXNEjERf",
  "name": "Data Dump",
  "type": "spell",
  "data": {
    "type": "",
    "ability": null,
    "abilityMods": {
      "parts": []
    },
    "actionType": "",
    "activation": {
      "type": "action",
      "condition": "",
      "cost": 1
    },
    "allowedClasses": {
      "myst": true,
      "tech": true,
      "wysh": false
    },
    "area": {
      "effect": "",
      "shape": "",
      "units": "none",
      "value": null
    },
    "attackBonus": 0,
    "chatFlavor": "",
    "concentration": false,
    "critical": {
      "effect": "",
      "parts": []
    },
    "damage": {
      "parts": []
    },
    "damageNotes": "",
    "description": {
      "chat": "",
      "gmnotes": "",
      "short": "",
      "unidentified": "",
      "value": "<p>When you cast this spell, attempt a Computers or Mysticism check; you gain access to the data in the computer or any of its secure data modules with a DC to hack equal to or less than the result of your check. You cannot add to, alter, or delete this data, but you remember it perfectly for [[/r 2d4]] minutes, after which it fades from your mind. The computer does not register your spell as an attempt to access the computer, regardless of the success or failure of your skill check.</p>"
    },
    "descriptors": [],
    "dismissible": false,
    "duration": {
      "units": "",
      "value": "instantaneous"
    },
    "formula": "",
    "isActive": null,
    "isVariableLevel": false,
    "level": 4,
    "materials": {
      "consumed": false,
      "cost": 0,
      "supply": 0,
      "value": ""
    },
    "modifiers": [],
    "preparation": {
      "mode": "",
      "prepared": false
    },
    "range": {
      "additional": "",
      "per": "",
      "units": "touch",
      "value": null
    },
    "rollNotes": "",
    "save": {
      "type": "",
      "dc": null,
      "descriptor": ""
    },
    "school": "div",
    "source": "AP #32 pg. 53",
    "sr": false,
    "target": {
      "type": "",
      "value": "one computer or secure data module"
    },
    "uses": {
      "max": null,
      "per": "",
      "value": null
    }
  },
  "effects": [],
<<<<<<< HEAD
  "flags": {
    "core": {
      "sourceId": "Compendium.sfrpg.spells.uFGTMtebIXNEjERf"
    }
  },
  "img": "systems/sfrpg/icons/spells/verdant_code.PNG"
=======
  "_id": "uFGTMtebIXNEjERf",
  "img": "systems/sfrpg/icons/spells/verdant_code.webp"
>>>>>>> 2b095a38
}<|MERGE_RESOLUTION|>--- conflicted
+++ resolved
@@ -90,15 +90,10 @@
     }
   },
   "effects": [],
-<<<<<<< HEAD
   "flags": {
     "core": {
       "sourceId": "Compendium.sfrpg.spells.uFGTMtebIXNEjERf"
     }
   },
-  "img": "systems/sfrpg/icons/spells/verdant_code.PNG"
-=======
-  "_id": "uFGTMtebIXNEjERf",
   "img": "systems/sfrpg/icons/spells/verdant_code.webp"
->>>>>>> 2b095a38
 }