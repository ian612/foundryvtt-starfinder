--- conflicted
+++ resolved
@@ -95,11 +95,5 @@
       "sourceId": "Compendium.sfrpg.spells.J9H196LxSVvMguhe"
     }
   },
-<<<<<<< HEAD
-  "img": "systems/sfrpg/icons/spells/healing_junkbot.png"
-=======
-  "flags": {},
-  "img": "systems/sfrpg/icons/spells/healing_junkbot.webp",
-  "effects": []
->>>>>>> 2b095a38
+  "img": "systems/sfrpg/icons/spells/healing_junkbot.webp"
 }