{
  "_id": "kDFNOMx78KU1GGol",
  "name": "Holographic Image",
  "type": "spell",
  "data": {
    "type": "",
    "ability": "",
    "abilityMods": {
      "parts": []
    },
    "actionTarget": "",
    "actionType": "save",
    "activation": {
      "type": "action",
      "condition": "",
      "cost": 1
    },
    "allowedClasses": {
      "myst": false,
      "tech": true,
      "wysh": false
    },
    "area": {
      "effect": "",
      "shape": "",
      "units": "none",
      "value": null
    },
    "attackBonus": 0,
    "chatFlavor": "",
    "concentration": false,
    "critical": {
      "effect": "",
      "parts": []
    },
    "damage": {
      "parts": []
    },
    "damageNotes": "",
    "description": {
      "chat": "",
      "gmnotes": "",
      "short": "",
      "unidentified": "",
      "value": "<p>You weave nearby photons into illusory holograms that can take almost any form you can imagine. These holograms are usually effective against cameras, robots, and living creatures.</p>\n<p><strong>1st</strong>: When you cast holographic image as a 1st-level spell, it produces a purely visual hologram at long range (400 feet + 40 feet/level). The image has no sound, smell, texture, or temperature. The image can&rsquo;t extend beyond four 10-foot cubes plus one 10-foot cube per caster level. The image lasts for as long as you concentrate. You can move the image within the limits of the size of the effect.</p>\n<p><strong>2nd</strong>: When you cast holographic image as a 2nd-level spell, it produces a hologram as per the 1st-level version of the spell, except the hologram can include minor sounds, but not understandable speech. The image lasts for as long as you concentrate plus 2 additional rounds.</p>\n<p><strong>3rd</strong>: When you cast holographic image as a 3rd-level spell, it produces a hologram as per the 1st-level version of the spell, except the hologram can include sound, smell, and thermal illusions (but not speech). The image disappears when it is struck by an opponent, unless you cause the hologram to react appropriately. The image lasts for as long as you concentrate plus 3 additional rounds.</p>\n<p><strong>4th</strong>: When you cast holographic image as a 4th-level spell, it produces a hologram as per the 3rd-level version of the spell, except the hologram follows a script determined by you. It follows that script for 1 minute per level without you having to concentrate on it. The hologram can include intelligible speech, if you wish.</p>\n<p><strong>5th</strong>: When you cast holographic image as a 5th-level spell, it produces a hologram as per the 4th-level version of the spell, except the size of the hologram can&rsquo;t extend beyond a 20-foot cube plus one 10-foot cube per caster level. You can choose to make the hologram permanent at the time of casting. By concentrating, you can move the image within the limits of the range, but it is static while you are not concentrating. Alternatively, you can have the hologram activate when a specific condition (which you set at the time of casting) occurs. The event that triggers the hologram can be as general or as specific and detailed as desired, but it must be based on an audible, olfactory, tactile, or visual trigger. The trigger can&rsquo;t be based on some quality not normally obvious to the senses, such as alignment. The spell lasts until it is triggered, and then the hologram lasts for 1 round per caster level.</p>\n<p><strong>6th</strong>: When you cast holographic image as a 6th-level spell, it creates a quasi-real, illusory version of yourself at medium range (100 feet + 10 feet/level). This hologram looks, sounds, and smells like you, but it is intangible. The hologram mimics your actions (including speech) unless you use a move action to direct it to act differently. You can see through its eyes and hear through its ears as if you were standing where it is, and during your turn you can switch from using its senses to using your own, or back again, as a move action. While you are using its senses, your body is considered @Compendium[sfrpg.conditions.tOpF6qjnlnKc10t7]{Blinded} and @Compendium[sfrpg.conditions.D8JvCEmOiWKe2UDx]{Deafened}.If you desire, any spell you cast with a range of touch or greater can originate from the hologram instead of from you. The hologram can&rsquo;t cast spells on itself except for illusion spells. Spells cast in this manner affect other targets normally, despite originating from the hologram. An object isn&rsquo;t deceived by illusions (treat as if it had succeeded at its Will saving throw). The hologram remains for 1 round per level, and you must maintain line of effect to the hologram at all times. If your line of effect is obstructed, the spell ends. If you use&nbsp;dimension door,&nbsp;plane shift,&nbsp;teleport, or a similar spell that breaks your line of effect, even momentarily, the spell ends. This casting of the spell is a shadow effect.</p>"
    },
    "descriptors": [],
    "dismissible": false,
    "duration": {
      "units": "",
      "value": "see text"
    },
    "formula": "",
    "isActive": null,
    "isVariableLevel": true,
    "level": 1,
    "materials": {
      "consumed": false,
      "cost": 0,
      "supply": 0,
      "value": ""
    },
    "modifiers": [],
    "preparation": {
      "mode": "",
      "prepared": false
    },
    "range": {
      "additional": "",
      "per": "",
      "units": "none",
      "value": null
    },
    "rollNotes": "",
    "save": {
      "type": "will",
      "dc": "",
      "descriptor": "disbelieve"
    },
    "school": "ill",
    "source": "CRB pg. 360",
    "sr": false,
    "target": {
      "type": "",
      "value": "see text"
    },
    "uses": {
      "max": null,
      "per": "",
      "value": null
    }
  },
  "effects": [],
  "flags": {
    "core": {
      "sourceId": "Compendium.sfrpg.spells.kDFNOMx78KU1GGol"
    }
  },
<<<<<<< HEAD
  "img": "systems/sfrpg/icons/spells/holographic_image.png"
=======
  "flags": {},
  "img": "systems/sfrpg/icons/spells/holographic_image.webp",
  "effects": []
>>>>>>> 2b095a38
}<|MERGE_RESOLUTION|>--- conflicted
+++ resolved
@@ -96,11 +96,5 @@
       "sourceId": "Compendium.sfrpg.spells.kDFNOMx78KU1GGol"
     }
   },
-<<<<<<< HEAD
-  "img": "systems/sfrpg/icons/spells/holographic_image.png"
-=======
-  "flags": {},
-  "img": "systems/sfrpg/icons/spells/holographic_image.webp",
-  "effects": []
->>>>>>> 2b095a38
+  "img": "systems/sfrpg/icons/spells/holographic_image.webp"
 }