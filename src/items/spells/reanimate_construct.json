--- conflicted
+++ resolved
@@ -90,15 +90,9 @@
       "value": null
     }
   },
-<<<<<<< HEAD
   "effects": [],
   "flags": {
     "core": {}
   },
-  "img": "systems/sfrpg/icons/spells/reanimate_construct.png"
-=======
-  "flags": {},
-  "img": "systems/sfrpg/icons/spells/reanimate_construct.webp",
-  "effects": []
->>>>>>> 2b095a38
+  "img": "systems/sfrpg/icons/spells/reanimate_construct.webp"
 }