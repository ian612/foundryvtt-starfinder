--- conflicted
+++ resolved
@@ -106,16 +106,11 @@
       "value": null
     }
   },
-<<<<<<< HEAD
-=======
-  "flags": {},
-  "img": "systems/sfrpg/icons/spells/energy_ray.webp",
->>>>>>> 2b095a38
   "effects": [],
   "flags": {
     "core": {
       "sourceId": "Compendium.sfrpg.spells.xNs98gJ8XLhmVyR3"
     }
   },
-  "img": "systems/sfrpg/icons/spells/energy_ray.png"
+  "img": "systems/sfrpg/icons/spells/energy_ray.webp"
 }