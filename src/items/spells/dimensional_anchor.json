--- conflicted
+++ resolved
@@ -90,16 +90,11 @@
       "value": null
     }
   },
-<<<<<<< HEAD
-=======
-  "flags": {},
-  "img": "systems/sfrpg/icons/spells/dimensional-anchor.webp",
->>>>>>> 2b095a38
   "effects": [],
   "flags": {
     "core": {
       "sourceId": "Compendium.sfrpg.spells.3us1YJn4pQg6QEc1"
     }
   },
-  "img": "systems/sfrpg/icons/spells/dimensional-anchor.jpg"
+  "img": "systems/sfrpg/icons/spells/dimensional-anchor.webp"
 }