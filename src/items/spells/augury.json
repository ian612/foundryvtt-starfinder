{
  "_id": "uH3JWy7ICH8DNS8m",
  "name": "Augury",
  "type": "spell",
  "data": {
    "type": "",
    "ability": "",
    "abilityMods": {
      "parts": []
    },
    "actionType": "",
    "activation": {
      "type": "min",
      "condition": "",
      "cost": 1
    },
    "allowedClasses": {
      "myst": true,
      "tech": false,
      "wysh": true
    },
    "area": {
      "effect": "",
      "shape": "",
      "units": null,
      "value": null
    },
    "attackBonus": 0,
    "chatFlavor": "",
    "concentration": false,
    "critical": {
      "effect": "",
      "parts": []
    },
    "damage": {
      "parts": []
    },
    "description": {
      "chat": "",
      "unidentified": "",
      "value": "<p><span id=\"ctl00_MainContent_DataListTalentsAll_ctl00_LabelName\">Casting <em>augury </em>can tell you whether a particular action will bring good or bad results for you in the immediate future. Casting this spell takes intense personal focus and requires you to spend 1 Resolve Point.<br></span></p>\n<p><span id=\"ctl00_MainContent_DataListTalentsAll_ctl00_LabelName\">The chance for successfully receiving a meaningful reply is 75%; this roll is made secretly by the GM. A question may be so straightforward that a successful result is automatic, or it may be so vague as to have no chance of success. If the augury succeeds, you get one of four results. </span></p>\n<ul>\n<li>Weal (if the action will probably bring good results).</li>\n<li>Woe (for bad results).</li>\n<li>Weal and woe (for both).</li>\n<li>Nothing (for actions that have neither especially good nor especially bad results).</li>\n</ul>\n<p>&nbsp; If the augury isn’t successful, you get the “nothing” result. A spellcaster who gets the “nothing” result has no way to tell whether it was the consequence of a failed or successful augury.</p>\n<p>The augury can see only about 30 minutes into the future, so anything that might happen beyond that time frame does not affect the result. Thus, the result might not take into account the long-term consequences of a contemplated action. Multiple castings of <em>augury</em> by the same creature about the same topic use the same die result as the first casting.</p>"
    },
    "descriptors": [],
    "dismissible": false,
    "duration": {
      "units": "",
      "value": "instantaneous"
    },
    "formula": "10d6",
    "level": 2,
    "materials": {
      "consumed": false,
      "cost": 0,
      "supply": 0,
      "value": ""
    },
    "modifiers": [],
    "preparation": {
      "mode": "",
      "prepared": false
    },
    "range": {
      "additional": "",
      "per": "",
      "units": "personal",
      "value": null
    },
    "save": {
      "type": "reflex",
      "dc": null,
      "descriptor": "half"
    },
    "school": "div",
    "source": "CRB pg. 340",
    "sr": false,
    "target": {
      "type": "",
      "value": ""
    },
    "uses": {
      "max": null,
      "per": "",
      "value": null
    }
  },
  "effects": [],
  "flags": {},
<<<<<<< HEAD
  "img": "systems/sfrpg/icons/spells/augure.jpg"
=======
  "img": "systems/sfrpg/icons/spells/augure.webp",
  "effects": []
>>>>>>> 2b095a38
}<|MERGE_RESOLUTION|>--- conflicted
+++ resolved
@@ -85,10 +85,5 @@
   },
   "effects": [],
   "flags": {},
-<<<<<<< HEAD
-  "img": "systems/sfrpg/icons/spells/augure.jpg"
-=======
-  "img": "systems/sfrpg/icons/spells/augure.webp",
-  "effects": []
->>>>>>> 2b095a38
+  "img": "systems/sfrpg/icons/spells/augure.webp"
 }