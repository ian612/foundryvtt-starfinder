--- conflicted
+++ resolved
@@ -85,10 +85,5 @@
   },
   "effects": [],
   "flags": {},
-<<<<<<< HEAD
-  "img": "systems/sfrpg/icons/spells/battle_junkbot.png"
-=======
-  "img": "systems/sfrpg/icons/spells/battle_junkbot.webp",
-  "effects": []
->>>>>>> 2b095a38
+  "img": "systems/sfrpg/icons/spells/battle_junkbot.webp"
 }