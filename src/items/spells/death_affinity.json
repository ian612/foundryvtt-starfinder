{
  "_id": "22x0W2Kf0Kk6v9Qj",
  "name": "Death Affinity",
  "type": "spell",
  "data": {
    "type": "",
    "ability": null,
    "abilityMods": {
      "parts": []
    },
    "actionType": "",
    "activation": {
      "type": "action",
      "condition": "",
      "cost": 1
    },
    "allowedClasses": {
      "myst": true,
      "tech": true,
      "wysh": false
    },
    "area": {
      "effect": "",
      "shape": "",
      "units": "none",
      "value": null
    },
    "attackBonus": 0,
    "chatFlavor": "",
    "concentration": false,
    "critical": {
      "effect": "",
      "parts": []
    },
    "damage": {
      "parts": []
    },
    "damageNotes": "",
    "description": {
      "chat": "",
      "gmnotes": "",
      "short": "",
      "unidentified": "",
      "value": "<p><span id=\"ctl00_MainContent_DataListTalentsAll_ctl00_LabelName\">You infuse the target with necromantic energy, physically altering their form into an amalgam of life and undeath.</span></p>\n<p><span id=\"ctl00_MainContent_DataListTalentsAll_ctl00_LabelName\">For the duration of the spell, the target becomes immune to the following effects (unless such an effect specifies it works against undead creatures): @Compendium[sfrpg.conditions.v9RNVTqyTyaPchvd]{Bleeding}, death effects, disease, energy drain, @Compendium[sfrpg.conditions.33ynSbmexuxC3cAQ]{Exhausted}, @Compendium[sfrpg.conditions.JGFn4MrDZ6X5vrzU]{Fatigued}, negative levels, nonlethal damage, and poison. This immunity does not apply to such effects currently affecting the creature. The creature also gains a +4 enhancement bonus to saving throws against the following effects: mind-affecting, @Compendium[sfrpg.conditions.NV4qXRDgb7zTNkW2]{Paralyzed}, and stunning effects; ability damage; ability drain; and any effect that requires a Fortitude saving throw (unless the effect works on objects or is harmless).</span></p>\n<p><span id=\"ctl00_MainContent_DataListTalentsAll_ctl00_LabelName\">For effects that target creatures by type, the target creature counts as both its own type and undead (whichever type allows an ability to affect them for abilities that affect only one type, and whichever is worse for abilities that affect both types).</span></p>\n<p><span id=\"ctl00_MainContent_DataListTalentsAll_ctl00_LabelName\">When the spell ends, the above effects end and the target gains the @Compendium[sfrpg.conditions.33ynSbmexuxC3cAQ]{Exhausted} condition.</span></p>"
    },
    "descriptors": [],
    "dismissible": false,
    "duration": {
      "units": "",
      "value": "10 minutes/level"
    },
    "formula": "",
    "isActive": null,
    "isVariableLevel": false,
    "level": 3,
    "materials": {
      "consumed": false,
      "cost": 0,
      "supply": 0,
      "value": ""
    },
    "modifiers": [],
    "preparation": {
      "mode": "",
      "prepared": false
    },
    "range": {
      "additional": "",
      "per": "",
      "units": "touch",
      "value": null
    },
    "rollNotes": "",
    "save": {
      "type": "",
      "dc": null,
      "descriptor": ""
    },
    "school": "nec",
    "source": "NS pg. 155",
    "sr": false,
    "target": {
      "type": "",
      "value": "1 willing living creature"
    },
    "uses": {
      "max": null,
      "per": "",
      "value": null
    }
  },
  "effects": [],
<<<<<<< HEAD
  "flags": {
    "core": {
      "sourceId": "Compendium.sfrpg.spells.22x0W2Kf0Kk6v9Qj"
    }
  },
  "img": "systems/sfrpg/icons/spells/crush_skull.png"
=======
  "_id": "22x0W2Kf0Kk6v9Qj",
  "img": "systems/sfrpg/icons/spells/crush_skull.webp"
>>>>>>> 2b095a38
}<|MERGE_RESOLUTION|>--- conflicted
+++ resolved
@@ -90,15 +90,10 @@
     }
   },
   "effects": [],
-<<<<<<< HEAD
   "flags": {
     "core": {
       "sourceId": "Compendium.sfrpg.spells.22x0W2Kf0Kk6v9Qj"
     }
   },
-  "img": "systems/sfrpg/icons/spells/crush_skull.png"
-=======
-  "_id": "22x0W2Kf0Kk6v9Qj",
   "img": "systems/sfrpg/icons/spells/crush_skull.webp"
->>>>>>> 2b095a38
 }