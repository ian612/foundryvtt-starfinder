--- conflicted
+++ resolved
@@ -105,16 +105,11 @@
       "value": null
     }
   },
-<<<<<<< HEAD
-=======
-  "flags": {},
-  "img": "systems/sfrpg/icons/spells/embersteop.webp",
->>>>>>> 2b095a38
   "effects": [],
   "flags": {
     "core": {
       "sourceId": "Compendium.sfrpg.spells.7CuJLZTI7urZTQjE"
     }
   },
-  "img": "systems/sfrpg/icons/spells/embersteop.PNG"
+  "img": "systems/sfrpg/icons/spells/embersteop.webp"
 }