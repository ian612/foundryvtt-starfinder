{
  "_id": "WP0QPu6QvApGaQIG",
  "name": "Explosive Blast",
  "type": "spell",
  "data": {
    "type": "",
    "ability": "dex",
    "abilityMods": {
      "parts": []
    },
    "actionType": "rsak",
    "activation": {
      "type": "action",
      "condition": "",
      "cost": 1
    },
    "allowedClasses": {
      "myst": false,
      "tech": true,
      "wysh": true
    },
    "area": {
      "effect": "burst",
      "shape": "sphere",
      "units": "ft",
      "value": 20
    },
    "attackBonus": 0,
    "chatFlavor": "",
    "concentration": false,
    "critical": {
      "effect": "",
      "parts": []
    },
    "damage": {
      "parts": [
        {
          "formula": "9d6",
          "operator": "",
          "types": {
            "fire": true
          }
        }
      ]
    },
    "description": {
      "chat": "",
      "unidentified": "",
      "value": "<p>You magically transform a used battery into a powerful explosive device, propelling it in a straight line to a grid intersection within range, at which point it detonates, dealing 9d6 fire damage to all creatures and objects in the area. If you send the battery through a narrow opening, you must make a ranged attack (usually against an Armor Class of 10 for a narrow opening or an Armor Class of 15 for an extremely narrow opening) to avoid hitting the side and detonating it prematurely.</p>"
    },
    "descriptors": [],
    "dismissible": false,
    "duration": {
      "units": "",
      "value": "instantaneous"
    },
    "formula": "",
    "level": 3,
    "materials": {
      "consumed": false,
      "cost": 0,
      "supply": 0,
      "value": ""
    },
    "modifiers": [],
    "preparation": {
      "mode": "",
      "prepared": false
    },
    "range": {
      "additional": "10 ft.",
      "per": "level",
      "units": "ft",
      "value": 100
    },
    "save": {
      "type": "reflex",
      "dc": "",
      "descriptor": "half"
    },
    "school": "evo",
    "source": "CRB pg. 354",
    "sr": true,
    "target": {
      "type": "",
      "value": ""
    },
    "uses": {
      "max": null,
      "per": "",
      "value": null
    }
  },
<<<<<<< HEAD
=======
  "flags": {},
  "img": "systems/sfrpg/icons/spells/explosion_blast.webp",
>>>>>>> 2b095a38
  "effects": [],
  "flags": {},
  "img": "systems/sfrpg/icons/spells/explosion_blast.png"
}<|MERGE_RESOLUTION|>--- conflicted
+++ resolved
@@ -91,12 +91,7 @@
       "value": null
     }
   },
-<<<<<<< HEAD
-=======
-  "flags": {},
-  "img": "systems/sfrpg/icons/spells/explosion_blast.webp",
->>>>>>> 2b095a38
   "effects": [],
   "flags": {},
-  "img": "systems/sfrpg/icons/spells/explosion_blast.png"
+  "img": "systems/sfrpg/icons/spells/explosion_blast.webp"
 }