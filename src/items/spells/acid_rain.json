--- conflicted
+++ resolved
@@ -112,11 +112,5 @@
       "sourceId": "Compendium.sfrpg.spells.3eLoVyCaQTDB1I6h"
     }
   },
-<<<<<<< HEAD
-  "img": "systems/sfrpg/icons/spells/acid_rain.png"
-=======
-  "flags": {},
-  "img": "systems/sfrpg/icons/spells/acid_rain.webp",
-  "effects": []
->>>>>>> 2b095a38
+  "img": "systems/sfrpg/icons/spells/acid_rain.webp"
 }