{
  "_id": "qPbSkV89fVFbxzGc",
  "name": "Electric Light Show",
  "type": "spell",
  "data": {
    "type": "",
    "ability": "dex",
    "abilityMods": {
      "parts": []
    },
    "actionType": "rsak",
    "activation": {
      "type": "action",
      "condition": "",
      "cost": 1
    },
    "allowedClasses": {
      "myst": false,
      "tech": true,
      "wysh": false
    },
    "area": {
      "effect": "burst",
      "shape": "sphere",
      "units": "ft",
      "value": 5
    },
    "attackBonus": 0,
    "chatFlavor": "",
    "concentration": false,
    "critical": {
      "effect": "",
      "parts": []
    },
    "damage": {
      "parts": [
        {
          "formula": "1d6",
          "operator": "",
          "types": {
            "electricity": true
          }
        }
      ]
    },
    "description": {
      "chat": "",
      "unidentified": "",
      "value": "<p>A favorite among SENOT students, this spell lets you create a charming electrical light show that can mimic fireworks, skywrite a message or logo, or depict anything&mdash;from birds and butterflies to a colorful dragon or starship. Once per round as a move action, including on the round you cast this spell, you can target a 5-foot-square within range and launch a spark in that direction. The spark takes a zigzag path from you to that square, missing all creatures and objects in its path, and detonating in the target square with a loud noise and a colorful burst of electricity and light. Creatures in the target square take 1d6 electricity damage and are @Compendium[sfrpg.conditions.YjE6UGzwOTfO9p4g]{Dazzled} for 1 round (a successful Reflex save reduces damage by half and negates the @Compendium[sfrpg.conditions.YjE6UGzwOTfO9p4g]{Dazzled} condition). If you attack in the same round as you launch a spark, that attack has a &ndash;4 penalty.</p>"
    },
    "descriptors": [],
    "dismissible": false,
    "duration": {
      "units": "",
      "value": "1 minute"
    },
    "formula": "",
    "level": 1,
    "materials": {
      "consumed": false,
      "cost": 0,
      "supply": 0,
      "value": ""
    },
    "modifiers": [],
    "preparation": {
      "mode": "",
      "prepared": false
    },
    "range": {
      "additional": "10 ft.",
      "per": "level",
      "units": "ft",
      "value": 400
    },
    "save": {
      "type": "reflex",
      "dc": "",
      "descriptor": "partial"
    },
    "school": "trs",
    "source": "AP #30 pg. 53",
    "sr": true,
    "target": {
      "type": "",
      "value": ""
    },
    "uses": {
      "max": null,
      "per": "",
      "value": null
    }
  },
  "effects": [],
<<<<<<< HEAD
  "flags": {},
  "img": "systems/sfrpg/icons/spells/dazzling-flash.jpg"
=======
  "_id": "qPbSkV89fVFbxzGc",
  "img": "systems/sfrpg/icons/spells/dazzling-flash.webp"
>>>>>>> 2b095a38
}<|MERGE_RESOLUTION|>--- conflicted
+++ resolved
@@ -92,11 +92,6 @@
     }
   },
   "effects": [],
-<<<<<<< HEAD
   "flags": {},
-  "img": "systems/sfrpg/icons/spells/dazzling-flash.jpg"
-=======
-  "_id": "qPbSkV89fVFbxzGc",
   "img": "systems/sfrpg/icons/spells/dazzling-flash.webp"
->>>>>>> 2b095a38
 }