{
  "_id": "MmPKosFJAHgEbz6u",
  "name": "Slice Reality",
  "type": "spell",
  "data": {
    "type": "",
    "ability": "",
    "abilityMods": {
      "parts": []
    },
    "actionType": "save",
    "activation": {
      "type": "action",
      "condition": "",
      "cost": 1
    },
    "allowedClasses": {
      "myst": false,
      "tech": false,
      "wysh": true
    },
    "area": {
      "effect": "",
      "shape": "",
      "units": null,
      "value": null
    },
    "attackBonus": 0,
    "chatFlavor": "",
    "concentration": false,
    "critical": {
      "effect": "",
      "parts": []
    },
    "damage": {
      "parts": [
        {
          "formula": "2d6",
          "operator": "",
          "types": {}
        }
      ]
    },
    "description": {
      "chat": "",
      "unidentified": "",
      "value": "<p><span id=\"ctl00_MainContent_DataListTalentsAll_ctl00_LabelName\">You expose targets to churning entropy which turns parts of their body sickly and black. Each target takes 2d6 damage. A successful Fortitude save halves this damage.<br>You can focus on only one target rather than multiple. If you target only a single creature with this spell, the target is also staggered for a number of rounds equal to your caster level.</span></p>"
    },
    "descriptors": [],
    "dismissible": false,
    "duration": {
      "units": "",
      "value": "instantaneous"
    },
    "formula": "",
    "level": 2,
    "materials": {
      "consumed": false,
      "cost": 0,
      "supply": 0,
      "value": ""
    },
    "modifiers": [],
    "preparation": {
      "mode": "",
      "prepared": false
    },
    "range": {
      "additional": "10 ft.",
      "per": "level",
      "units": "ft",
      "value": 100
    },
    "save": {
      "type": "fort",
      "dc": "",
      "descriptor": "half"
    },
    "school": "evo",
    "source": "COM pg. 141",
    "sr": true,
    "target": {
      "type": "",
      "value": "1 creature + 1 creature/3 levels"
    },
    "uses": {
      "max": null,
      "per": "",
      "value": null
    }
  },
  "effects": [],
  "flags": {},
<<<<<<< HEAD
  "img": "systems/sfrpg/icons/spells/slice_reality.png"
=======
  "img": "systems/sfrpg/icons/spells/slice_reality.webp",
  "effects": []
>>>>>>> 2b095a38
}<|MERGE_RESOLUTION|>--- conflicted
+++ resolved
@@ -91,10 +91,5 @@
   },
   "effects": [],
   "flags": {},
-<<<<<<< HEAD
-  "img": "systems/sfrpg/icons/spells/slice_reality.png"
-=======
-  "img": "systems/sfrpg/icons/spells/slice_reality.webp",
-  "effects": []
->>>>>>> 2b095a38
+  "img": "systems/sfrpg/icons/spells/slice_reality.webp"
 }