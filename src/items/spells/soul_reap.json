{
  "_id": "ucKlXYrNoqv5mOgG",
  "name": "Soul Reap",
  "type": "spell",
  "data": {
    "type": "",
    "ability": "",
    "abilityMods": {
      "parts": []
    },
    "actionType": "save",
    "activation": {
      "type": "action",
      "condition": "",
      "cost": 1
    },
    "allowedClasses": {
      "myst": true,
      "tech": false,
      "wysh": false
    },
    "area": {
      "effect": "spread",
      "shape": "sphere",
      "units": "ft",
      "value": 20
    },
    "attackBonus": 0,
    "chatFlavor": "staggered for 1 round",
    "concentration": false,
    "critical": {
      "effect": "",
      "parts": []
    },
    "damage": {
      "parts": [
        {
          "formula": "10d8",
          "operator": "",
          "types": {}
        }
      ]
    },
    "description": {
      "chat": "",
      "unidentified": "",
      "value": "<p>You engulf an area in a comet-like spiral of energy, untethering the souls or animating vital essence from undead in the area. Each undead creature in the area takes 10d8 damage and is @Compendium[sfrpg.conditions.aAQ6SW6iK0EVq8Ce]{Staggered} for 1 round. A creature that succeeds at a Will saving throw takes half damage and ignores the @Compendium[sfrpg.conditions.aAQ6SW6iK0EVq8Ce]{Staggered} effect. Mindless undead receive no saving throw. This spell has no effect on creatures that are not undead.</p>"
    },
    "descriptors": [],
    "dismissible": false,
    "duration": {
      "units": "",
      "value": "instantaneous"
    },
    "formula": "",
    "level": 4,
    "materials": {
      "consumed": false,
      "cost": 0,
      "supply": 0,
      "value": ""
    },
    "modifiers": [],
    "preparation": {
      "mode": "",
      "prepared": false
    },
    "range": {
      "additional": "10 ft.",
      "per": "level",
      "units": "ft",
      "value": 100
    },
    "save": {
      "type": "will",
      "dc": "",
      "descriptor": "negate"
    },
    "school": "nec",
    "source": "AA4 pg. 91",
    "sr": false,
    "target": {
      "type": "",
      "value": ""
    },
    "uses": {
      "max": null,
      "per": "",
      "value": null
    }
  },
<<<<<<< HEAD
=======
  "flags": {},
  "img": "systems/sfrpg/icons/classes/menacing_gaze.webp",
>>>>>>> 2b095a38
  "effects": [],
  "flags": {},
  "img": "systems/sfrpg/icons/classes/menacing_gaze.png"
}<|MERGE_RESOLUTION|>--- conflicted
+++ resolved
@@ -89,12 +89,7 @@
       "value": null
     }
   },
-<<<<<<< HEAD
-=======
-  "flags": {},
-  "img": "systems/sfrpg/icons/classes/menacing_gaze.webp",
->>>>>>> 2b095a38
   "effects": [],
   "flags": {},
-  "img": "systems/sfrpg/icons/classes/menacing_gaze.png"
+  "img": "systems/sfrpg/icons/classes/menacing_gaze.webp"
 }