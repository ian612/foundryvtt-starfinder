--- conflicted
+++ resolved
@@ -90,14 +90,9 @@
       "value": null
     }
   },
-<<<<<<< HEAD
-=======
-  "flags": {},
-  "img": "systems/sfrpg/icons/spells/mirror_image.webp",
->>>>>>> 2b095a38
   "effects": [],
   "flags": {
     "core": {}
   },
-  "img": "systems/sfrpg/icons/spells/mirror_image.png"
+  "img": "systems/sfrpg/icons/spells/mirror_image.webp"
 }