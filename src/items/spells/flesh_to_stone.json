--- conflicted
+++ resolved
@@ -89,16 +89,11 @@
       "value": null
     }
   },
-<<<<<<< HEAD
-=======
-  "flags": {},
-  "img": "systems/sfrpg/icons/spells/flesh_to_stone.webp",
->>>>>>> 2b095a38
   "effects": [],
   "flags": {
     "core": {
       "sourceId": "Compendium.sfrpg.spells.4GCh1iFm3Wj2aryp"
     }
   },
-  "img": "systems/sfrpg/icons/spells/flesh_to_stone.png"
+  "img": "systems/sfrpg/icons/spells/flesh_to_stone.webp"
 }