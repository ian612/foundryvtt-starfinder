--- conflicted
+++ resolved
@@ -5,11 +5,7 @@
   "_stats": {
     "coreVersion": 12,
     "systemId": "sfrpg",
-<<<<<<< HEAD
-    "systemVersion": "0.27.0"
-=======
     "systemVersion": "0.28.0"
->>>>>>> 5e48e89b
   },
   "img": "systems/sfrpg/icons/default/plane-pilot.svg",
   "system": {
