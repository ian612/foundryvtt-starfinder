--- conflicted
+++ resolved
@@ -87,11 +87,6 @@
   },
   "effects": [],
   "flags": {},
-<<<<<<< HEAD
-  "img": "systems/sfrpg/icons/conditions/asleep.png",
+  "img": "systems/sfrpg/icons/conditions/asleep.webp",
   "sort": 100000
-=======
-  "img": "systems/sfrpg/icons/conditions/asleep.webp",
-  "effects": []
->>>>>>> 2b095a38
 }