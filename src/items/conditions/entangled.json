--- conflicted
+++ resolved
@@ -160,12 +160,7 @@
       "value": 0
     }
   },
-<<<<<<< HEAD
-=======
-  "flags": {},
-  "img": "systems/sfrpg/icons/conditions/entangled.webp",
->>>>>>> 2b095a38
   "effects": [],
   "flags": {},
-  "img": "systems/sfrpg/icons/conditions/entangled.png"
+  "img": "systems/sfrpg/icons/conditions/entangled.webp"
 }