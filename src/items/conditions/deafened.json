{
  "_id": "D8JvCEmOiWKe2UDx",
  "name": "Deafened",
  "type": "feat",
  "data": {
    "type": "",
    "ability": "int",
    "abilityMods": {
      "parts": []
    },
    "actionType": "",
    "activation": {
      "type": "",
      "condition": "",
      "cost": 0
    },
    "area": {
      "effect": "",
      "shape": "",
      "units": null,
      "value": null
    },
    "attackBonus": 0,
    "chatFlavor": "",
    "critical": {
      "effect": "",
      "parts": []
    },
    "damage": {
      "parts": []
    },
    "description": {
      "chat": "",
      "unidentified": "",
      "value": "<p style=\"text-align: justify;\">&gt;@Compendium[sfrpg.rules.0yJjfyvWg5pDLcVR]{Conditions}</p>\n<hr />\n<p style=\"text-align: justify;\">You can&rsquo;t hear.</p>\n<p style=\"text-align: justify;\">You take a &ndash;4 penalty to initiative checks and opposed Perception checks, and you automatically fail Perception checks based on sound.</p>\n<p style=\"text-align: justify;\">Characters who remain @Compendium[sfrpg.conditions.D8JvCEmOiWKe2UDx]{Deafened} for a long time grow accustomed to these drawbacks and can overcome some of them.</p>"
    },
    "descriptors": [],
    "duration": {
      "units": "",
      "value": ""
    },
    "formula": "",
    "isActive": null,
    "modifiers": [
      {
        "_id": "b325f976-e17f-4ade-a640-2e736fd2d350",
        "name": "Perception (Opposed)",
        "type": "untyped",
        "condition": "",
        "effectType": "skill",
        "enabled": true,
        "max": -4,
        "modifier": "-4",
        "modifierType": "formula",
        "notes": "",
        "source": "Condition",
        "subtab": "misc",
        "valueAffected": "per"
      },
      {
        "_id": "b08bd1bb-bb45-44d0-811c-ab6dddfe843c",
        "name": "Initiative",
        "type": "untyped",
        "condition": "",
        "effectType": "initiative",
        "enabled": true,
        "max": -4,
        "modifier": "-4",
        "modifierType": "constant",
        "notes": "",
        "source": "Condition",
        "subtab": "misc",
        "valueAffected": ""
      }
    ],
    "range": {
      "additional": "",
      "per": "",
      "units": null,
      "value": null
    },
    "recharge": {
      "charged": false,
      "value": null
    },
    "requirements": "Condition",
    "save": {
      "type": "",
      "dc": null,
      "descriptor": "negate"
    },
    "source": "CRB.275",
    "target": {
      "type": "",
      "value": ""
    },
    "uses": {
      "max": 0,
      "per": "",
      "value": 0
    }
  },
<<<<<<< HEAD
=======
  "flags": {},
  "img": "systems/sfrpg/icons/conditions/deafened.webp",
>>>>>>> 2b095a38
  "effects": [],
  "flags": {},
  "img": "systems/sfrpg/icons/conditions/deafened.png"
}<|MERGE_RESOLUTION|>--- conflicted
+++ resolved
@@ -100,12 +100,7 @@
       "value": 0
     }
   },
-<<<<<<< HEAD
-=======
-  "flags": {},
-  "img": "systems/sfrpg/icons/conditions/deafened.webp",
->>>>>>> 2b095a38
   "effects": [],
   "flags": {},
-  "img": "systems/sfrpg/icons/conditions/deafened.png"
+  "img": "systems/sfrpg/icons/conditions/deafened.webp"
 }