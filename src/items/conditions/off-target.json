--- conflicted
+++ resolved
@@ -84,12 +84,7 @@
       "value": 0
     }
   },
-<<<<<<< HEAD
-=======
-  "flags": {},
-  "img": "systems/sfrpg/icons/conditions/offtarget.webp",
->>>>>>> 2b095a38
   "effects": [],
   "flags": {},
-  "img": "systems/sfrpg/icons/conditions/offtarget.png"
+  "img": "systems/sfrpg/icons/conditions/offtarget.webp"
 }