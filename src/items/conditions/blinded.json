{
  "_id": "tOpF6qjnlnKc10t7",
  "name": "Blinded",
  "type": "feat",
  "data": {
    "type": "",
    "ability": "int",
    "abilityMods": {
      "parts": []
    },
    "actionType": "",
    "activation": {
      "type": "",
      "condition": "",
      "cost": 0
    },
    "area": {
      "effect": "",
      "shape": "",
      "units": null,
      "value": null
    },
    "attackBonus": 0,
    "chatFlavor": "",
    "critical": {
      "effect": "",
      "parts": []
    },
    "damage": {
      "parts": []
    },
    "description": {
      "chat": "",
      "unidentified": "",
      "value": "<p style=\"text-align: justify;\">&gt;@Compendium[sfrpg.rules.0yJjfyvWg5pDLcVR]{Conditions}</p>\n<hr />\n<p style=\"text-align: justify;\">You cannot see.</p>\n<p style=\"text-align: justify;\">You are @Compendium[sfrpg.conditions.MZ8OoH1GE9qDMyCD]{Flat-Footed} and take a &ndash;4 penalty to most Strength- and Dexterity-based skill checks and to opposed Perception skill checks.</p>\n<p style=\"text-align: justify;\">All checks and activities that rely on vision (such as reading and Perception checks based on sight) automatically fail.</p>\n<p style=\"text-align: justify;\">You can&rsquo;t observe other creatures, which means (among other things) that you treat all creatures as having total concealment (50% miss chance).</p>\n<p style=\"text-align: justify;\">You must succeed at a DC 10 Acrobatics skill check to move faster than half speed.</p>\n<p style=\"text-align: justify;\">If you fail this check, you fall @Compendium[sfrpg.conditions.XeRGqHVtcZ7vsgJ0]{Prone}.</p>\n<p style=\"text-align: justify;\">Characters who remain blinded for a long time grow accustomed to these drawbacks and can overcome some of them.</p>\n<p style=\"text-align: justify;\">Creatures that become blinded but that have a precise sense (see page 260) other than vision still automatically fail all checks and activities relying on vision, but they suffer none of the other effects.</p>"
    },
    "descriptors": [],
    "duration": {
      "units": "",
      "value": ""
    },
    "formula": "",
    "isActive": null,
    "modifiers": [
      {
        "_id": "79b43974-53aa-4272-9e57-e0e256f438fb",
        "name": "Strength Skill Checks",
        "type": "untyped",
        "condition": "",
        "effectType": "ability-skills",
        "enabled": true,
        "max": -4,
        "modifier": "-4",
        "modifierType": "formula",
        "notes": "Most Strength Checks.",
        "source": "Condition",
        "subtab": "misc",
        "valueAffected": "str"
      },
      {
        "_id": "e4b139f6-aa0b-48ff-b18f-2628f31221ce",
        "name": "Dexterity Skill Checks",
        "type": "untyped",
        "condition": "",
        "effectType": "ability-skills",
        "enabled": true,
        "max": -4,
        "modifier": "-4",
        "modifierType": "formula",
        "notes": "Most Dexterity Checks.",
        "source": "Condition",
        "subtab": "misc",
        "valueAffected": "dex"
      },
      {
        "_id": "25d87dac-65aa-4aae-a698-a22ddb8f750d",
        "name": "Perception Checks (Opposed)",
        "type": "untyped",
        "condition": "",
        "effectType": "skill",
        "enabled": true,
        "max": -4,
        "modifier": "-4",
        "modifierType": "formula",
        "notes": "Opposed Perception Skill Checks.",
        "source": "Condition",
        "subtab": "misc",
        "valueAffected": "per"
      }
    ],
    "range": {
      "additional": "",
      "per": "",
      "units": null,
      "value": null
    },
    "recharge": {
      "charged": false,
      "value": null
    },
    "requirements": "Condition",
    "save": {
      "type": "",
      "dc": null,
      "descriptor": "negate"
    },
    "source": "CRB pg. 273",
    "target": {
      "type": "",
      "value": ""
    },
    "uses": {
      "max": 0,
      "per": "",
      "value": 0
    }
  },
<<<<<<< HEAD
=======
  "flags": {},
  "img": "systems/sfrpg/icons/conditions/blinded.webp",
>>>>>>> 2b095a38
  "effects": [],
  "flags": {},
  "img": "systems/sfrpg/icons/conditions/blinded.png"
}<|MERGE_RESOLUTION|>--- conflicted
+++ resolved
@@ -115,12 +115,7 @@
       "value": 0
     }
   },
-<<<<<<< HEAD
-=======
-  "flags": {},
-  "img": "systems/sfrpg/icons/conditions/blinded.webp",
->>>>>>> 2b095a38
   "effects": [],
   "flags": {},
-  "img": "systems/sfrpg/icons/conditions/blinded.png"
+  "img": "systems/sfrpg/icons/conditions/blinded.webp"
 }