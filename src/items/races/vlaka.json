{
  "_id": "6qGAoeERMRvuQjUw",
  "name": "Vlaka",
  "type": "race",
<<<<<<< HEAD
  "img": "icons/creatures/abilities/wolf-howl-moon-purple.webp",
=======
  "_stats": {
    "coreVersion": 12,
    "systemId": "sfrpg",
    "systemVersion": "0.27.1"
  },
  "img": "systems/sfrpg/icons/default/dna2.svg",
>>>>>>> 30009755
  "system": {
    "type": "humanoid",
    "abilityMods": {
      "parts": [
        [
          2,
          "wis"
        ],
        [
          2,
          "cha"
        ],
        [
          -2,
          "int"
        ]
      ]
    },
    "critical": {
      "parts": []
    },
    "damage": {
      "parts": []
    },
    "description": {
      "chat": "",
      "gmnotes": "",
      "short": "",
      "unidentified": "",
      "value": "<p>Wolflike creatures with thick fur, vlakas hail from a doomed planet called Lajok, an arctic world in the Vast that is the most distant from its system’s @UUID[Compendium.sfrpg.conditions.Item.4MxAK5uS0zMNWhUK]{Dying} star. Life is barely sustainable on Lajok, and as its sun grows dimmer, it might be able to sustain an ecosphere for only a few more centuries. Some vlakas respond to this knowledge by building strong communities that can last as long as possible on their home world, but others travel among the stars seeking a longer-term solution.</p>\n<p>Vlaka fur is usually white with large patches of pale blue, gray, or black, and it provides them protection against all but the most bitter cold. Around twothirds of vlakas are born blind or deaf. Although they have long had access to magic and technology that can mitigate or remove such conditions, not all vlakas choose to do so, valuing the cultural touchstones such as language and perspective variances that are associated with differing ways of sensing the world. A typical vlaka stands 5-1/2 to 6-1/2 feet tall and weighs between 175 and 250 lbs.</p>\n<p>Vlakas can appear unnervingly serious, but they’re acutely attuned to the emotional state of others, and they offer friendly encouragement when they sense it might be helpful. Vlakas emphasize on the well-being of the group over the individual, a practice that evolved from survival strategies required to thrive in the tundra of Lajok. While not wholly self-sacrificing, vlakas go to great lengths to assist, protect, and encourage their friends, colleagues, and kin. Vlakas frown upon self-aggrandizing leadership, and they respect those who display wisdom, listen the most, and speak the least.</p>\n<p>Most vlaka groups are led by councils whose members rotate between roles and dutifully carry out the will of their constituents rather than seeking political power for themselves. Vlakas who travel with other races often find themselves thrust into leadership positions thanks to their penchant for working for the benefit of and listening to their allies. Most vlakas accept such responsibilities but deflect any unwarranted respect afforded them solely due to their title.</p>\n<p>A few vlakas who visited the Pact Worlds before the Absalom Pact was signed served as a bridge between @UUID[Compendium.sfrpg.setting.Item.0VTtBYDJC5vUC434]{Eox} and other worlds. Vlakas have since become famous as dependable go-betweens for groups seeking genuine accord. A vlaka might even work with clients who have been bad actors in the past, hoping to find a situation beneficial to all sides and to see ethical improvement in future behavior.</p>\n<p>Many sapient creatures find themselves drawn to the camaraderie vlakas offer, but others try to take advantage of their openness. Vlakas who grow weary of the strife among other races might withdraw to focus on working with animals or machines. However, most vlakas seek well-intentioned groups of like-minded starfarers to do some good in a galaxy that can be callous and brutal.</p>\n<p><strong>Ability Adjustments</strong>+2 Wis, +2 Cha, –2 Int</p>\n<p><strong>Hit Points</strong> 4</p>\n<h2>Vital Stats</h2>\n<p><strong>Average Height</strong>&nbsp;5-1/2 to 6-1/2 ft.</p>\n<p><strong>Average Weight</strong>&nbsp;175–200 lbs.</p>\n<p><strong>Age of Maturity</strong>&nbsp;3 years</p>\n<p><strong>Maximum Age</strong>&nbsp;30+4d10 years</p>\n<h2>Size and Type</h2>\n<p>Vlakas are Medium humanoids with the vlaka subtype.</p>\n<h2>@UUID[Compendium.sfrpg.racial-features.Item.CfoRc8EdOtqtaOoa]{Buoy}</h2>\n<p>As a standard action, a vlaka can spend 1 Resolve Point to restore 1 RP to an ally within 30 feet. A vlaka can’t use this ability again until she has taken a 10-minute rest to regain Stamina Points. This is a @UUID[Compendium.sfrpg.rules.Item.PqV3OCbUTyk2upPD]{Sense-dependent}, mind-affecting ability.</p>\n<h2>@UUID[Compendium.sfrpg.racial-features.Item.Q8KPY8nFgbi8pNpK]{Cold Resistance}</h2>\n<p>Vlakas have cold resistance 5 that stacks with one other source of cold resistance.</p>\n<h2>@UUID[Compendium.sfrpg.racial-features.Item.yCq0Y1oMwINGnBYe]{Cooperative}</h2>\n<p>Vlakas gain a +2 bonus to skill checks for the aid another action and to attack rolls to provide @UUID[Compendium.sfrpg.rules.U37n5tY5hn1ctzQL.JournalEntryPage.IvGviTIPp5SVY7pp#standard-actions]{harrying fire}. A creature using the aid another action to assist a vlaka gains a +2 bonus to the skill check.</p>\n<h2>@UUID[Compendium.sfrpg.racial-features.Item.jeNHhBCLIAtN2fhy]{Perceptive}</h2>\n<p>Vlakas gain a +2 bonus to @UUID[Compendium.sfrpg.rules.GMkLZsN3a7YPvA03.JournalEntryPage.gZlg2ZKze0erNLmP]{Perception} and @UUID[Compendium.sfrpg.rules.GMkLZsN3a7YPvA03.JournalEntryPage.nBrYkGfNBJAHe0xJ]{Sense Motive} checks.</p>\n<h2>@UUID[Compendium.sfrpg.racial-features.Item.ELFWvrj6urE00JwP]{Versed}</h2>\n<p>Vlakas can speak, read and write their native language, Vlakan. They also know the signed and tactile versions of this language.</p>\n<h2>@UUID[Compendium.sfrpg.racial-features.Item.Vhuy74DgWUHCQpvk]{Vlaka Senses}</h2>\n<p>Vlakas can be born with one of three possible sets of senses. During character creation, determine a vlaka’s senses by choosing from those available. A vlaka born with functional sight or hearing who becomes permanently blind or deaf does not gain the abilities of a vlaka born with blindness or deafness.</p>\n<ul>\n<li><em><strong>@UUID[Compendium.sfrpg.racial-features.Item.qYhK5EbbIJxOn8GI]{Blind}</strong></em>: A blind vlaka has @UUID[Compendium.sfrpg.rules.rX5rK6UWAIOeeipl.JournalEntryPage.p0o9tmWtKZ0qy8DI#blindsight]{Blindsight} (hearing) with a range of 60 feet, @UUID[Compendium.sfrpg.rules.rX5rK6UWAIOeeipl.JournalEntryPage.p0o9tmWtKZ0qy8DI#blindsight]{Blindsight}(scent) with a range of 30 feet, and the @UUID[Compendium.sfrpg.conditions.Item.tOpF6qjnlnKc10t7]{Blinded} condition. The vlaka is naturally sightless, so the @UUID[Compendium.sfrpg.conditions.Item.tOpF6qjnlnKc10t7]{Blinded} condition can be removed only by effects that grant sight to creatures with no natural vision.</li>\n<li><em><strong>@UUID[Compendium.sfrpg.racial-features.Item.ctpOXvd490wRVUvc]{Deaf}</strong></em>: A deaf vlaka has @UUID[Compendium.sfrpg.rules.rX5rK6UWAIOeeipl.JournalEntryPage.p0o9tmWtKZ0qy8DI#blindsight]{Blindsight} (scent) with a range of 30 feet, @UUID[Compendium.sfrpg.rules.rX5rK6UWAIOeeipl.JournalEntryPage.p0o9tmWtKZ0qy8DI#low-light-vision]{Low-Light Vision}, and the @UUID[Compendium.sfrpg.conditions.Item.D8JvCEmOiWKe2UDx]{Deafened} condition. However, this condition imposes no penalty to initiative rolls or opposed @UUID[Compendium.sfrpg.rules.GMkLZsN3a7YPvA03.JournalEntryPage.gZlg2ZKze0erNLmP]{Perception} checks that are not based on hearing. The vlaka is naturally without hearing, so the @UUID[Compendium.sfrpg.conditions.Item.D8JvCEmOiWKe2UDx]{Deafened} condition can be removed only by effects that grant hearing to creatures with no natural ability to perceive sound.</li>\n<li><em><strong>@UUID[Compendium.sfrpg.racial-features.Item.4H0SuNhQX4wfS0wQ]{Hearing and Sighted}</strong></em>: A vlaka who has hearing and sight also has @UUID[Compendium.sfrpg.rules.rX5rK6UWAIOeeipl.JournalEntryPage.p0o9tmWtKZ0qy8DI#blindsense]{Blindsense} (scent) with a range of 30 feet and @UUID[Compendium.sfrpg.rules.rX5rK6UWAIOeeipl.JournalEntryPage.p0o9tmWtKZ0qy8DI#low-light-vision]{Low-Light Vision}.</li>\n</ul>"
    },
    "hp": {
      "min": 1,
      "value": 4
    },
    "modifiers": [],
    "size": "medium",
    "source": "AA2 pg. 134",
    "subtype": "vlaka"
  }
}<|MERGE_RESOLUTION|>--- conflicted
+++ resolved
@@ -2,16 +2,12 @@
   "_id": "6qGAoeERMRvuQjUw",
   "name": "Vlaka",
   "type": "race",
-<<<<<<< HEAD
-  "img": "icons/creatures/abilities/wolf-howl-moon-purple.webp",
-=======
   "_stats": {
     "coreVersion": 12,
     "systemId": "sfrpg",
     "systemVersion": "0.27.1"
   },
   "img": "systems/sfrpg/icons/default/dna2.svg",
->>>>>>> 30009755
   "system": {
     "type": "humanoid",
     "abilityMods": {
