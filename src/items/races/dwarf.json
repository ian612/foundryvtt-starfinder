--- conflicted
+++ resolved
@@ -2,16 +2,12 @@
   "_id": "SaWDXnfaX24Iuuuz",
   "name": "Dwarf",
   "type": "race",
-<<<<<<< HEAD
-  "img": "icons/skills/trades/smithing-anvil-silver-red.webp",
-=======
   "_stats": {
     "coreVersion": 12,
     "systemId": "sfrpg",
     "systemVersion": "0.27.1"
   },
   "img": "systems/sfrpg/icons/default/dna2.svg",
->>>>>>> 30009755
   "system": {
     "type": "humanoid",
     "abilityMods": {
