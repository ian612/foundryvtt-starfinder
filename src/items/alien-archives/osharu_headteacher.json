--- conflicted
+++ resolved
@@ -926,13 +926,8 @@
       },
       "effects": [],
       "flags": {},
-<<<<<<< HEAD
-      "img": "systems/sfrpg/icons/equipment/weapons/laser-pistol-corona.jpg",
+      "img": "systems/sfrpg/icons/equipment/weapons/laser-pistol-corona.webp",
       "sort": 900000
-=======
-      "img": "systems/sfrpg/icons/equipment/weapons/laser-pistol-corona.webp",
-      "effects": []
->>>>>>> 2b095a38
     },
     {
       "_id": "ng42TQEqpgQNN1pv",
@@ -1006,13 +1001,8 @@
       },
       "effects": [],
       "flags": {},
-<<<<<<< HEAD
-      "img": "systems/sfrpg/icons/classes/access_akashic_record.png",
+      "img": "systems/sfrpg/icons/classes/access_akashic_record.webp",
       "sort": 1000000
-=======
-      "img": "systems/sfrpg/icons/classes/access_akashic_record.webp",
-      "effects": []
->>>>>>> 2b095a38
     },
     {
       "_id": "2f2VgXH1oxuNHpxB",
@@ -1086,13 +1076,8 @@
       },
       "effects": [],
       "flags": {},
-<<<<<<< HEAD
-      "img": "systems/sfrpg/icons/classes/akashic_knownledge.png",
+      "img": "systems/sfrpg/icons/classes/akashic_knownledge.webp",
       "sort": 1100000
-=======
-      "img": "systems/sfrpg/icons/classes/akashic_knownledge.webp",
-      "effects": []
->>>>>>> 2b095a38
     },
     {
       "_id": "5vNvzC9TsR5zgfoP",
@@ -1166,13 +1151,8 @@
       },
       "effects": [],
       "flags": {},
-<<<<<<< HEAD
-      "img": "systems/sfrpg/icons/classes/peer_into_the_future.png",
+      "img": "systems/sfrpg/icons/classes/peer_into_the_future.webp",
       "sort": 1200000
-=======
-      "img": "systems/sfrpg/icons/classes/peer_into_the_future.webp",
-      "effects": []
->>>>>>> 2b095a38
     },
     {
       "_id": "aZYZFZAqY37rMVzj",
@@ -1246,6 +1226,7 @@
       },
       "effects": [],
       "flags": {},
+      "img": "icons/svg/mystery-man.svg",
       "sort": 1300000
     },
     {
@@ -1387,13 +1368,8 @@
       },
       "effects": [],
       "flags": {},
-<<<<<<< HEAD
-      "img": "systems/sfrpg/icons/equipment/armor/lashunta-tempweave-advanced.jpg",
+      "img": "systems/sfrpg/icons/equipment/armor/lashunta-tempweave-advanced.webp",
       "sort": 1400000
-=======
-      "img": "systems/sfrpg/icons/equipment/armor/lashunta-tempweave-advanced.webp",
-      "effects": []
->>>>>>> 2b095a38
     },
     {
       "_id": "yoLY4Q3h5pLdGX22",
@@ -1482,13 +1458,8 @@
       },
       "effects": [],
       "flags": {},
-<<<<<<< HEAD
-      "img": "systems/sfrpg/icons/spells/remove_affliction.png",
+      "img": "systems/sfrpg/icons/spells/remove_affliction.webp",
       "sort": 1700000
-=======
-      "img": "systems/sfrpg/icons/spells/remove_affliction.webp",
-      "effects": []
->>>>>>> 2b095a38
     },
     {
       "_id": "KAxvb1pDY7K81sy7",
@@ -1577,13 +1548,8 @@
       },
       "effects": [],
       "flags": {},
-<<<<<<< HEAD
-      "img": "systems/sfrpg/icons/spells/tongues.PNG",
+      "img": "systems/sfrpg/icons/spells/tongues.webp",
       "sort": 1800000
-=======
-      "img": "systems/sfrpg/icons/spells/tongues.webp",
-      "effects": []
->>>>>>> 2b095a38
     },
     {
       "_id": "3FhdWUjki87b6V6B",
@@ -1672,13 +1638,8 @@
       },
       "effects": [],
       "flags": {},
-<<<<<<< HEAD
-      "img": "systems/sfrpg/icons/spells/augure.jpg",
+      "img": "systems/sfrpg/icons/spells/augure.webp",
       "sort": 1900000
-=======
-      "img": "systems/sfrpg/icons/spells/augure.webp",
-      "effects": []
->>>>>>> 2b095a38
     },
     {
       "_id": "RCN9gNeIAKVGTQ13",
@@ -1775,13 +1736,8 @@
       },
       "effects": [],
       "flags": {},
-<<<<<<< HEAD
-      "img": "systems/sfrpg/icons/spells/force_blast.png",
+      "img": "systems/sfrpg/icons/spells/force_blast.webp",
       "sort": 2000000
-=======
-      "img": "systems/sfrpg/icons/spells/force_blast.webp",
-      "effects": []
->>>>>>> 2b095a38
     },
     {
       "_id": "itzbA2jDDXIj7GLA",
@@ -1878,13 +1834,8 @@
       },
       "effects": [],
       "flags": {},
-<<<<<<< HEAD
-      "img": "systems/sfrpg/icons/spells/hurl_forcedisk.PNG",
+      "img": "systems/sfrpg/icons/spells/hurl_forcedisk.webp",
       "sort": 2100000
-=======
-      "img": "systems/sfrpg/icons/spells/hurl_forcedisk.webp",
-      "effects": []
->>>>>>> 2b095a38
     },
     {
       "_id": "gYUUxMs4NveQXAb8",
@@ -1973,13 +1924,8 @@
       },
       "effects": [],
       "flags": {},
-<<<<<<< HEAD
-      "img": "systems/sfrpg/icons/spells/zone_of_thruth.PNG",
+      "img": "systems/sfrpg/icons/spells/zone_of_thruth.webp",
       "sort": 2200000
-=======
-      "img": "systems/sfrpg/icons/spells/zone_of_thruth.webp",
-      "effects": []
->>>>>>> 2b095a38
     },
     {
       "_id": "NYjAO00uVnBPRh22",
@@ -2068,13 +2014,8 @@
       },
       "effects": [],
       "flags": {},
-<<<<<<< HEAD
-      "img": "systems/sfrpg/icons/spells/identify.PNG",
+      "img": "systems/sfrpg/icons/spells/identify.webp",
       "sort": 2300000
-=======
-      "img": "systems/sfrpg/icons/spells/identify.webp",
-      "effects": []
->>>>>>> 2b095a38
     },
     {
       "_id": "3r8hMpuqae87gUWZ",
@@ -2169,13 +2110,8 @@
       },
       "effects": [],
       "flags": {},
-<<<<<<< HEAD
-      "img": "systems/sfrpg/icons/spells/mystic_cure.PNG",
+      "img": "systems/sfrpg/icons/spells/mystic_cure.webp",
       "sort": 2400000
-=======
-      "img": "systems/sfrpg/icons/spells/mystic_cure.webp",
-      "effects": []
->>>>>>> 2b095a38
     },
     {
       "_id": "cND4AdFf9bi46EYq",
@@ -2221,13 +2157,8 @@
       },
       "effects": [],
       "flags": {},
-<<<<<<< HEAD
-      "img": "systems/sfrpg/icons/equipment/weapons/battery-standard.jpg",
+      "img": "systems/sfrpg/icons/equipment/weapons/battery-standard.webp",
       "sort": 100000
-=======
-      "img": "systems/sfrpg/icons/equipment/weapons/battery-standard.webp",
-      "effects": []
->>>>>>> 2b095a38
     },
     {
       "_id": "vmcDDk6mJSqV5otO",
@@ -2273,13 +2204,8 @@
       },
       "effects": [],
       "flags": {},
-<<<<<<< HEAD
-      "img": "systems/sfrpg/icons/equipment/weapons/battery-standard.jpg",
+      "img": "systems/sfrpg/icons/equipment/weapons/battery-standard.webp",
       "sort": 200000
-=======
-      "img": "systems/sfrpg/icons/equipment/weapons/battery-standard.webp",
-      "effects": []
->>>>>>> 2b095a38
     },
     {
       "_id": "9ZhGoSYLaiaJXC5m",
@@ -2353,6 +2279,7 @@
       },
       "effects": [],
       "flags": {},
+      "img": "icons/svg/mystery-man.svg",
       "sort": 2500000
     },
     {
@@ -2442,13 +2369,8 @@
       },
       "effects": [],
       "flags": {},
-<<<<<<< HEAD
-      "img": "systems/sfrpg/icons/spells/mindlink.jpg",
+      "img": "systems/sfrpg/icons/spells/mindlink.webp",
       "sort": 2050000
-=======
-      "img": "systems/sfrpg/icons/spells/mindlink.webp",
-      "effects": []
->>>>>>> 2b095a38
     }
   ],
   "token": {
