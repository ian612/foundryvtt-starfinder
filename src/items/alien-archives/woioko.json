--- conflicted
+++ resolved
@@ -833,10 +833,6 @@
       "_id": "WVsXtZOkw3a14gWc",
       "name": "90 Small Arm Rounds",
       "type": "goods",
-<<<<<<< HEAD
-=======
-      "img": "systems/sfrpg/icons/equipment/weapons/rounds-small-arm.webp",
->>>>>>> 2b095a38
       "data": {
         "type": "",
         "attuned": false,
@@ -858,16 +854,12 @@
         "source": "Core Rulebook"
       },
       "flags": {},
-      "img": "systems/sfrpg/icons/equipment/weapons/rounds-small-arm.jpg"
+      "img": "systems/sfrpg/icons/equipment/weapons/rounds-small-arm.webp"
     },
     {
       "_id": "FT4Tj1KXnPg7tlcE",
       "name": "Get 'Em (Ex)",
       "type": "feat",
-<<<<<<< HEAD
-=======
-      "img": "systems/sfrpg/icons/classes/getem.webp",
->>>>>>> 2b095a38
       "data": {
         "type": "",
         "ability": null,
@@ -935,16 +927,12 @@
         }
       },
       "flags": {},
-      "img": "systems/sfrpg/icons/classes/getem.png"
+      "img": "systems/sfrpg/icons/classes/getem.webp"
     },
     {
       "_id": "dgFSmZkR3VazLOjb",
       "name": "Inspiring Boost (13 SP)",
       "type": "feat",
-<<<<<<< HEAD
-=======
-      "img": "systems/sfrpg/icons/classes/inspiring_boost.webp",
->>>>>>> 2b095a38
       "data": {
         "type": "",
         "ability": null,
@@ -1012,16 +1000,12 @@
         }
       },
       "flags": {},
-      "img": "systems/sfrpg/icons/classes/inspiring_boost.png"
+      "img": "systems/sfrpg/icons/classes/inspiring_boost.webp"
     },
     {
       "_id": "nV1O38zzTPldQw7E",
       "name": "Quick Inspiring Boost (9 SP)",
       "type": "feat",
-<<<<<<< HEAD
-=======
-      "img": "systems/sfrpg/icons/classes/quick_inspiring_boost.webp",
->>>>>>> 2b095a38
       "data": {
         "type": "",
         "ability": "",
@@ -1089,7 +1073,7 @@
         }
       },
       "flags": {},
-      "img": "systems/sfrpg/icons/classes/quick_inspiring_boost.png"
+      "img": "systems/sfrpg/icons/classes/quick_inspiring_boost.webp"
     },
     {
       "_id": "44xFmQpZcnwyNtmh",
