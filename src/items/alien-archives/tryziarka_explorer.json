{
  "_id": "JdqT2sgQRkuBsJUN",
  "name": "Tryziarka Explorer",
  "type": "npc2",
  "data": {
    "abilities": {
      "cha": {
        "base": 0,
        "min": 3,
        "misc": 0,
        "mod": 0,
        "value": 10
      },
      "con": {
        "base": 0,
        "min": 3,
        "misc": 0,
        "mod": 0,
        "value": 10
      },
      "dex": {
        "base": 4,
        "min": 3,
        "misc": 0,
        "mod": 4,
        "value": 18
      },
      "int": {
        "base": 2,
        "min": 3,
        "misc": 0,
        "mod": 2,
        "value": 14
      },
      "str": {
        "base": 0,
        "min": 3,
        "misc": 0,
        "mod": 0,
        "value": 10
      },
      "wis": {
        "base": 1,
        "min": 3,
        "misc": 0,
        "mod": 1,
        "value": 12
      }
    },
    "attributes": {
      "arms": "2",
      "bab": 0,
      "baseAttackBonus": {
        "rolledMods": [],
        "tooltip": [],
        "value": 0
      },
      "cmd": {
        "min": 0,
        "tooltip": [],
        "value": 10
      },
      "eac": {
        "base": 14,
        "min": 0,
        "tooltip": [],
        "value": 14
      },
      "fort": {
        "base": 2,
        "bonus": 2,
        "misc": 0,
        "tooltip": [],
        "value": 0
      },
      "hp": {
        "max": 35,
        "min": 0,
        "temp": null,
        "tempmax": null,
        "tooltip": [],
        "value": 35
      },
      "init": {
        "bonus": 0,
        "tooltip": [],
        "total": 4,
        "value": 4
      },
      "kac": {
        "base": 15,
        "min": 0,
        "tooltip": [],
        "value": 15
      },
      "keyability": "",
      "reach": "5",
      "reflex": {
        "base": 5,
        "bonus": 5,
        "misc": 0,
        "tooltip": [],
        "value": 0
      },
      "rp": {
        "max": 0,
        "min": 0,
        "tooltip": [],
        "value": 0
      },
      "sp": {
        "max": 0,
        "min": 0,
        "tooltip": [],
        "value": 0
      },
      "space": "",
      "speed": {
        "burrowing": {
          "base": 0
        },
        "climbing": {
          "base": 0
        },
        "flying": {
          "base": 0
        },
        "land": {
          "base": 40
        },
        "mainMovement": "land",
        "special": "original base: 40 ft.",
        "swimming": {
          "base": 0
        }
      },
      "spellcasting": "",
      "will": {
        "base": 6,
        "bonus": 6,
        "misc": 0,
        "tooltip": [],
        "value": 0
      }
    },
    "classes": {},
    "conditions": {
      "asleep": false,
      "bleeding": false,
      "blinded": false,
      "broken": false,
      "burning": false,
      "confused": false,
      "cowering": false,
      "dazed": false,
      "dazzled": false,
      "dead": false,
      "deafened": false,
      "dying": false,
      "encumbered": false,
      "entangled": false,
      "exhausted": false,
      "fascinated": false,
      "fatigued": false,
      "flat-footed": false,
      "frightened": false,
      "grappled": false,
      "helpless": false,
      "nauseated": false,
      "off-kilter": false,
      "off-target": false,
      "overburdened": false,
      "panicked": false,
      "paralyzed": false,
      "pinned": false,
      "prone": false,
      "shaken": false,
      "sickened": false,
      "stable": false,
      "staggered": false,
      "stunned": false,
      "unconscious": false
    },
    "counterClasses": {
      "values": {}
    },
    "currency": {
      "credit": 0,
      "upb": 0
    },
    "details": {
      "type": "Humanoid (tryziarka)",
      "alignment": "N",
      "aura": "",
      "biography": {
        "public": "",
        "value": "<p>Tryziarkas originated on the world Suron in the Vast. As their system&rsquo;s star died, the tryziarka nations built dozens of legacy starships, each of which served as a self-contained biosphere capable of supporting life for the indefinite future. In these legacy ships, tryziarkas scattered across the stars in the hopes of finding new homes.</p>\n<p>Tryziarkas&rsquo; double-jointed elbows and knees lend great flexibility to their tall, hairless, humanoid forms. Their skin comes in many hues, and many have mottling of a second color across their bodies. In early childhood, each tryziarka pairs with a magical ooze known as a karakande in a symbiotic relationship. This ooze forms a faintly glowing, tattoo-like pattern on the surface of a tryziarka&rsquo;s body and communicates with its host through empathetic pulses of emotion and magic. Tryziarkas have bonded with karakandes since their days on Suron, and they see their ooze companions as an intrinsic part of themselves, and the magic they grant as part of their identities. The average tryziarka is 7 feet tall and weighs 250 pounds.</p>\n<p>Each individual tryziarka&rsquo;s ooze-tattoo manifests in its own&nbsp;unique design, and tryziarkas&nbsp;can choose to imbue trusted&nbsp;others with their design,&nbsp;temporarily granting them&nbsp;a piece the ooze&rsquo;s magic.&nbsp;Depending on the recipient&nbsp;species and the intent of&nbsp;both parties, the tattoo&nbsp;can become nonmagical&nbsp;and even permanent,&nbsp;serving as a symbol of&nbsp;friendship&mdash;and often&nbsp;something deeper&mdash;&nbsp;between the two creatures. Tryziarka family&nbsp;members often trade tattoos, as do members of&nbsp;other close-knit social units.</p>\n<p>As tryziarkas spread across the galaxy in&nbsp;their legacy ships, some found new homes on&nbsp;uninhabited worlds, others fatally crash landed or&nbsp;succumbed to dangerous stellar phenomena,&nbsp;and some travel still on a quest for a&nbsp;new world.</p>"
      },
      "class": "",
      "cr": 3,
      "environment": "any",
      "organization": "solitary, pair, or quest (3-8)",
      "race": "",
      "raceAndGrafts": "Tryziarka operative",
      "source": "AA4 pg. 126",
      "subtype": "Tryziarka",
      "xp": {
        "value": 800
      }
    },
    "modifiers": [],
    "skillpoints": {
      "max": 0,
      "tooltip": [],
      "used": 0
    },
    "skills": {
      "acr": {
        "ability": "dex",
        "enabled": true,
        "hasArmorCheckPenalty": true,
        "isTrainedOnly": false,
        "min": 0,
        "misc": 0,
        "mod": 14,
        "ranks": 14,
        "value": 0
      },
      "ath": {
        "ability": "str",
        "enabled": true,
        "hasArmorCheckPenalty": true,
        "isTrainedOnly": false,
        "min": 0,
        "misc": 0,
        "mod": 9,
        "ranks": 9,
        "value": 0
      },
      "blu": {
        "ability": "cha",
        "enabled": false,
        "hasArmorCheckPenalty": false,
        "isTrainedOnly": false,
        "min": 0,
        "misc": 0,
        "mod": 0,
        "ranks": 0,
        "value": 0
      },
      "com": {
        "ability": "int",
        "enabled": false,
        "hasArmorCheckPenalty": false,
        "isTrainedOnly": true,
        "min": 0,
        "misc": 0,
        "mod": 0,
        "ranks": 0,
        "value": 0
      },
      "cul": {
        "ability": "int",
        "enabled": true,
        "hasArmorCheckPenalty": false,
        "isTrainedOnly": true,
        "min": 0,
        "misc": 0,
        "mod": 14,
        "ranks": 14,
        "value": 0
      },
      "dip": {
        "ability": "cha",
        "enabled": false,
        "hasArmorCheckPenalty": false,
        "isTrainedOnly": false,
        "min": 0,
        "misc": 0,
        "mod": 0,
        "ranks": 0,
        "value": 0
      },
      "dis": {
        "ability": "cha",
        "enabled": false,
        "hasArmorCheckPenalty": false,
        "isTrainedOnly": false,
        "min": 0,
        "misc": 0,
        "mod": 0,
        "ranks": 0,
        "value": 0
      },
      "eng": {
        "ability": "int",
        "enabled": false,
        "hasArmorCheckPenalty": false,
        "isTrainedOnly": true,
        "min": 0,
        "misc": 0,
        "mod": 0,
        "ranks": 0,
        "value": 0
      },
      "int": {
        "ability": "cha",
        "enabled": false,
        "hasArmorCheckPenalty": false,
        "isTrainedOnly": false,
        "min": 0,
        "misc": 0,
        "mod": 0,
        "ranks": 0,
        "value": 0
      },
      "lsc": {
        "ability": "int",
        "enabled": false,
        "hasArmorCheckPenalty": false,
        "isTrainedOnly": true,
        "min": 0,
        "misc": 0,
        "mod": 0,
        "ranks": 0,
        "value": 0
      },
      "med": {
        "ability": "int",
        "enabled": false,
        "hasArmorCheckPenalty": false,
        "isTrainedOnly": true,
        "min": 0,
        "misc": 0,
        "mod": 0,
        "ranks": 0,
        "value": 0
      },
      "mys": {
        "ability": "wis",
        "enabled": false,
        "hasArmorCheckPenalty": false,
        "isTrainedOnly": true,
        "min": 0,
        "misc": 0,
        "mod": 0,
        "ranks": 0,
        "value": 0
      },
      "per": {
        "ability": "wis",
        "enabled": true,
        "hasArmorCheckPenalty": false,
        "isTrainedOnly": false,
        "min": 0,
        "misc": 0,
        "mod": 9,
        "ranks": 9,
        "value": 0
      },
      "phs": {
        "ability": "int",
        "enabled": false,
        "hasArmorCheckPenalty": false,
        "isTrainedOnly": true,
        "min": 0,
        "misc": 0,
        "mod": 0,
        "ranks": 0,
        "value": 0
      },
      "pil": {
        "ability": "dex",
        "enabled": false,
        "hasArmorCheckPenalty": false,
        "isTrainedOnly": false,
        "min": 0,
        "misc": 0,
        "mod": 0,
        "ranks": 0,
        "value": 0
      },
      "pro": {
        "ability": "int",
        "enabled": false,
        "hasArmorCheckPenalty": false,
        "isTrainedOnly": true,
        "min": 0,
        "misc": 0,
        "mod": 0,
        "ranks": 0,
        "subname": "",
        "value": 3
      },
      "sen": {
        "ability": "wis",
        "enabled": false,
        "hasArmorCheckPenalty": false,
        "isTrainedOnly": false,
        "min": 0,
        "misc": 0,
        "mod": 0,
        "ranks": 0,
        "value": 0
      },
      "sle": {
        "ability": "dex",
        "enabled": false,
        "hasArmorCheckPenalty": true,
        "isTrainedOnly": true,
        "min": 0,
        "misc": 0,
        "mod": 0,
        "ranks": 0,
        "value": 0
      },
      "ste": {
        "ability": "dex",
        "enabled": true,
        "hasArmorCheckPenalty": true,
        "isTrainedOnly": false,
        "min": 0,
        "misc": 0,
        "mod": 9,
        "ranks": 9,
        "value": 0
      },
      "sur": {
        "ability": "wis",
        "enabled": true,
        "hasArmorCheckPenalty": false,
        "isTrainedOnly": false,
        "min": 0,
        "misc": 0,
        "mod": 14,
        "ranks": 14,
        "value": 0
      }
    },
    "spells": {
      "spell0": {
        "max": 0,
        "value": 0
      },
      "spell1": {
        "max": 0,
        "value": 0
      },
      "spell2": {
        "max": 0,
        "value": 0
      },
      "spell3": {
        "max": 0,
        "value": 0
      },
      "spell4": {
        "max": 0,
        "value": 0
      },
      "spell5": {
        "max": 0,
        "value": 0
      },
      "spell6": {
        "max": 0,
        "value": 0
      }
    },
    "traits": {
      "ci": {
        "custom": "",
        "value": []
      },
      "damageReduction": {
        "negatedBy": "",
        "value": 0
      },
      "di": {
        "custom": "",
        "value": []
      },
      "dr": {
        "custom": "",
        "value": []
      },
      "dv": {
        "custom": "",
        "value": []
      },
      "languages": {
        "custom": "",
        "value": [
          "common"
        ]
      },
      "senses": "",
      "size": "medium",
      "sr": 0
    }
  },
  "effects": [],
  "flags": {},
  "img": "icons/svg/mystery-man.svg",
  "items": [
    {
      "_id": "N9Fc8XTQMAfKUgX3",
      "name": "Evasion (Ex) (Operative)",
      "type": "feat",
      "data": {
        "type": "",
        "ability": null,
        "abilityMods": {
          "parts": []
        },
        "actionType": "",
        "activation": {
          "type": "",
          "condition": "",
          "cost": 0
        },
        "area": {
          "effect": "",
          "shape": "",
          "units": "",
          "value": null
        },
        "attackBonus": 0,
        "chatFlavor": "",
        "critical": {
          "effect": "",
          "parts": []
        },
        "damage": {
          "parts": []
        },
        "description": {
          "chat": "",
          "unidentified": "",
          "value": "<p>&gt;<a class=\"entity-link\" data-pack=\"sfrpg.classes\" data-id=\"uf8ADOAeBrtUkPVl\" draggable=\"true\"><i class=\"fas fa-suitcase\"></i> Operative</a></p>\n        <p><span id=\"ctl00_MainContent_DataListClasses_ctl00_LabelName\">If you succeed at a Reflex save against an effect that normally has a partial effect on a successful save, you instead suffer no effect. You gain this benefit only when unencumbered and wearing light armor or no armor, and you lose the benefit when you are helpless or otherwise unable to move.</span></p>"
        },
        "descriptors": [],
        "duration": {
          "units": "",
          "value": null
        },
        "formula": "",
        "isActive": null,
        "modifiers": [],
        "range": {
          "additional": "",
          "per": "",
          "units": "",
          "value": null
        },
        "recharge": {
          "charged": false,
          "value": null
        },
        "requirements": "2nd Level",
        "save": {
          "type": "",
          "dc": null,
          "descriptor": ""
        },
        "source": "Operative",
        "target": {
          "type": "",
          "value": null
        },
        "uses": {
          "max": 0,
          "per": null,
          "value": 0
        }
      },
      "effects": [],
      "flags": {},
<<<<<<< HEAD
      "img": "systems/sfrpg/icons/classes/evasion.png",
      "sort": 100000
=======
      "img": "systems/sfrpg/icons/classes/evasion.webp",
      "effects": []
>>>>>>> 2b095a38
    },
    {
      "_id": "FPTl78CQFPhKbwkH",
      "name": "Knife, survival",
      "type": "weapon",
      "data": {
        "type": "",
        "ability": "",
        "abilityMods": {
          "parts": []
        },
        "actionType": "mwak",
        "activation": {
          "type": "none",
          "condition": "",
          "cost": null
        },
        "area": {
          "effect": "",
          "shape": "",
          "units": "none",
          "value": null
        },
        "attackBonus": 7,
        "attributes": {
          "ac": {
            "value": ""
          },
          "customBuilt": false,
          "dex": {
            "mod": ""
          },
          "hardness": {
            "value": ""
          },
          "hp": {
            "max": "",
            "value": 6
          },
          "size": "medium",
          "sturdy": true
        },
        "attuned": false,
        "bulk": "L",
        "capacity": {
          "max": null,
          "value": null
        },
        "chatFlavor": "",
        "container": {
          "contents": [],
          "isOpen": true,
          "storage": [
            {
              "type": "slot",
              "acceptsType": [
                "fusion"
              ],
              "affectsEncumbrance": true,
              "amount": 1,
              "subtype": "fusion",
              "weightProperty": "level"
            }
          ]
        },
        "critical": {
          "effect": "",
          "parts": []
        },
        "damage": {
          "parts": [
            {
              "formula": "1d4+3",
              "operator": "",
              "types": {
                "slashing": true
              }
            }
          ]
        },
        "description": {
          "chat": "",
          "unidentified": "",
          "value": "<p>These light blades can be used for both mundane tasks and combat. A typical survival knife has a fixed, single-edged, carbonsteel or ceramic blade and is treated against corrosion. Tactical knives have large, double-edged blades, often with a section of serrated blade near the haft, and they come in both fixed and folding-blade designs; users may prefer one style or the other, but the two are identical in terms of price, weight, and damage dealt.</p>"
        },
        "descriptors": [],
        "duration": {
          "units": "",
          "value": ""
        },
        "equipped": true,
        "formula": "",
        "identified": true,
        "isActive": null,
        "level": 1,
        "modifiers": [],
        "price": 95,
        "proficient": true,
        "properties": {
          "aeon": false,
          "amm": false,
          "analog": true,
          "antibiological": false,
          "archaic": false,
          "aurora": false,
          "automatic": false,
          "blast": false,
          "block": false,
          "boost": false,
          "breach": false,
          "breakdown": false,
          "bright": false,
          "cluster": false,
          "conceal": false,
          "deconstruct": false,
          "deflect": false,
          "disarm": false,
          "double": false,
          "drainCharge": false,
          "echo": false,
          "entangle": false,
          "explode": false,
          "extinguish": false,
          "feint": false,
          "fiery": false,
          "firstArc": false,
          "flexibleLine": false,
          "force": false,
          "freeHands": false,
          "fueled": false,
          "grapple": false,
          "gravitation": false,
          "guided": false,
          "harrying": false,
          "holyWater": false,
          "ignite": false,
          "indirect": false,
          "injection": false,
          "integrated": false,
          "line": false,
          "living": false,
          "lockdown": false,
          "mind-affecting": false,
          "mine": false,
          "mire": false,
          "modal": false,
          "necrotic": false,
          "nonlethal": false,
          "one": true,
          "operative": true,
          "penetrating": false,
          "polarize": false,
          "polymorphic": false,
          "powered": false,
          "professional": false,
          "punchGun": false,
          "qreload": false,
          "radioactive": false,
          "reach": false,
          "recall": false,
          "relic": false,
          "reposition": false,
          "shape": false,
          "shells": false,
          "shield": false,
          "sniper": false,
          "stun": false,
          "subtle": false,
          "sunder": false,
          "swarm": false,
          "tail": false,
          "teleportive": false,
          "thought": false,
          "throttle": false,
          "thrown": false,
          "trip": false,
          "two": false,
          "underwater": false,
          "unwieldy": false,
          "variantBoost": false,
          "wideLine": false
        },
<<<<<<< HEAD
=======
        "proficient": true,
        "abilityMods": {
          "parts": []
        }
      },
      "sort": 100000,
      "flags": {},
      "img": "systems/sfrpg/icons/equipment/weapons/survival-knife.webp",
      "effects": []
    },
    {
      "_id": "wkq4XUyLSHxhkD1s",
      "name": "Semi-auto pistol, tactical",
      "type": "weapon",
      "data": {
        "description": {
          "value": "<p>The semiautomatic mechanism of this pistol discharges spent cartridges and reloads fresh ones in the barrel, provided a cartridge remains in the magazine.</p>",
          "chat": "",
          "unidentified": ""
        },
        "source": "Core Rulebook, P. 173",
        "type": "",
>>>>>>> 2b095a38
        "quantity": null,
        "range": {
          "additional": "",
          "per": "",
          "units": "none",
          "value": null
        },
        "save": {
          "type": "",
          "dc": null,
          "descriptor": "negate"
        },
        "source": "Core Rulebook, P. 171",
        "special": "",
        "target": {
          "type": "",
          "value": ""
        },
        "usage": {
          "per": "",
          "value": null
        },
        "uses": {
          "max": 0,
          "per": "",
          "value": 0
        },
        "weaponCategory": "uncategorized",
        "weaponType": "basicM"
      },
      "effects": [],
      "flags": {},
      "img": "systems/sfrpg/icons/equipment/weapons/survival-knife.jpg",
      "sort": 100000
    },
    {
      "_id": "wkq4XUyLSHxhkD1s",
      "name": "Semi-auto pistol, tactical",
      "type": "weapon",
      "data": {
        "type": "",
        "ability": "",
        "actionType": "rwak",
        "activation": {
          "type": "none",
          "condition": "",
          "cost": null
        },
        "area": {
          "effect": "",
          "shape": "",
          "units": "none",
          "value": null
        },
        "attackBonus": 9,
        "attributes": {
          "ac": {
            "value": ""
          },
          "customBuilt": false,
          "dex": {
            "mod": ""
          },
          "hardness": {
            "value": ""
          },
          "hp": {
            "max": "",
            "value": 6
          },
          "size": "medium",
          "sturdy": true
        },
        "attuned": false,
        "bulk": "L",
        "capacity": {
          "max": 9,
          "value": 9
        },
        "chatFlavor": "",
        "container": {
          "contents": [],
          "isOpen": true,
          "storage": [
            {
              "type": "slot",
              "acceptsType": [
                "fusion"
              ],
              "affectsEncumbrance": true,
              "amount": 1,
              "subtype": "fusion",
              "weightProperty": "level"
            }
          ]
        },
        "critical": {
          "effect": "",
          "parts": []
        },
        "damage": {
          "parts": [
            {
              "formula": "1d6+3",
              "operator": "",
              "types": {
                "piercing": true
              }
            }
          ]
        },
        "description": {
          "chat": "",
          "unidentified": "",
          "value": "<p>The semiautomatic mechanism of this pistol discharges spent cartridges and reloads fresh ones in the barrel, provided a cartridge remains in the magazine.</p>"
        },
        "descriptors": [],
        "duration": {
          "units": "",
          "value": ""
        },
        "equipped": true,
        "formula": "",
        "identified": true,
        "isActive": null,
        "level": 1,
        "modifiers": [],
        "price": 260,
        "proficient": true,
        "properties": {
          "amm": false,
          "analog": true,
          "archaic": false,
          "automatic": false,
          "blast": false,
          "block": false,
          "boost": false,
          "bright": false,
          "disarm": false,
          "entangle": false,
          "explode": false,
          "injection": false,
          "line": false,
          "nonlethal": false,
          "one": true,
          "operative": false,
          "penetrating": false,
          "powered": false,
          "qreload": false,
          "reach": false,
          "sniper": false,
          "stun": false,
          "thrown": false,
          "trip": false,
          "two": false,
          "unwieldy": false
        },
        "quantity": null,
        "range": {
          "additional": "",
          "per": "",
          "units": "ft",
          "value": 30
        },
        "save": {
          "type": "",
          "dc": null,
          "descriptor": "negate"
        },
        "source": "Core Rulebook, P. 173",
        "special": "",
        "target": {
          "type": "",
          "value": ""
        },
        "usage": {
          "per": "round",
          "value": 1
        },
        "uses": {
          "max": 0,
          "per": "",
          "value": 0
        },
        "weaponCategory": "projectile",
        "weaponType": "smallA"
      },
      "effects": [],
      "flags": {},
<<<<<<< HEAD
      "img": "systems/sfrpg/icons/equipment/weapons/semi-auto-pistol-tactical.jpg",
      "sort": 100001
=======
      "img": "systems/sfrpg/icons/equipment/weapons/semi-auto-pistol-tactical.webp",
      "effects": []
>>>>>>> 2b095a38
    },
    {
      "_id": "jsndbY9lfqH7QtXP",
      "name": "Operative Exploit",
      "type": "feat",
      "data": {
        "type": "",
        "ability": null,
        "abilityMods": {
          "parts": []
        },
        "actionType": "",
        "activation": {
          "type": "",
          "condition": "",
          "cost": 0
        },
        "area": {
          "effect": "",
          "shape": "",
          "units": "",
          "value": null
        },
        "attackBonus": 0,
        "chatFlavor": "",
        "critical": {
          "effect": "",
          "parts": []
        },
        "damage": {
          "parts": []
        },
        "description": {
          "chat": "",
          "unidentified": "",
          "value": "<p>&gt;<a class=\"entity-link\" draggable=\"true\" data-pack=\"sfrpg.classes\" data-id=\"uf8ADOAeBrtUkPVl\"> Operative</a></p>\n<p><span id=\"ctl00_MainContent_DataListClasses_ctl00_LabelName\">As you gain experience, you learn special tricks called operative exploits. You learn your first operative exploit at 2nd level, and you learn an additional exploit every 2 levels thereafter. If an operative exploit allows a saving throw to resist its effects, the DC is equal to 10 + half your operative level + your Dexterity modifier. If it requires an enemy to attempt a skill check, the DC is equal to 10 + 1-1/2 × your operative level + your Dexterity modifier. The list of operative exploits appears on page 95. You cannot learn the same exploit more than once unless it specially says otherwise.</span></p>\n<p>&nbsp;</p>\n<h2>2nd Level</h2>\n<p><a class=\"entity-link\" draggable=\"true\" data-pack=\"sfrpg.class-features\" data-id=\"c84usvQez3sMyhmj\"> Alien Archive (Ex)</a></p>\n<p><a class=\"entity-link\" draggable=\"true\" data-pack=\"sfrpg.class-features\" data-id=\"QJjE9tvp0YFNhjfg\"> Armor Optimizer (Ex)</a></p>\n<p><a class=\"entity-link\" draggable=\"true\" data-pack=\"sfrpg.class-features\" data-id=\"uZa83E9JvgkMLtzW\"> Combat Trick (Ex)</a></p>\n<p>@Compendium[sfrpg.class-features.N8E9qYb7SgeXN9XO]{Death Strike (Ex)}</p>\n<p>@Compendium[sfrpg.class-features.UrjjbL5MKr0HQFsJ]{Feign Death (Ex)}</p>\n<p><a class=\"entity-link\" draggable=\"true\" data-pack=\"sfrpg.class-features\" data-id=\"wlrYsn05dMaEpe5K\">Field Treatment (Ex)</a></p>\n<p><a class=\"entity-link\" draggable=\"true\" data-pack=\"sfrpg.class-features\" data-id=\"ejMFotFoC7gbTqvh\"> Holographic Clone (Ex)</a></p>\n<p><a class=\"entity-link\" draggable=\"true\" data-pack=\"sfrpg.class-features\" data-id=\"FdhfWip1bVpjOHOp\"> Inoculation (Ex)</a></p>\n<p><a class=\"entity-link\" draggable=\"true\" data-pack=\"sfrpg.class-features\" data-id=\"eseniVOUmdIC9kAe\"> Jack of All Trades (Ex)</a></p>\n<p>@Compendium[sfrpg.class-features.39NjCmzw2Tq62sVc]{Kick It Up (Ex)}</p>\n<p><a class=\"entity-link\" draggable=\"true\" data-pack=\"sfrpg.class-features\" data-id=\"P6aQ6Wpt5KOZEjIF\"> Nightvision (Ex)</a></p>\n<p><a class=\"entity-link\" draggable=\"true\" data-pack=\"sfrpg.class-features\" data-id=\"Z3MPGoaXFFLHxv35\"> Quick Disguise (Ex)</a></p>\n<p>@Compendium[sfrpg.class-features.HtyPUSKEX9s6GSYs]{Shuriken Assassin (Ex)}</p>\n<p><a class=\"entity-link\" draggable=\"true\" data-pack=\"sfrpg.class-features\" data-id=\"Suznr1WSCjd8lRMo\"> Uncanny Mobility (Ex)</a></p>\n<p><a class=\"entity-link\" draggable=\"true\" data-pack=\"sfrpg.class-features\" data-id=\"NaGCVIyrwQsH8bV5\"> Uncanny Pilot (Ex)</a></p>\n<p>@Compendium[sfrpg.class-features.AOHkbIjjeez1xyd8]{Without a Trace (Ex)}</p>\n<h2>6th Level</h2>\n<p><a class=\"entity-link\" draggable=\"true\" data-pack=\"sfrpg.class-features\" data-id=\"OAVc1W07QUCBNS94\">&nbsp;Bleeding&nbsp;Shot (Ex)</a></p>\n<p><a class=\"entity-link\" draggable=\"true\" data-pack=\"sfrpg.class-features\" data-id=\"rKRXkuuYb1KXP8wG\"> Certainty (Ex)</a></p>\n<p><a class=\"entity-link\" draggable=\"true\" data-pack=\"sfrpg.class-features\" data-id=\"KHg9HjJVua1BA6ti\"> Debilitating Sniper (Ex)</a></p>\n<p>@Compendium[sfrpg.class-features.pQyvikDN4ygzK3XW]{Disrupting Shot (Ex)}</p>\n<p><a class=\"entity-link\" draggable=\"true\" data-pack=\"sfrpg.class-features\" data-id=\"zHvk8K9j9J16Pq7d\"> Enhanced Senses (Ex)</a></p>\n<p><a class=\"entity-link\" draggable=\"true\" data-pack=\"sfrpg.class-features\" data-id=\"s7Ky6ciGqZo76ufI\"> Hampering Shot (Ex)</a></p>\n<p><a class=\"entity-link\" draggable=\"true\" data-pack=\"sfrpg.class-features\" data-id=\"iXNufpth6OcQ3cxp\"> Interfering Shot (Ex)</a></p>\n<p><a class=\"entity-link\" draggable=\"true\" data-pack=\"sfrpg.class-features\" data-id=\"76pPNAgYq34lJGJz\"> Mentalist's Bane</a></p>\n<p>@Compendium[sfrpg.class-features.7jMP5sAgsJWIDV9F]{Soft Movement (Ex)}</p>\n<p><a class=\"entity-link\" draggable=\"true\" data-pack=\"sfrpg.class-features\" data-id=\"GQ1CfD6EuVcaj5vW\"> Speed Hacker (Ex)</a></p>\n<p><a class=\"entity-link\" draggable=\"true\" data-pack=\"sfrpg.class-features\" data-id=\"o2GDNS1g87yquIMS\"> Staggering Shot (Ex)</a></p>\n<p><a class=\"entity-link\" draggable=\"true\" data-pack=\"sfrpg.class-features\" data-id=\"COMSo09Fc4dT1oy7\"> Stalwart (Ex)</a></p>\n<p><a class=\"entity-link\" draggable=\"true\" data-pack=\"sfrpg.class-features\" data-id=\"53vvS3ogfOHTmtEz\"> Sure-Footed (Ex)</a></p>\n<p><a class=\"entity-link\" draggable=\"true\" data-pack=\"sfrpg.class-features\" data-id=\"rKdRBoMFfRWWPU4B\"> Uncanny Shooter (Ex)</a></p>\n<h2>10th Level</h2>\n<p><a class=\"entity-link\" draggable=\"true\" data-pack=\"sfrpg.class-features\" data-id=\"WkZqCJUS19WvgeHA\"> Cloaking Field (Ex)</a></p>\n<p><a class=\"entity-link\" draggable=\"true\" data-pack=\"sfrpg.class-features\" data-id=\"RWsWmKuo1dvfF3X5\"> Deactivating Shot</a></p>\n<p><a class=\"entity-link\" draggable=\"true\" data-pack=\"sfrpg.class-features\" data-id=\"ROKksmxjvBSC1bEH\"> Elusive Hacker (Ex)</a></p>\n<p><a class=\"entity-link\" draggable=\"true\" data-pack=\"sfrpg.class-features\" data-id=\"tJrt3OsZ3UVPvFEi\"> Ever Vigilant (Ex)</a></p>\n<p><a class=\"entity-link\" draggable=\"true\" data-pack=\"sfrpg.class-features\" data-id=\"ISaVcxApeHWdY767\"> Glimpse the Truth (Ex)</a></p>\n<p><a class=\"entity-link\" draggable=\"true\" data-pack=\"sfrpg.class-features\" data-id=\"YjDe1a16TvdF232b\"> Holographic Distraction (Ex)</a></p>\n<p><a class=\"entity-link\" draggable=\"true\" data-pack=\"sfrpg.class-features\" data-id=\"SpG4uN6bOeAJcBhH\"> Improved Evasion (Ex)</a></p>\n<p><a class=\"entity-link\" draggable=\"true\" data-pack=\"sfrpg.class-features\" data-id=\"a7OzSFRznAqvqyNC\"> Improved Uncanny Mobility (Ex)</a></p>\n<p>@Compendium[sfrpg.class-features.ZxQ5PHUhMXg7tzzc]{Intelligence Network (Ex)}</p>\n<p><a class=\"entity-link\" draggable=\"true\" data-pack=\"sfrpg.class-features\" data-id=\"92c1eOFEI5CQy2y4\"> Master of Disguise (Ex)</a></p>\n<p>@Compendium[sfrpg.class-features.uxOdzER7HJu4GEZz]{Psychokinetic Skills (Sp)}</p>\n<p>@Compendium[sfrpg.class-features.WIPXaqsgvZt9cLU9]{Spider Climber (Su)}</p>\n<p><a class=\"entity-link\" draggable=\"true\" data-pack=\"sfrpg.class-features\" data-id=\"baRuU23mPo6lkVbn\"> Stunning Shot (Ex)</a></p>\n<p><a class=\"entity-link\" draggable=\"true\" data-pack=\"sfrpg.class-features\" data-id=\"qfdLaLl6DqIG0oyC\"> Versatile Movement (Ex)</a></p>\n<h2>14th Level</h2>\n<p>@Compendium[sfrpg.class-features.ItE5wzk3HJFz9xaF]{Audacity (Ex)}</p>\n<p>@Compendium[sfrpg.class-features.IbnGI8G3EtQ0FMtH]{Dual Specialization (Ex)}</p>\n<p><a class=\"entity-link\" draggable=\"true\" data-pack=\"sfrpg.class-features\" data-id=\"FFhU2gNfYWtPm7oq\">Efficient Cloaking Field (Ex)</a></p>\n<p><a class=\"entity-link\" draggable=\"true\" data-pack=\"sfrpg.class-features\" data-id=\"DBLjsVe5tkMG7Qoo\"> Knockout Shot (Ex)</a></p>\n<p><a class=\"entity-link\" draggable=\"true\" data-pack=\"sfrpg.class-features\" data-id=\"C82WDji3fMQmvWH0\"> Multiattack Mastery (Ex)</a></p>\n<p>@Compendium[sfrpg.class-features.UPpUSE3BLhDOzr8Z]{Shadow Slide (Sp)}</p>\n<p><a class=\"entity-link\" draggable=\"true\" data-pack=\"sfrpg.class-features\" data-id=\"AHFqNCWYiq0xUjNM\"> Uncanny Senses (Ex)</a></p>"
        },
        "descriptors": [],
        "duration": {
          "units": "",
          "value": null
        },
        "formula": "",
        "isActive": null,
        "modifiers": [],
        "range": {
          "additional": "",
          "per": "",
          "units": "",
          "value": null
        },
        "recharge": {
          "charged": false,
          "value": null
        },
        "requirements": "2nd Level",
        "save": {
          "type": "",
          "dc": null,
          "descriptor": ""
        },
        "source": "Operative",
        "target": {
          "type": "",
          "value": null
        },
        "uses": {
          "max": 0,
          "per": null,
          "value": 0
        }
      },
      "effects": [],
      "flags": {},
<<<<<<< HEAD
      "img": "systems/sfrpg/icons/classes/operative_exploit.png",
      "sort": 500001
=======
      "img": "systems/sfrpg/icons/classes/operative_exploit.webp",
      "effects": []
>>>>>>> 2b095a38
    },
    {
      "_id": "kBaGqhaGu2k31UVQ",
      "name": "Specialization",
      "type": "feat",
      "data": {
        "type": "",
        "ability": null,
        "abilityMods": {
          "parts": []
        },
        "actionType": "",
        "activation": {
          "type": "",
          "condition": "",
          "cost": 0
        },
        "area": {
          "effect": "",
          "shape": "",
          "units": "",
          "value": null
        },
        "attackBonus": 0,
        "chatFlavor": "",
        "critical": {
          "effect": "",
          "parts": []
        },
        "damage": {
          "parts": []
        },
        "description": {
          "chat": "",
          "unidentified": "",
          "value": "<p>&gt;<a class=\"entity-link\" data-pack=\"sfrpg.classes\" data-id=\"uf8ADOAeBrtUkPVl\" draggable=\"true\"><i class=\"fas fa-suitcase\"></i> Operative</a></p>\n        <p><span id=\"ctl00_MainContent_DataListClasses_ctl00_LabelName\">Your specialization represents your primary area of expertise. Pick one specialization upon taking your 1st level of the operative class. Once made, this choice cannot be changed. Descriptions of the specializations appear on page 94 <em>(Below).</em> Your specialization grants you the Skill Focus feat (see page 161) in your specialization’s associated skills, and you gain a free skill rank in each of those skills at each operative level (this does not allow you to exceed the maximum number of skill ranks in a single skill). </span></p>\n        <h2 class=\"title\">Specialization Exploit - 5th Level</h2>\n        <p>You gain your specialization’s listed exploit as a bonus operative exploit, even if you don’t meet the prerequisites.</p>\n        <h2 class=\"title\">Specialization Skill Mastery - 7th Level</h2>\n        <p>You become so confident in certain skills that you can use them reliably even under adverse conditions. When attempting a skill check with a skill in which you have the Skill Focus feat, you can take 10 even if stress or distractions would normally prevent you from doing so.</p>\n        <h2 class=\"title\">Specialization Power - 11th Level</h2>\n        <p>&nbsp;You gain a special power depending on the specialization you chose at 1st level.</p>\n        <p>&nbsp;</p>\n        <h2>Specializations</h2>\n        <p><a class=\"entity-link\" data-pack=\"sfrpg.class-features\" data-id=\"3zkJILkaP6Ua3YWe\" draggable=\"true\"><i class=\"fas fa-suitcase\"></i> Daredevil</a></p>\n        <p><a class=\"entity-link\" data-pack=\"sfrpg.class-features\" data-id=\"zKnRX8ZuVhyvC29H\" draggable=\"true\"><i class=\"fas fa-suitcase\"></i> Detective</a></p>\n        <p><a class=\"entity-link\" data-pack=\"sfrpg.class-features\" data-id=\"M8fM2cZz8pTEN6wP\" draggable=\"true\"><i class=\"fas fa-suitcase\"></i> Explorer</a></p>\n        <p><a class=\"entity-link\" data-pack=\"sfrpg.class-features\" data-id=\"nJxXUlTGdZ7Lc5ms\" draggable=\"true\"><i class=\"fas fa-suitcase\"></i> Ghost</a></p>\n        <p><a class=\"entity-link\" data-pack=\"sfrpg.class-features\" data-id=\"SWNQ1uqSQbAJlVng\" draggable=\"true\"><i class=\"fas fa-suitcase\"></i> Hacker</a></p>\n        <p><a class=\"entity-link\" data-pack=\"sfrpg.class-features\" data-id=\"RmU5en0JokeQXJyP\" draggable=\"true\"><i class=\"fas fa-suitcase\"></i> Spy</a></p>\n        <p><a class=\"entity-link\" data-pack=\"sfrpg.class-features\" data-id=\"7jvvARPoLgBv3xBA\" draggable=\"true\"><i class=\"fas fa-suitcase\"></i> Thief</a></p>"
        },
        "descriptors": [],
        "duration": {
          "units": "",
          "value": null
        },
        "formula": "",
        "isActive": null,
        "modifiers": [],
        "range": {
          "additional": "",
          "per": "",
          "units": "",
          "value": null
        },
        "recharge": {
          "charged": false,
          "value": null
        },
        "requirements": "1st Level",
        "save": {
          "type": "",
          "dc": null,
          "descriptor": ""
        },
        "source": "Operative",
        "target": {
          "type": "",
          "value": null
        },
        "uses": {
          "max": 0,
          "per": null,
          "value": 0
        }
      },
      "effects": [],
      "flags": {},
<<<<<<< HEAD
      "img": "systems/sfrpg/icons/classes/specialization.png",
      "sort": 600001
=======
      "img": "systems/sfrpg/icons/classes/specialization.webp",
      "effects": []
>>>>>>> 2b095a38
    },
    {
      "_id": "6krAe0kDcZJhIlu7",
      "name": "Tattoo Magic (Sp)",
      "type": "feat",
      "data": {
        "type": "",
        "ability": null,
        "actionType": null,
        "activation": {
          "type": "",
          "condition": "",
          "cost": 0
        },
        "area": {
          "effect": "",
          "shape": "",
          "units": "",
          "value": 0
        },
        "attackBonus": 0,
        "chatFlavor": "",
        "critical": {
          "effect": "",
          "parts": []
        },
        "damage": {
          "parts": []
        },
        "description": {
          "chat": "",
          "unidentified": "",
          "value": "Tryziarkas’ magical ooze symbiotes can manifest in many forms. At character creation, a tryziarka chooses a 0-level spell from the mystic spell list and can cast it at will as a spell-like ability. Upon reaching 5th level, a tryziarka chooses a 1st-level mystic spell and can also cast it once per day as a spell-like ability. Their caster level for these spell-like abilities is equal to the tryziarka’s character level, and Wisdom is the key ability score."
        },
        "descriptors": [],
        "duration": {
          "units": "",
          "value": null
        },
        "formula": "",
        "isActive": null,
        "modifiers": [],
        "range": {
          "additional": "",
          "per": "",
          "units": "",
          "value": null
        },
        "recharge": {
          "charged": false,
          "value": null
        },
        "requirements": "",
        "save": {
          "type": "",
          "dc": null,
          "descriptor": ""
        },
        "source": "",
        "target": {
          "type": "",
          "value": null
        },
        "uses": {
          "max": 0,
          "per": null,
          "value": 0
        }
      },
      "effects": [],
      "flags": {},
      "sort": 700001
    },
    {
      "_id": "84aNqc88CJg7jzcd",
      "name": "Tattoo Transference (Sp)",
      "type": "feat",
      "data": {
        "type": "",
        "ability": null,
        "actionType": null,
        "activation": {
          "type": "",
          "condition": "",
          "cost": 0
        },
        "area": {
          "effect": "",
          "shape": "",
          "units": "",
          "value": 0
        },
        "attackBonus": 0,
        "chatFlavor": "",
        "critical": {
          "effect": "",
          "parts": []
        },
        "damage": {
          "parts": []
        },
        "description": {
          "chat": "",
          "unidentified": "",
          "value": "Tryziarkas can temporarily tattoo parts of the magic held by their karakande (page 127) on other creatures. Once per day, a tryziarka spend 1 minute in physical contact with a willing creature to place some of their ooze-magic on that creature, granting that creature the tattoo magic ability (identical to the tryziarka’s own); that creature loses this ability at the end of 24 hours. A creature can benefit from only one such ability at a time (not counting their own from being a tryziarka)."
        },
        "descriptors": [],
        "duration": {
          "units": "",
          "value": null
        },
        "formula": "",
        "isActive": null,
        "modifiers": [],
        "range": {
          "additional": "",
          "per": "",
          "units": "",
          "value": null
        },
        "recharge": {
          "charged": false,
          "value": null
        },
        "requirements": "",
        "save": {
          "type": "",
          "dc": null,
          "descriptor": ""
        },
        "source": "",
        "target": {
          "type": "",
          "value": null
        },
        "uses": {
          "max": 0,
          "per": null,
          "value": 0
        }
      },
      "effects": [],
      "flags": {},
      "sort": 800001
    },
    {
      "_id": "UgxMFtdCJjZbpmAw",
      "name": "Carbon Skin, Graphite",
      "type": "equipment",
      "data": {
        "type": "",
        "ability": null,
        "abilityMods": {
          "parts": []
        },
        "actionType": "",
        "activation": {
          "type": "",
          "condition": "",
          "cost": 0
        },
        "area": {
          "effect": "",
          "shape": "",
          "units": "",
          "value": null
        },
        "armor": {
          "type": "light",
          "acp": -1,
          "dex": 4,
          "eac": 3,
          "kac": 4,
          "speedAdjust": 0
        },
        "attackBonus": 0,
        "attributes": {
          "ac": {
            "value": ""
          },
          "customBuilt": false,
          "dex": {
            "mod": ""
          },
          "hardness": {
            "value": ""
          },
          "hp": {
            "max": "",
            "value": 6
          },
          "size": "medium",
          "sturdy": true
        },
        "attuned": false,
        "bulk": "1",
        "capacity": {
          "max": 0,
          "value": 0
        },
        "chatFlavor": "",
        "container": {
          "contents": [],
          "isOpen": true,
          "storage": [
            {
              "type": "slot",
              "acceptsType": [
                "upgrade",
                "weapon"
              ],
              "affectsEncumbrance": true,
              "amount": 1,
              "subtype": "armorUpgrade",
              "weightProperty": "slots"
            },
            {
              "type": "slot",
              "acceptsType": [
                "weapon"
              ],
              "affectsEncumbrance": true,
              "amount": 0,
              "subtype": "weaponSlot",
              "weightProperty": ""
            }
          ]
        },
        "critical": {
          "effect": "",
          "parts": []
        },
        "damage": {
          "parts": []
        },
        "description": {
          "chat": "",
          "unidentified": "",
          "value": "<p><span id=\"ctl00_MainContent_DataListTalentsAll_ctl00_LabelName\">Though these suits of light armor appear to be made of stiff fabric, they are actually woven from carbon fibers. Higher-quality carbon skins are reinforced with carbon allotypes, such as white carbon or diamond, and the heightened sheen of the fabric hints at their expensive construction.&nbsp;</span></p>"
        },
        "descriptors": [],
        "duration": {
          "units": "",
          "value": null
        },
        "equipped": true,
        "formula": "",
        "identified": true,
        "isActive": null,
        "level": 3,
        "modifiers": [],
        "price": 1220,
        "proficient": true,
        "quantity": 1,
        "range": {
          "additional": "",
          "per": "",
          "units": "",
          "value": null
        },
        "reach": "",
        "save": {
          "type": "",
          "dc": null,
          "descriptor": ""
        },
        "size": "",
        "source": "Core Rulebook",
        "speed": "",
        "strength": 0,
        "target": {
          "type": "",
          "value": null
        },
        "usage": {
          "per": "",
          "value": 0
        },
        "uses": {
          "max": 0,
          "per": null,
          "value": 0
        }
      },
      "effects": [],
      "flags": {},
<<<<<<< HEAD
      "img": "systems/sfrpg/icons/equipment/armor/carbon-skin-graphite.jpg",
      "sort": 900001
=======
      "img": "systems/sfrpg/icons/equipment/armor/carbon-skin-graphite.webp",
      "effects": []
>>>>>>> 2b095a38
    },
    {
      "_id": "QxBlaDRTYXuKXy2T",
      "name": "Rounds, Small Arm",
      "type": "goods",
      "data": {
        "type": "",
        "abilityMods": {
          "parts": []
        },
        "attributes": {
          "ac": {
            "value": ""
          },
          "customBuilt": false,
          "dex": {
            "mod": ""
          },
          "hardness": {
            "value": ""
          },
          "hp": {
            "max": "",
            "value": 6
          },
          "size": "medium",
          "sturdy": false
        },
        "attuned": false,
        "bulk": "L",
        "critical": {
          "parts": []
        },
        "damage": {
          "parts": []
        },
        "description": {
          "chat": "",
          "unidentified": "",
          "value": "<p><span id=\"ctl00_MainContent_DataListTalentsAll_ctl00_LabelName\">Cased rounds are housed in magazines, which can be fitted into the appropriate weapon.&nbsp;</span></p>\n<p><strong>Capacity:</strong> 18</p>"
        },
        "equipped": false,
        "identified": true,
        "level": 1,
        "modifiers": [],
        "price": 40,
        "quantity": 1,
        "source": "Core Rulebook"
      },
      "effects": [],
      "flags": {},
<<<<<<< HEAD
      "img": "systems/sfrpg/icons/equipment/weapons/rounds-small-arm.jpg",
      "sort": 1000001
=======
      "img": "systems/sfrpg/icons/equipment/weapons/rounds-small-arm.webp",
      "effects": []
>>>>>>> 2b095a38
    },
    {
      "_id": "GWeY9qir6KCKobWg",
      "name": "Stabilize",
      "type": "spell",
      "data": {
        "type": "",
        "ability": "",
        "abilityMods": {
          "parts": []
        },
        "actionType": "save",
        "activation": {
          "type": "action",
          "condition": "",
          "cost": 1
        },
        "allowedClasses": {
          "myst": true,
          "tech": false,
          "wysh": false
        },
        "area": {
          "effect": "",
          "shape": "",
          "units": null,
          "value": null
        },
        "attackBonus": 0,
        "chatFlavor": "",
        "concentration": false,
        "critical": {
          "effect": "",
          "parts": []
        },
        "damage": {
          "parts": []
        },
        "description": {
          "chat": "",
          "unidentified": "",
          "value": "<p style=\"text-align: justify;\">If the target of this spell has 0 Hit Points and is dying, it automatically stabilizes. If the creature later takes damage, it is no longer @Compendium[sfrpg.conditions.H51jmhxF9XuwDOE7]{Stable}.</p>"
        },
        "descriptors": [],
        "dismissible": false,
        "duration": {
          "units": "",
          "value": "instantaneous"
        },
        "formula": "",
        "isActive": null,
        "level": 0,
        "materials": {
          "consumed": false,
          "cost": 0,
          "supply": 0,
          "value": ""
        },
        "modifiers": [],
        "preparation": {
          "mode": "innate",
          "prepared": true
        },
        "range": {
          "additional": "5 ft.",
          "per": "2 levels",
          "units": "ft",
          "value": 25
        },
        "save": {
          "type": "will",
          "dc": "",
          "descriptor": "harmless"
        },
        "school": "con",
        "source": "CRB pg. 378",
        "sr": true,
        "target": {
          "type": "",
          "value": "one living creature"
        },
        "uses": {
          "max": 1,
          "per": "day",
          "value": 1
        }
      },
      "effects": [],
      "flags": {},
<<<<<<< HEAD
      "img": "systems/sfrpg/icons/spells/stabilize.PNG",
      "sort": 1100001
=======
      "img": "systems/sfrpg/icons/spells/stabilize.webp",
      "effects": []
>>>>>>> 2b095a38
    },
    {
      "_id": "QS7mDsxLv2MXjJQN",
      "name": "Stunt and Strike [Culture] (Ex)",
      "type": "feat",
      "data": {
        "type": "",
        "ability": null,
        "abilityMods": {
          "parts": []
        },
        "actionType": "",
        "activation": {
          "type": "",
          "condition": "",
          "cost": 0
        },
        "area": {
          "effect": "",
          "shape": "",
          "units": "",
          "value": null
        },
        "attackBonus": 0,
        "chatFlavor": "",
        "critical": {
          "effect": "",
          "parts": []
        },
        "damage": {
          "parts": []
        },
        "description": {
          "chat": "",
          "unidentified": "",
          "value": "<p>&gt;@Compendium[sfrpg.classes.uf8ADOAeBrtUkPVl]{Operative}</p>\n<p><span id=\"ctl00_MainContent_DetailedOutput\">You can perform skillful stunts while going on the offensive. As a full action, you can move up to your speed. Whether or not you moved, you can then make an attack with any weapon you’re wielding and are proficient with, even a weapon with the unwieldy property or that requires a full action to make a single attack. Just before making your attack, attempt a skill check with one skill that you have Skill Focus with (DC = 20 + your target’s CR). If you succeed at the check, the target is @Compendium[sfrpg.conditions.MZ8OoH1GE9qDMyCD]{Flat-footed} against attacks you make using this ability. At any point during the full action, you can also trigger one stunt that you know. The stunt must match the skill you are using for the stunt and strike attack. At 7th level, you can perform two stunts you know. If the stunts use different skills, you must attempt both skill checks, and if either fails, your target is not flat-footed.<br><br>At 1st level, choose one stunt associated with a skill with which you have Skill Focus. At 3rd level and every 4 levels thereafter, you choose another stunt that uses any skill that you have Skill Focus with. If a stunt allows a saving throw, its DC is equal to 10 + half your operative level + your Dexterity modifier. Each of the skills listed below has several stunts associated with it.<br><br><strong>This replaces trick attack and debilitating strike. </strong></span></p>\n<h2 class=\"title\">Acrobatics Stunts</h2>\n<ul>\n<li>@Compendium[sfrpg.class-features.L5Ryzy3wLpG2fcNm]{Nimble Stunt} You ignore nonmagical difficult terrain during your stunt and strike. At 6th level, you can spend 1 Resolve Point when you use stunt and strike to also ignore magical difficult terrain.</li>\n<li>@Compendium[sfrpg.class-features.jVu2Rl0ehE1zxdZl]{Operative’s Kip-Up} If you use stunt and strike while prone, you can stand up from prone without using an action and are immune to the @Compendium[sfrpg.conditions.QnGpBSHSTiszjPSb]{Off-Kilter} condition until the start of your next turn. If you have Kip-Up, the moxie racial trait, or a similar ability, you are also immune to the prone condition until the start of your next turn.</li>\n</ul>\n<h2 class=\"title\">Athletics Stunts</h2>\n<ul>\n<li>@Compendium[sfrpg.class-features.E3LAqZZ0Ha1z187i]{Knock Down} If your stunt and strike skill check and attack roll both succeed, the target must succeed at a Reflex save or be knocked prone.</li>\n<li>@Compendium[sfrpg.class-features.Y1q0VXL8cxk18kOl]{Mighty Leap} When you use stunt and strike, you gain a fly speed equal to 30 feet or your base speed (whichever is less) with average maneuverability. If you aren’t on solid ground at the end of your turn, you fall.</li>\n<li>@Compendium[sfrpg.class-features.xJZaAMhSPjQTTM8K]{Pummel Through} If your stunt and strike skill check and attack roll both succeed, instead of causing the target to become @Compendium[sfrpg.conditions.MZ8OoH1GE9qDMyCD]{Flat-footed}, you can push the target 5 feet away from you, as if you had succeeded at a bull rush combat maneuver attempt.</li>\n<li>@Compendium[sfrpg.class-features.dMdyUMhPaHfdBssz]{Wall Dasher} You can walk on walls and ceilings during your stunt and strike, functioning as spider climb except your climb speed is equal to your base speed and you don’t need to have any hands free. If you aren’t on solid ground at the end of your turn, you fall.</li>\n</ul>\n<h2 class=\"title\">Bluff Stunts</h2>\n<ul>\n<li>@Compendium[sfrpg.class-features.XVMkDOpXI0Dh7eQ3]{Clever Retreat} You can use stunt and strike to withdraw rather than press the offensive. You can move up to twice your speed, and your actions don’t trigger reactions until the start of your next turn. When using stunt and strike in this way, you can’t attack as part of the action, nor can you cause foes to become flat-footed.</li>\n<li>@Compendium[sfrpg.class-features.yYBUhO3ZWkz32dEk]{Feinting Stunt} If your stunt and strike skill check and attack roll both succeed, your target is flat-footed against all attacks until the start of your next turn.</li>\n<li>@Compendium[sfrpg.class-features.Z9uSWf0SQDf2Gaps]{Set-Up} If your stunt and strike skill check and attack roll both succeed, your target also takes a −2 penalty to saving throws until the end of your next turn.</li>\n</ul>\n<h2 class=\"title\">Computers Stunts</h2>\n<ul>\n<li>@Compendium[sfrpg.class-features.lsrCDReG4DROM4g5]{Blindsense} Whenever you attempt a Computers check as part of your stunt and strike and succeed, instead of causing the target to become flat-footed, you gain blindsense (computers) 30 feet until the start of your next turn. This allows you to detect any creature carrying items that can be used with the Computers skill or can be connected to an infosphere (including personal comm units).</li>\n<li>@Compendium[sfrpg.class-features.L6lzSUhLcbrvwnhS]{Dirty Trick} Whenever you attempt a Computers check as part of your stunt and strike and succeed, you can cause the target to gain one of the following conditions until the start of your next turn instead of the flat-footed condition: @Compendium[sfrpg.conditions.tOpF6qjnlnKc10t7]{Blinded}, @Compendium[sfrpg.conditions.D8JvCEmOiWKe2UDx]{Deafened}, entangled, off-target, @Compendium[sfrpg.conditions.nywSVEeDvp1bk7L3]{Shaken}, or sickened (your choice).</li>\n</ul>\n<h2 class=\"title\">Culture Stunts</h2>\n<ul>\n<li>@Compendium[sfrpg.class-features.nd7f8PXseJaDSEQI]{Analyze} Whenever you attempt a Culture check as part of your stunt and strike and succeed, you can learn one of the following pieces of information about the target, plus one additional piece of information for every 5 by which your check’s result exceeds the DC: archetypes*, class*, class features*, first language, place of origin, spells known*, or training in a Profession skill. For items marked with an asterisk (*), if the target has more than one of these features, each one you discover counts as one piece of information.</li>\n<li>@Compendium[sfrpg.class-features.jchCEwqBc2UrdmUN]{Distracting Blather} If your stunt and strike skill check and attack roll both succeed, your foe is off-target until the start of your next turn. This is a @Compendium[sfrpg.rules.PqV3OCbUTyk2upPD]{Language-dependent} effect.</li>\n<li>@Compendium[sfrpg.class-features.3I7dJxUCj05GLI4z]{Wordless Pidgin} You can wordlessly relay information to any allies within 30 feet who can see you. This works like the limited telepathy ability (as the lashunta racial trait), except it is an extraordinary ability. Onlookers can decipher your wordless communication with a successful Sense Motive check (DC = 15 + 1-1/2 × your operative level).</li>\n</ul>\n<h2 class=\"title\">Engineering Stunts</h2>\n<ul>\n<li>@Compendium[sfrpg.class-features.klyMf8JbwP6MJj4v]{Robotic Beatdown} Any attacks you make against constructs or objects during your stunt and strike bypass an amount of hardness or DR the construct has equal to half your operative class level (minimum 1, to a minimum DR or hardness of 0).</li>\n<li>@Compendium[sfrpg.class-features.DU28K2qpiRe40f2G]{Selective Explosions} If your stunt and strike skill check and attack roll both succeed and your attack is made with a weapon that targets an area (such as a weapon with the automatic, blast, explode, flexible line, or line properties), you can select a number of squares up to your Dexterity modifier and remove them from the affected area.</li>\n</ul>\n<h2 class=\"title\">Sleight of Hand Stunts</h2>\n<ul>\n<li>@Compendium[sfrpg.class-features.5wbOKNk02rsiY6Wy]{Ammo Drop} If your stunt and strike skill check and attack roll both succeed, instead of causing a target to gain the @Compendium[sfrpg.conditions.MZ8OoH1GE9qDMyCD]{Flat-footed} condition, you can reload one weapon you’re carrying without requiring an action.</li>\n<li>@Compendium[sfrpg.class-features.gZDTGstifWhTGRjC]{Swift Toss} During a stunt and strike, drawing a weapon with the thrown property requires no action, and ranged attacks you make with thrown weapons don’t provoke attacks of opportunity.</li>\n<li>@Compendium[sfrpg.class-features.vDyo8XgmxryfA3bJ]{Swipe} If your stunt and strike is made with a melee weapon and the skill check and attack roll succeed, you take one easily accessed item from the target’s body, instead of causing them to be flat-footed, and are then holding it. This includes anything the target is not wielding which they could draw as a move action or less. You must have a hand free to use this stunt.</li>\n</ul>\n<h2 class=\"title\">Stealth Stunts</h2>\n<p>&nbsp;</p>\n<ul>\n<li>@Compendium[sfrpg.class-features.O8mqVpZ9S2iJP9Ff]{Hidden Strike} If your stunt and strike skill check succeeds, your movement doesn’t provoke attacks of opportunity from your target.</li>\n<li>@Compendium[sfrpg.class-features.CypnEe2H4quzFXom]{Sniper’s Stunt} If you were hidden at the start of your turn and have cover or concealment at the end of your turn, you can attempt a Stealth check to hide as if you were using the sniping task of the Stealth skill.</li>\n</ul>"
        },
        "descriptors": [],
        "duration": {
          "units": "",
          "value": null
        },
        "formula": "",
        "isActive": null,
        "modifiers": [],
        "range": {
          "additional": "",
          "per": "",
          "units": "",
          "value": null
        },
        "recharge": {
          "charged": false,
          "value": null
        },
        "requirements": "1st Level",
        "save": {
          "type": "",
          "dc": null,
          "descriptor": ""
        },
        "source": "Operative - Alternate Class Feature",
        "target": {
          "type": "",
          "value": null
        },
        "uses": {
          "max": 0,
          "per": null,
          "value": 0
        }
      },
      "effects": [],
      "flags": {},
      "img": "icons/svg/mystery-man.svg",
      "sort": 350001
    },
    {
      "_id": "vasX6mzg5sWHg5hD",
      "name": "Distracting Blather",
      "type": "feat",
      "data": {
        "type": "",
        "ability": null,
        "abilityMods": {
          "parts": []
        },
        "actionType": "",
        "activation": {
          "type": "",
          "condition": "",
          "cost": 0
        },
        "area": {
          "effect": "",
          "shape": "",
          "units": "",
          "value": null
        },
        "attackBonus": 0,
        "chatFlavor": "",
        "critical": {
          "effect": "",
          "parts": []
        },
        "damage": {
          "parts": []
        },
        "description": {
          "chat": "",
          "unidentified": "",
          "value": "<p>&gt;@Compendium[sfrpg.class-features.wk7Xp5wzUdELgTel]{Stunt and Strike (Ex)}</p>\n<p><span id=\"ctl00_MainContent_DetailedOutput\">&nbsp;If your stunt and strike skill check and attack roll both succeed, your foe is off-target until the start of your next turn. This is a @Compendium[sfrpg.rules.PqV3OCbUTyk2upPD]{Language-dependent} effect.</span></p>"
        },
        "descriptors": [],
        "duration": {
          "units": "",
          "value": null
        },
        "formula": "",
        "isActive": null,
        "modifiers": [],
        "range": {
          "additional": "",
          "per": "",
          "units": "",
          "value": null
        },
        "recharge": {
          "charged": false,
          "value": null
        },
        "requirements": "1st Level",
        "save": {
          "type": "",
          "dc": null,
          "descriptor": ""
        },
        "source": "Culture Stunt",
        "target": {
          "type": "",
          "value": null
        },
        "uses": {
          "max": 0,
          "per": null,
          "value": 0
        }
      },
      "effects": [],
      "flags": {},
      "img": "icons/svg/mystery-man.svg",
      "sort": 375001
    },
    {
      "_id": "z50utnp5lS8ro2hs",
      "name": "Analyze",
      "type": "feat",
      "data": {
        "type": "",
        "ability": null,
        "abilityMods": {
          "parts": []
        },
        "actionType": "",
        "activation": {
          "type": "",
          "condition": "",
          "cost": 0
        },
        "area": {
          "effect": "",
          "shape": "",
          "units": "",
          "value": null
        },
        "attackBonus": 0,
        "chatFlavor": "",
        "critical": {
          "effect": "",
          "parts": []
        },
        "damage": {
          "parts": []
        },
        "description": {
          "chat": "",
          "unidentified": "",
          "value": "<p>&gt;@Compendium[sfrpg.class-features.wk7Xp5wzUdELgTel]{Stunt and Strike (Ex)}</p>\n<p><span id=\"ctl00_MainContent_DetailedOutput\">Whenever you attempt a Culture check as part of your stunt and strike and succeed, you can learn one of the following pieces of information about the target, plus one additional piece of information for every 5 by which your check’s result exceeds the DC: archetypes*, class*, class features*, first language, place of origin, spells known*, or training in a Profession skill. For items marked with an asterisk (*), if the target has more than one of these features, each one you discover counts as one piece of information.</span></p>"
        },
        "descriptors": [],
        "duration": {
          "units": "",
          "value": null
        },
        "formula": "",
        "isActive": null,
        "modifiers": [],
        "range": {
          "additional": "",
          "per": "",
          "units": "",
          "value": null
        },
        "recharge": {
          "charged": false,
          "value": null
        },
        "requirements": "1st Level",
        "save": {
          "type": "",
          "dc": null,
          "descriptor": ""
        },
        "source": "Culture Stunt",
        "target": {
          "type": "",
          "value": null
        },
        "uses": {
          "max": 0,
          "per": null,
          "value": 0
        }
      },
      "effects": [],
      "flags": {},
      "img": "icons/svg/mystery-man.svg",
      "sort": 362501
    }
  ],
  "token": {
    "name": "Tryziarka Explorer",
    "actorId": "1ofYHag7WJLWJ2oj",
    "actorLink": false,
    "bar1": {
      "attribute": "attributes.hp"
    },
    "bar2": {
      "attribute": ""
    },
    "brightLight": 0,
    "brightSight": 0,
    "dimLight": 0,
    "dimSight": 0,
    "displayBars": 40,
    "displayName": 0,
    "disposition": -1,
    "flags": {},
    "height": 1,
    "img": "icons/svg/mystery-man.svg",
    "lightAlpha": 1,
    "lightAngle": 360,
    "lightAnimation": {
      "type": "",
      "intensity": 5,
      "speed": 5
    },
    "lightColor": "",
    "lockRotation": false,
    "mirrorX": false,
    "mirrorY": false,
    "randomImg": false,
    "rotation": 0,
    "scale": 1,
    "sightAngle": 360,
    "tint": "",
    "vision": false,
    "width": 1
  }
}<|MERGE_RESOLUTION|>--- conflicted
+++ resolved
@@ -576,13 +576,8 @@
       },
       "effects": [],
       "flags": {},
-<<<<<<< HEAD
-      "img": "systems/sfrpg/icons/classes/evasion.png",
+      "img": "systems/sfrpg/icons/classes/evasion.webp",
       "sort": 100000
-=======
-      "img": "systems/sfrpg/icons/classes/evasion.webp",
-      "effects": []
->>>>>>> 2b095a38
     },
     {
       "_id": "FPTl78CQFPhKbwkH",
@@ -765,31 +760,6 @@
           "variantBoost": false,
           "wideLine": false
         },
-<<<<<<< HEAD
-=======
-        "proficient": true,
-        "abilityMods": {
-          "parts": []
-        }
-      },
-      "sort": 100000,
-      "flags": {},
-      "img": "systems/sfrpg/icons/equipment/weapons/survival-knife.webp",
-      "effects": []
-    },
-    {
-      "_id": "wkq4XUyLSHxhkD1s",
-      "name": "Semi-auto pistol, tactical",
-      "type": "weapon",
-      "data": {
-        "description": {
-          "value": "<p>The semiautomatic mechanism of this pistol discharges spent cartridges and reloads fresh ones in the barrel, provided a cartridge remains in the magazine.</p>",
-          "chat": "",
-          "unidentified": ""
-        },
-        "source": "Core Rulebook, P. 173",
-        "type": "",
->>>>>>> 2b095a38
         "quantity": null,
         "range": {
           "additional": "",
@@ -822,7 +792,7 @@
       },
       "effects": [],
       "flags": {},
-      "img": "systems/sfrpg/icons/equipment/weapons/survival-knife.jpg",
+      "img": "systems/sfrpg/icons/equipment/weapons/survival-knife.webp",
       "sort": 100000
     },
     {
@@ -979,13 +949,8 @@
       },
       "effects": [],
       "flags": {},
-<<<<<<< HEAD
-      "img": "systems/sfrpg/icons/equipment/weapons/semi-auto-pistol-tactical.jpg",
+      "img": "systems/sfrpg/icons/equipment/weapons/semi-auto-pistol-tactical.webp",
       "sort": 100001
-=======
-      "img": "systems/sfrpg/icons/equipment/weapons/semi-auto-pistol-tactical.webp",
-      "effects": []
->>>>>>> 2b095a38
     },
     {
       "_id": "jsndbY9lfqH7QtXP",
@@ -1060,13 +1025,8 @@
       },
       "effects": [],
       "flags": {},
-<<<<<<< HEAD
-      "img": "systems/sfrpg/icons/classes/operative_exploit.png",
+      "img": "systems/sfrpg/icons/classes/operative_exploit.webp",
       "sort": 500001
-=======
-      "img": "systems/sfrpg/icons/classes/operative_exploit.webp",
-      "effects": []
->>>>>>> 2b095a38
     },
     {
       "_id": "kBaGqhaGu2k31UVQ",
@@ -1141,13 +1101,8 @@
       },
       "effects": [],
       "flags": {},
-<<<<<<< HEAD
-      "img": "systems/sfrpg/icons/classes/specialization.png",
+      "img": "systems/sfrpg/icons/classes/specialization.webp",
       "sort": 600001
-=======
-      "img": "systems/sfrpg/icons/classes/specialization.webp",
-      "effects": []
->>>>>>> 2b095a38
     },
     {
       "_id": "6krAe0kDcZJhIlu7",
@@ -1219,6 +1174,7 @@
       },
       "effects": [],
       "flags": {},
+      "img": "icons/svg/mystery-man.svg",
       "sort": 700001
     },
     {
@@ -1291,6 +1247,7 @@
       },
       "effects": [],
       "flags": {},
+      "img": "icons/svg/mystery-man.svg",
       "sort": 800001
     },
     {
@@ -1434,13 +1391,8 @@
       },
       "effects": [],
       "flags": {},
-<<<<<<< HEAD
-      "img": "systems/sfrpg/icons/equipment/armor/carbon-skin-graphite.jpg",
+      "img": "systems/sfrpg/icons/equipment/armor/carbon-skin-graphite.webp",
       "sort": 900001
-=======
-      "img": "systems/sfrpg/icons/equipment/armor/carbon-skin-graphite.webp",
-      "effects": []
->>>>>>> 2b095a38
     },
     {
       "_id": "QxBlaDRTYXuKXy2T",
@@ -1492,13 +1444,8 @@
       },
       "effects": [],
       "flags": {},
-<<<<<<< HEAD
-      "img": "systems/sfrpg/icons/equipment/weapons/rounds-small-arm.jpg",
+      "img": "systems/sfrpg/icons/equipment/weapons/rounds-small-arm.webp",
       "sort": 1000001
-=======
-      "img": "systems/sfrpg/icons/equipment/weapons/rounds-small-arm.webp",
-      "effects": []
->>>>>>> 2b095a38
     },
     {
       "_id": "GWeY9qir6KCKobWg",
@@ -1588,13 +1535,8 @@
       },
       "effects": [],
       "flags": {},
-<<<<<<< HEAD
-      "img": "systems/sfrpg/icons/spells/stabilize.PNG",
+      "img": "systems/sfrpg/icons/spells/stabilize.webp",
       "sort": 1100001
-=======
-      "img": "systems/sfrpg/icons/spells/stabilize.webp",
-      "effects": []
->>>>>>> 2b095a38
     },
     {
       "_id": "QS7mDsxLv2MXjJQN",
