{
  "_id": "i8S0jGzzpxfakPyV",
  "name": "Onkushi",
  "type": "npc2",
  "data": {
    "abilities": {
      "cha": {
        "base": 5,
        "min": 3,
        "misc": 0,
        "mod": 5,
        "value": 10
      },
      "con": {
        "base": 5,
        "min": 3,
        "misc": 0,
        "mod": 5,
        "value": 10
      },
      "dex": {
        "base": 4,
        "min": 3,
        "misc": 0,
        "mod": 4,
        "value": 10
      },
      "int": {
        "base": 4,
        "min": 3,
        "misc": 0,
        "mod": 4,
        "value": 10
      },
      "str": {
        "base": 7,
        "min": 3,
        "misc": 0,
        "mod": 7,
        "value": 10
      },
      "wis": {
        "base": 3,
        "min": 3,
        "misc": 0,
        "mod": 3,
        "value": 10
      }
    },
    "attributes": {
      "arms": "2",
      "bab": 0,
      "cmd": {
        "min": 0,
        "tooltip": [],
        "value": 10
      },
      "eac": {
        "base": 27,
        "min": 0,
        "tooltip": [],
        "value": 27
      },
      "fort": {
        "base": 14,
        "bonus": 14,
        "misc": 0,
        "tooltip": [],
        "value": 0
      },
      "hp": {
        "max": 210,
        "min": 0,
        "temp": null,
        "tempmax": null,
        "tooltip": [],
        "value": 210
      },
      "init": {
        "bonus": 0,
        "tooltip": [],
        "total": 4,
        "value": 4
      },
      "kac": {
        "base": 27,
        "min": 0,
        "tooltip": [],
        "value": 27
      },
      "keyability": "",
      "reach": "5",
      "reflex": {
        "base": 12,
        "bonus": 12,
        "misc": 0,
        "tooltip": [],
        "value": 0
      },
      "rp": {
        "max": 0,
        "min": 0,
        "tooltip": [],
        "value": 0
      },
      "sp": {
        "max": 0,
        "min": 0,
        "tooltip": [],
        "value": 0
      },
      "space": "",
      "speed": {
        "burrowing": {
          "base": 0
        },
        "climbing": {
          "base": 0
        },
        "flying": {
          "base": 0
        },
        "land": {
          "base": 30
        },
        "mainMovement": "land",
        "special": "original base: 30 ft.; original special: fly 60 ft. (Su",
        "swimming": {
          "base": 0
        }
      },
      "spellcasting": "",
      "will": {
        "base": 16,
        "bonus": 16,
        "misc": 0,
        "tooltip": [],
        "value": 0
      }
    },
    "conditions": {
      "asleep": false,
      "bleeding": false,
      "blinded": false,
      "broken": false,
      "burning": false,
      "confused": false,
      "cowering": false,
      "dazed": false,
      "dazzled": false,
      "dead": false,
      "deafened": false,
      "dying": false,
      "encumbered": false,
      "entangled": false,
      "exhausted": false,
      "fascinated": false,
      "fatigued": false,
      "flatfooted": false,
      "frightened": false,
      "grappled": false,
      "helpless": false,
      "nauseated": false,
      "offkilter": false,
      "offtarget": false,
      "overburdened": false,
      "panicked": false,
      "paralyzed": false,
      "pinned": false,
      "prone": false,
      "shaken": false,
      "sickened": false,
      "stable": false,
      "staggered": false,
      "stunned": false,
      "unconscious": false
    },
    "counterClasses": {
      "values": {}
    },
    "currency": {
      "credit": 0,
      "upb": 0
    },
    "details": {
      "type": "Outsider (extraplanar, fire, good)",
      "alignment": "CG",
      "aura": "Protective Aura - 20 Ft.",
      "biography": {
        "public": "",
        "value": "<h2>Description</h2>\n<p>Natives of the Plane of Fire, onkushus have long been the allies, mentors, and students of angels, learning virtuous practices while teaching the goodly hosts of the Outer Sphere the value of cleansing fire. Onkushus often take an interest in mortal affairs, using portals from the Plane of Fire that form within stars to come to the Material Plane. These outsiders are kindly by nature, but when angered or roused against evil, they can be implacable foes.<br /><br />An onkushu is 15 feet tall and weighs 1,000 pounds while alive, yet it burns to a fine white ash when destroyed, leaving behind only a few pounds of material.</p>\n<section>\n<h2>Ecology</h2>\n<h3>Environment</h3>\n<p>any (Plane of Fire)</p>\n<p>&nbsp;</p>\n<h3>Organization</h3>\n<p>solitary, pair, or host (3-12)</p>\n<p>&nbsp;</p>\n</section>"
      },
      "class": "",
      "cr": 13,
      "environment": "",
      "race": "",
      "raceAndGrafts": "",
      "source": "AP #18 pg. 57",
      "subtype": "Extraplanar, Fire, Good",
      "xp": {
        "value": 10
      }
    },
    "modifiers": [],
    "skills": {
      "acr": {
        "ability": "dex",
        "enabled": true,
        "hasArmorCheckPenalty": true,
        "isTrainedOnly": false,
        "misc": 0,
        "mod": 23,
        "ranks": 23,
        "value": 0
      },
      "ath": {
        "ability": "str",
        "enabled": false,
        "hasArmorCheckPenalty": true,
        "isTrainedOnly": false,
        "misc": 0,
        "mod": 0,
        "ranks": 0,
        "value": 0
      },
      "blu": {
        "ability": "cha",
        "enabled": true,
        "hasArmorCheckPenalty": false,
        "isTrainedOnly": false,
        "misc": 0,
        "mod": 23,
        "ranks": 23,
        "value": 0
      },
      "com": {
        "ability": "int",
        "enabled": false,
        "hasArmorCheckPenalty": false,
        "isTrainedOnly": true,
        "misc": 0,
        "mod": 0,
        "ranks": 0,
        "value": 0
      },
      "cul": {
        "ability": "int",
        "enabled": false,
        "hasArmorCheckPenalty": false,
        "isTrainedOnly": true,
        "misc": 0,
        "mod": 0,
        "ranks": 0,
        "value": 0
      },
      "dip": {
        "ability": "cha",
        "enabled": false,
        "hasArmorCheckPenalty": false,
        "isTrainedOnly": false,
        "misc": 0,
        "mod": 0,
        "ranks": 0,
        "value": 0
      },
      "dis": {
        "ability": "cha",
        "enabled": false,
        "hasArmorCheckPenalty": false,
        "isTrainedOnly": false,
        "misc": 0,
        "mod": 0,
        "ranks": 0,
        "value": 0
      },
      "eng": {
        "ability": "int",
        "enabled": false,
        "hasArmorCheckPenalty": false,
        "isTrainedOnly": true,
        "misc": 0,
        "mod": 0,
        "ranks": 0,
        "value": 0
      },
      "int": {
        "ability": "cha",
        "enabled": true,
        "hasArmorCheckPenalty": false,
        "isTrainedOnly": false,
        "misc": 0,
        "mod": 28,
        "ranks": 28,
        "value": 0
      },
      "lsc": {
        "ability": "int",
        "enabled": false,
        "hasArmorCheckPenalty": false,
        "isTrainedOnly": true,
        "misc": 0,
        "mod": 0,
        "ranks": 0,
        "value": 0
      },
      "med": {
        "ability": "int",
        "enabled": false,
        "hasArmorCheckPenalty": false,
        "isTrainedOnly": true,
        "misc": 0,
        "mod": 0,
        "ranks": 0,
        "value": 0
      },
      "mys": {
        "ability": "wis",
        "enabled": true,
        "hasArmorCheckPenalty": false,
        "isTrainedOnly": true,
        "misc": 0,
        "mod": 28,
        "ranks": 28,
        "value": 0
      },
      "per": {
        "ability": "wis",
        "enabled": true,
        "hasArmorCheckPenalty": false,
        "isTrainedOnly": false,
        "misc": 0,
        "mod": 23,
        "ranks": 23,
        "value": 0
      },
      "phs": {
        "ability": "int",
        "enabled": false,
        "hasArmorCheckPenalty": false,
        "isTrainedOnly": true,
        "misc": 0,
        "mod": 0,
        "ranks": 0,
        "value": 0
      },
      "pil": {
        "ability": "dex",
        "enabled": false,
        "hasArmorCheckPenalty": false,
        "isTrainedOnly": false,
        "misc": 0,
        "mod": 0,
        "ranks": 0,
        "value": 0
      },
      "pro": {
        "ability": "int",
        "enabled": false,
        "hasArmorCheckPenalty": false,
        "isTrainedOnly": true,
        "misc": 0,
        "mod": 0,
        "ranks": 0,
        "subname": "",
        "value": 3
      },
      "pro1": {
        "ability": "int",
        "enabled": true,
        "hasArmorCheckPenalty": false,
        "isTrainedOnly": false,
        "misc": 0,
        "mod": 31,
        "ranks": 31,
        "subname": "fly",
        "value": 0
      },
      "sen": {
        "ability": "wis",
        "enabled": true,
        "hasArmorCheckPenalty": false,
        "isTrainedOnly": false,
        "misc": 0,
        "mod": 28,
        "ranks": 28,
        "value": 0
      },
      "sle": {
        "ability": "dex",
        "enabled": false,
        "hasArmorCheckPenalty": true,
        "isTrainedOnly": true,
        "misc": 0,
        "mod": 0,
        "ranks": 0,
        "value": 0
      },
      "ste": {
        "ability": "dex",
        "enabled": false,
        "hasArmorCheckPenalty": true,
        "isTrainedOnly": false,
        "misc": 0,
        "mod": 0,
        "ranks": 0,
        "value": 0
      },
      "sur": {
        "ability": "wis",
        "enabled": false,
        "hasArmorCheckPenalty": false,
        "isTrainedOnly": false,
        "misc": 0,
        "mod": 0,
        "ranks": 0,
        "value": 0
      }
    },
    "spells": {
      "spell0": {
        "max": 0,
        "value": 0
      },
      "spell1": {
        "max": 0,
        "value": 0
      },
      "spell2": {
        "max": 0,
        "value": 0
      },
      "spell3": {
        "max": 0,
        "value": 0
      },
      "spell4": {
        "max": 0,
        "value": 0
      },
      "spell5": {
        "max": 0,
        "value": 0
      },
      "spell6": {
        "max": 0,
        "value": 0
      }
    },
    "traits": {
      "ci": {
        "custom": "",
        "value": []
      },
      "damageReduction": {
        "negatedBy": "evil",
        "value": 10
      },
      "di": {
        "custom": "",
        "value": [
          "fire",
          "radiation"
        ]
      },
      "dr": {
        "custom": "",
        "value": [
          {
            "electricity": "10"
          }
        ]
      },
      "dv": {
        "custom": "",
        "value": [
          "cold"
        ]
      },
      "languages": {
        "custom": "",
        "value": [
          "celestial",
          "common",
          "draconic",
          "ignan"
        ]
      },
      "senses": "darkvision 60 ft.",
      "size": "large",
      "sr": 24
    }
  },
  "effects": [],
  "flags": {},
  "img": "icons/svg/mystery-man.svg",
  "items": [
    {
      "_id": "a6jCgo6EGapzVnof",
      "name": "Protective Aura (Su)",
      "type": "feat",
      "data": {
        "type": "",
        "ability": null,
        "actionType": null,
        "activation": {
          "type": "",
          "condition": "",
          "cost": 0
        },
        "area": {
          "effect": "",
          "shape": "",
          "units": "",
          "value": 0
        },
        "attackBonus": 0,
        "chatFlavor": "",
        "critical": {
          "effect": "",
          "parts": []
        },
        "damage": {
          "parts": []
        },
        "description": {
          "chat": "",
          "unidentified": "",
          "value": "Any creature within 20 feet of an onkushu, including the onkushu, gains a +2 divine bonus to its AC against attacks made by evil creatures and a +4 divine bonus to saving throws against effects created by evil creatures. While within this aura and affected by the onkushu’s life bubble spell, creatures are considered to have void adaptation and solar adaptation. If such creatures are willing or @Compendium[sfrpg.conditions.lf8pbezocjYIvR9y]{Unconscious}, the onkushu can carry them along with it while moving in any movement mode."
        },
        "descriptors": [],
        "duration": {
          "units": "",
          "value": null
        },
        "formula": "",
        "modifiers": [],
        "range": {
          "additional": "",
          "per": "",
          "units": "",
          "value": null
        },
        "recharge": {
          "charged": false,
          "value": null
        },
        "requirements": "",
        "save": {
          "type": "",
          "dc": null,
          "descriptor": ""
        },
        "source": "",
        "target": {
          "type": "",
          "value": null
        },
        "uses": {
          "max": 0,
          "per": null,
          "value": 0
        }
      },
      "effects": [],
      "flags": {},
      "sort": 100000
    },
    {
      "_id": "0k6pbFunMwNyAhAg",
      "name": "Amorphous",
      "type": "feat",
      "data": {
        "type": "",
        "ability": null,
        "abilityMods": {
          "parts": []
        },
        "actionType": "",
        "activation": {
          "type": "",
          "condition": "",
          "cost": 0
        },
        "area": {
          "effect": "",
          "shape": "",
          "units": "",
          "value": null
        },
        "attackBonus": 0,
        "chatFlavor": "",
        "critical": {
          "effect": "",
          "parts": []
        },
        "damage": {
          "parts": []
        },
        "description": {
          "chat": "",
          "unidentified": "",
          "value": "<p>(EX)</p>\n<p>The creature’s body is malleable and shapeless. It does not take double damage from critical hits, but it is affected by critical hit effects normally.</p>\n<hr>\n<p>&nbsp;</p>"
        },
        "descriptors": [],
        "duration": {
          "units": "",
          "value": null
        },
        "formula": "",
        "modifiers": [],
        "range": {
          "additional": "",
          "per": "",
          "units": "",
          "value": null
        },
        "recharge": {
          "charged": false,
          "value": null
        },
        "requirements": "",
        "save": {
          "type": "",
          "dc": null,
          "descriptor": ""
        },
        "source": "",
        "target": {
          "type": "",
          "value": null
        },
        "uses": {
          "max": 0,
          "per": null,
          "value": 0
        }
      },
      "effects": [],
      "flags": {},
      "img": "icons/svg/mystery-man.svg",
      "sort": 200000
    },
    {
      "_id": "IVilPdhi1zR1UaMw",
      "name": "Void Adaptation",
      "type": "feat",
      "data": {
        "type": "",
        "ability": null,
        "abilityMods": {
          "parts": []
        },
        "actionType": "",
        "activation": {
          "type": "",
          "condition": "",
          "cost": 0
        },
        "area": {
          "effect": "",
          "shape": "",
          "units": "",
          "value": null
        },
        "attackBonus": 0,
        "chatFlavor": "",
        "critical": {
          "effect": "",
          "parts": []
        },
        "damage": {
          "parts": []
        },
        "description": {
          "chat": "",
          "unidentified": "",
          "value": "<p>(EX OR SU)</p>\n<p>Numerous creatures are inured to the void of outer space. A creature with void adaptation has the following abilities.</p>\n<ul>\n<li>Immunity to cosmic rays.</li>\n<li>Immunity to the environmental effects of vacuum.</li>\n<li>No breath (see page 152).</li>\n</ul>\n<hr>\n<p>&nbsp;</p>"
        },
        "descriptors": [],
        "duration": {
          "units": "",
          "value": null
        },
        "formula": "",
        "modifiers": [],
        "range": {
          "additional": "",
          "per": "",
          "units": "",
          "value": null
        },
        "recharge": {
          "charged": false,
          "value": null
        },
        "requirements": "",
        "save": {
          "type": "",
          "dc": null,
          "descriptor": ""
        },
        "source": "",
        "target": {
          "type": "",
          "value": null
        },
        "uses": {
          "max": 0,
          "per": null,
          "value": 0
        }
      },
      "effects": [],
      "flags": {},
      "img": "icons/svg/mystery-man.svg",
      "sort": 300000
    },
    {
      "_id": "MTwxB8HgJchQeYMe",
      "name": "Slam",
      "type": "weapon",
      "data": {
        "type": "",
        "ability": "",
        "abilityMods": {
          "parts": []
        },
        "actionType": "mwak",
        "activation": {
          "type": "",
          "condition": "",
          "cost": 0
        },
        "area": {
          "effect": "",
          "shape": "",
          "units": "",
          "value": 0
        },
        "attackBonus": 25,
        "attributes": {
          "ac": {
            "value": ""
          },
          "customBuilt": false,
          "dex": {
            "mod": ""
          },
          "hardness": {
            "value": ""
          },
          "hp": {
            "max": "",
            "value": 6
          },
          "size": "medium",
          "sturdy": true
        },
        "attuned": false,
        "bulk": "L",
        "capacity": {
          "max": 0,
          "value": 0
        },
        "chatFlavor": "",
        "container": {
          "contents": [],
          "storage": []
        },
        "critical": {
          "effect": "Burn 3d4",
          "parts": [
            {
              "formula": "3d4",
              "operator": "and",
              "types": {
                "bludgeoning": true,
                "fire": true
              }
            }
          ]
        },
        "damage": {
          "parts": [
            {
              "formula": "6d4+20",
              "operator": "and",
              "types": {
                "bludgeoning": true,
                "fire": true
              }
            }
          ]
        },
        "description": {
          "chat": "",
          "unidentified": "",
          "value": ""
        },
        "descriptors": [],
        "duration": {
          "units": "",
          "value": null
        },
        "equipped": true,
        "formula": "",
        "identified": true,
        "level": 1,
        "modifiers": [],
        "price": 0,
        "proficient": true,
        "properties": {
          "aeon": false,
          "amm": false,
          "analog": false,
          "antibiological": false,
          "archaic": false,
          "aurora": false,
          "automatic": false,
          "blast": false,
          "block": false,
          "boost": false,
          "breach": false,
          "breakdown": false,
          "bright": false,
          "cluster": false,
          "conceal": false,
          "deconstruct": false,
          "deflect": false,
          "disarm": false,
          "double": false,
          "drainCharge": false,
          "echo": false,
          "entangle": false,
          "explode": false,
          "extinguish": false,
          "feint": false,
          "fiery": false,
          "firstArc": false,
          "flexibleLine": false,
          "force": false,
          "freeHands": false,
          "fueled": false,
          "grapple": false,
          "gravitation": false,
          "guided": false,
          "harrying": false,
          "holyWater": false,
          "hybrid": false,
          "ignite": false,
          "indirect": false,
          "injection": false,
          "integrated": false,
          "line": false,
          "living": false,
          "lockdown": false,
          "mind-affecting": false,
          "mine": false,
          "mire": false,
          "modal": false,
          "necrotic": false,
          "nonlethal": false,
          "one": false,
          "operative": false,
          "penetrating": false,
          "polarize": false,
          "polymorphic": false,
          "powered": false,
          "professional": false,
          "punchGun": false,
          "qreload": false,
          "radioactive": false,
          "reach": false,
          "recall": false,
          "regrowth": false,
          "relic": false,
          "reposition": false,
          "shape": false,
          "shells": false,
          "shield": false,
          "sniper": false,
          "stun": false,
          "subtle": false,
          "sunder": false,
          "swarm": false,
          "tail": false,
          "teleportive": false,
          "thought": false,
          "throttle": false,
          "thrown": false,
          "trip": false,
          "two": false,
          "unbalancing": false,
          "underwater": false,
          "unwieldy": false,
          "variantBoost": false,
          "wideLine": false
        },
        "quantity": 1,
        "range": {
          "additional": "",
          "per": "",
          "units": "",
          "value": null
        },
        "save": {
          "type": "",
          "dc": "",
          "descriptor": "negate"
        },
        "source": "",
        "special": "",
        "target": {
          "type": "",
          "value": null
        },
        "usage": {
          "per": "",
          "value": 0
        },
        "uses": {
          "max": 0,
          "per": null,
          "value": 0
        },
        "weaponCategory": "uncategorized",
        "weaponType": "basicM"
      },
      "effects": [],
      "flags": {},
      "sort": 400000
    },
    {
      "_id": "9zsn37y4cE7VDOql",
      "name": "Fire Vortex (Ex) [DC 21 Ref]",
      "type": "feat",
      "data": {
        "type": "",
        "ability": "",
        "abilityMods": {
          "parts": []
        },
        "actionType": "save",
        "activation": {
          "type": "action",
          "condition": "",
          "cost": 1
        },
        "area": {
          "effect": "",
          "shape": "sphere",
          "units": "ft",
          "value": 10
        },
        "attackBonus": 0,
        "chatFlavor": "",
        "critical": {
          "effect": "",
          "parts": []
        },
        "damage": {
          "parts": [
            {
              "formula": "10d6",
              "operator": "",
              "types": {}
            }
          ]
        },
        "description": {
          "chat": "",
          "unidentified": "",
          "value": "Three times per day as a standard action that provokes attacks of opportunity, an onkushu can buffet its wings to create a fiery vortex 10 feet tall and 10 feet wide that travels in a straight line for 30 feet. Any creature in that area is knocked @Compendium[sfrpg.conditions.XeRGqHVtcZ7vsgJ0]{Prone}, taking 10d6 fire and slashing damage (Reflex DC 21 for half damage and to avoid being knocked @Compendium[sfrpg.conditions.XeRGqHVtcZ7vsgJ0]{Prone}). If the vortex travels along the ground, the area it passes through is difficult terrain for 15 rounds."
        },
        "descriptors": [],
        "duration": {
          "units": "",
          "value": ""
        },
        "formula": "",
        "modifiers": [],
        "range": {
          "additional": "",
          "per": "",
          "units": "ft",
          "value": 30
        },
        "recharge": {
          "charged": false,
          "value": null
        },
        "requirements": "",
        "save": {
          "type": "",
          "dc": "",
          "descriptor": "negate"
        },
        "source": "",
        "target": {
          "type": "",
          "value": ""
        },
        "uses": {
          "max": 3,
          "per": "day",
          "value": 3
        }
      },
      "effects": [],
      "flags": {},
      "sort": 500000
    },
    {
      "_id": "Qpk1ynGU8MZ4VFaD",
      "name": "Mobility (Combat)",
      "type": "feat",
      "data": {
        "type": "",
        "ability": "",
        "actionType": "",
        "activation": {
          "type": "",
          "condition": "",
          "cost": 0
        },
        "area": {
          "effect": "",
          "shape": "",
          "units": null,
          "value": null
        },
        "attackBonus": 0,
        "chatFlavor": "",
        "critical": {
          "effect": "",
          "parts": []
        },
        "damage": {
          "parts": []
        },
        "description": {
          "chat": "",
          "unidentified": "",
          "value": "<p>You can easily move past dangerous foes.<br><strong>Prerequisites</strong>: Dex 13.</p>\n<hr>\n<p><span id=\"ctl00_MainContent_DataListTypes_ctl00_LabelName\"><strong>Benefit</strong>: You gain a +4 bonus to your Armor Class against attacks of opportunity that you provoke by leaving a threatened square.</span></p>"
        },
        "descriptors": [],
        "duration": {
          "units": "",
          "value": ""
        },
        "formula": "",
        "modifiers": [],
        "range": {
          "additional": "",
          "per": "",
          "units": null,
          "value": null
        },
        "recharge": {
          "charged": false,
          "value": null
        },
        "requirements": "",
        "save": {
          "type": "",
          "dc": null,
          "descriptor": "negate"
        },
        "source": "Core Rulebook",
        "target": {
          "type": "",
          "value": ""
        },
        "uses": {
          "max": 0,
          "per": "",
          "value": 0
        }
      },
      "effects": [],
      "flags": {},
<<<<<<< HEAD
      "img": "systems/sfrpg/icons/feats/mobility.png",
      "sort": 600000
=======
      "img": "systems/sfrpg/icons/feats/mobility.webp",
      "effects": []
>>>>>>> 2b095a38
    },
    {
      "_id": "CD3gKcMpmrKoUoZo",
      "name": "Spring Attack (Combat)",
      "type": "feat",
      "data": {
        "type": "",
        "ability": null,
        "actionType": "",
        "activation": {
          "type": "",
          "condition": "",
          "cost": 0
        },
        "area": {
          "effect": "",
          "shape": "",
          "units": "",
          "value": null
        },
        "attackBonus": 0,
        "chatFlavor": "",
        "critical": {
          "effect": "",
          "parts": []
        },
        "damage": {
          "parts": []
        },
        "description": {
          "chat": "",
          "unidentified": "",
          "value": "<p>You can deftly move up to a foe, strike, and withdraw before it can react.<br><strong>Prerequisites</strong>: Dex 15, Mobility, base attack bonus +4.</p>\n<hr>\n<p><span id=\"ctl00_MainContent_DataListTypes_ctl00_LabelName\"><strong>Benefit</strong>: As a full action, you can move up to your speed and make a single melee attack or combat maneuver without provoking any attacks of opportunity from the target of your attack. You can move both before and after the attack, but you must move at least 10 feet before the attack, and the total distance that you move cannot be greater than your speed. You cannot use this ability to attack a foe that is adjacent to you at the start of your turn. If you have the trick attack class feature, you can take your movement from trick attack at any time during a trick attack with a melee weapon (instead of only before), without provoking any attacks of opportunity from the target of your attack.<br></span></p>\n<p><span id=\"ctl00_MainContent_DataListTypes_ctl00_LabelName\"><strong>Normal</strong>: You can move only before or after an attack, not both.</span></p>"
        },
        "descriptors": [],
        "duration": {
          "units": "",
          "value": null
        },
        "formula": "",
        "modifiers": [],
        "range": {
          "additional": "",
          "per": "",
          "units": "",
          "value": null
        },
        "recharge": {
          "charged": false,
          "value": null
        },
        "requirements": "",
        "save": {
          "type": "",
          "dc": null,
          "descriptor": ""
        },
        "source": "Core Rulebook",
        "target": {
          "type": "",
          "value": null
        },
        "uses": {
          "max": 0,
          "per": null,
          "value": 0
        }
      },
      "effects": [],
      "flags": {},
<<<<<<< HEAD
      "img": "systems/sfrpg/icons/feats/spring_attack.png",
      "sort": 700000
=======
      "img": "systems/sfrpg/icons/feats/spring_attack.webp",
      "effects": []
>>>>>>> 2b095a38
    },
    {
      "_id": "aqBbkRsAjQYMPdWQ",
      "name": "Spaceflight",
      "type": "feat",
      "data": {
        "type": "",
        "ability": null,
        "abilityMods": {
          "parts": []
        },
        "actionType": "",
        "activation": {
          "type": "",
          "condition": "",
          "cost": 0
        },
        "area": {
          "effect": "",
          "shape": "",
          "units": "",
          "value": null
        },
        "attackBonus": 0,
        "chatFlavor": "",
        "critical": {
          "effect": "",
          "parts": []
        },
        "damage": {
          "parts": []
        },
        "description": {
          "chat": "",
          "unidentified": "",
          "value": "<p>(SU)</p>\n<p>The creature can fly through space at standard navigation and astrogation speeds (Core Rulebook 290) using Piloting to navigate. If it uses a skill other than Piloting for skill checks to astrogate, that skill is listed in parentheses.</p>\n<p>Guidelines: Most creatures with spaceflight also have @Compendium[sfrpg.universal-creature-rules.Zo5poFuFlNvLYMwh]{Void Adaptation}.</p>\n<hr>\n<p>&nbsp;</p>"
        },
        "descriptors": [],
        "duration": {
          "units": "",
          "value": null
        },
        "formula": "",
        "modifiers": [],
        "range": {
          "additional": "",
          "per": "",
          "units": "",
          "value": null
        },
        "recharge": {
          "charged": false,
          "value": null
        },
        "requirements": "",
        "save": {
          "type": "",
          "dc": null,
          "descriptor": ""
        },
        "source": "",
        "target": {
          "type": "",
          "value": null
        },
        "uses": {
          "max": 0,
          "per": null,
          "value": 0
        }
      },
      "effects": [],
      "flags": {},
      "img": "icons/svg/mystery-man.svg",
      "sort": 800000
    },
    {
      "_id": "FRITdEWptOnylT8S",
      "name": "Wall Of Fire (DC 21)",
      "type": "spell",
      "data": {
        "type": "",
        "ability": null,
        "abilityMods": {
          "parts": []
        },
        "actionType": "",
        "activation": {
          "type": "none",
          "condition": "",
          "cost": 0
        },
        "allowedClasses": {
          "myst": false,
          "tech": true,
          "wysh": true
        },
        "area": {
          "effect": "",
          "shape": "",
          "units": "",
          "value": null
        },
        "attackBonus": 0,
        "chatFlavor": "",
        "concentration": true,
        "critical": {
          "effect": "",
          "parts": []
        },
        "damage": {
          "parts": []
        },
        "description": {
          "chat": "",
          "unidentified": "",
          "value": "<p style=\"text-align: justify;\">An immobile blazing curtain of opaque, shimmering, violet fire springs into existence. One side of the wall, selected by you, sends forth waves of heat, dealing 2d6 fire damage to creatures within 10 feet and 1d6 fire damage to those beyond 10 feet but within 20 feet. The wall deals this damage when it appears and on your turn each subsequent round. In addition, the wall deals 5d6 fire damage to any creature passing through it. The wall deals double damage to undead creatures.<br><br>If you evoke the wall so that it appears where creatures are, each creature takes damage as if passing through the wall. If any 5-foot length of wall takes 20 or more cold damage in 1 round, that length goes away.</p>"
        },
        "descriptors": [],
        "dismissible": false,
        "duration": {
          "units": "",
          "value": null
        },
        "formula": "",
        "level": 4,
        "materials": {
          "consumed": false,
          "cost": 0,
          "supply": 0,
          "value": ""
        },
        "modifiers": [],
        "preparation": {
          "mode": "innate",
          "prepared": true
        },
        "range": {
          "additional": "10",
          "per": "level",
          "units": "ft",
          "value": 100
        },
        "save": {
          "type": "",
          "dc": null,
          "descriptor": ""
        },
        "school": "evo",
        "source": "Starfinder Core Rulebook pg. 384",
        "sr": false,
        "target": {
          "type": "",
          "value": null
        },
        "uses": {
          "max": 1,
          "per": "day",
          "value": 1
        }
      },
      "effects": [],
      "flags": {},
<<<<<<< HEAD
      "img": "systems/sfrpg/icons/spells/wall_of_fire.PNG",
      "sort": 900000
=======
      "img": "systems/sfrpg/icons/spells/wall_of_fire.webp",
      "effects": []
>>>>>>> 2b095a38
    },
    {
      "_id": "lX7ypNMC7qRvCwQr",
      "name": "Explosive Blast (DC 20)",
      "type": "spell",
      "data": {
        "type": "",
        "ability": "",
        "abilityMods": {
          "parts": []
        },
        "actionType": "rwak",
        "activation": {
          "type": "none",
          "condition": "",
          "cost": 0
        },
        "allowedClasses": {
          "myst": false,
          "tech": true,
          "wysh": true
        },
        "area": {
          "effect": "burst",
          "shape": "sphere",
          "units": "ft",
          "value": 20
        },
        "attackBonus": 0,
        "chatFlavor": "",
        "concentration": false,
        "critical": {
          "effect": "",
          "parts": []
        },
        "damage": {
          "parts": [
            {
              "formula": "9d6",
              "operator": "",
              "types": {}
            }
          ]
        },
        "description": {
          "chat": "",
          "unidentified": "",
          "value": "<p style=\"text-align: justify;\">You magically transform a used battery into a powerful explosive device, propelling it in a straight line to a grid intersection within range, at which point it detonates, dealing 9d6 fire damage to all creatures and objects in the area. If you send the battery through a narrow opening, you must make a ranged attack (usually against an Armor Class of 10 for a narrow opening or an Armor Class of 15 for an extremely narrow opening) to avoid hitting the side and detonating it prematurely.</p>"
        },
        "descriptors": [],
        "dismissible": false,
        "duration": {
          "units": "",
          "value": ""
        },
        "formula": "",
        "level": 3,
        "materials": {
          "consumed": false,
          "cost": 0,
          "supply": 0,
          "value": ""
        },
        "modifiers": [],
        "preparation": {
          "mode": "innate",
          "prepared": true
        },
        "range": {
          "additional": "10",
          "per": "level",
          "units": "ft",
          "value": 100
        },
        "save": {
          "type": "",
          "dc": "",
          "descriptor": "negate"
        },
        "school": "evo",
        "source": "Starfinder Core Rulebook pg. 354",
        "sr": false,
        "target": {
          "type": "",
          "value": ""
        },
        "uses": {
          "max": 3,
          "per": "day",
          "value": 3
        }
      },
      "effects": [],
      "flags": {},
<<<<<<< HEAD
      "img": "systems/sfrpg/icons/spells/explosion_blast.png",
      "sort": 1000000
=======
      "img": "systems/sfrpg/icons/spells/explosion_blast.webp",
      "effects": []
>>>>>>> 2b095a38
    },
    {
      "_id": "coVybUhZ2wV56YG0",
      "name": "Irradiate (DC 20)",
      "type": "spell",
      "data": {
        "type": "",
        "ability": null,
        "abilityMods": {
          "parts": []
        },
        "actionType": "",
        "activation": {
          "type": "none",
          "condition": "",
          "cost": 0
        },
        "allowedClasses": {
          "myst": true,
          "tech": true,
          "wysh": true
        },
        "area": {
          "effect": "burst",
          "shape": "sphere",
          "units": "ft",
          "value": 10
        },
        "attackBonus": 0,
        "chatFlavor": "",
        "concentration": false,
        "critical": {
          "effect": "",
          "parts": []
        },
        "damage": {
          "parts": []
        },
        "description": {
          "chat": "",
          "unidentified": "",
          "value": "<p style=\"text-align: justify;\">This spell floods the area of effect with dangerous radiation. The strength of the radiation you create depends on your caster level, as detailed below. The central irradiated area is always a 10-foot-radius spread that expands normally per the rules for radiation areas of effect (see page 403). Creatures within the area are exposed to the radiation only once; the radiation does not linger in the area. The saving throw to resist the radiation effects is set by the spell rather than the standard save DC for radiation.<br><br></p>\n<table style=\"height: 85px;\">\n<tbody>\n<tr style=\"height: 17px;\">\n<td style=\"height: 17px; width: 193.317px; text-align: center;\"><strong>Caster Level</strong></td>\n<td style=\"height: 17px; width: 208.683px; text-align: center;\"><strong>Radiation Level</strong></td>\n</tr>\n<tr style=\"height: 17px;\">\n<td style=\"height: 17px; width: 193.317px; text-align: center;\">6th or lower</td>\n<td style=\"height: 17px; width: 208.683px; text-align: center;\">Low</td>\n</tr>\n<tr style=\"height: 17px;\">\n<td style=\"height: 17px; width: 193.317px; text-align: center;\">7th–9th</td>\n<td style=\"height: 17px; width: 208.683px; text-align: center;\">Medium</td>\n</tr>\n<tr style=\"height: 17px;\">\n<td style=\"height: 17px; width: 193.317px; text-align: center;\">10th–16th</td>\n<td style=\"height: 17px; width: 208.683px; text-align: center;\">High</td>\n</tr>\n<tr style=\"height: 17px;\">\n<td style=\"height: 17px; width: 193.317px; text-align: center;\">17th or higher</td>\n<td style=\"height: 17px; width: 208.683px; text-align: center;\">Severe</td>\n</tr>\n</tbody>\n</table>"
        },
        "descriptors": [],
        "dismissible": false,
        "duration": {
          "units": "",
          "value": ""
        },
        "formula": "",
        "level": 3,
        "materials": {
          "consumed": false,
          "cost": 0,
          "supply": 0,
          "value": ""
        },
        "modifiers": [],
        "preparation": {
          "mode": "innate",
          "prepared": true
        },
        "range": {
          "additional": "10",
          "per": "level",
          "units": "ft",
          "value": 100
        },
        "save": {
          "type": "",
          "dc": null,
          "descriptor": ""
        },
        "school": "con",
        "source": "Starfinder Core Rulebook pg. 362",
        "sr": false,
        "target": {
          "type": "",
          "value": ""
        },
        "uses": {
          "max": 3,
          "per": "day",
          "value": 3
        }
      },
      "effects": [],
      "flags": {},
<<<<<<< HEAD
      "img": "systems/sfrpg/icons/spells/irradiate.png",
      "sort": 1100000
=======
      "img": "systems/sfrpg/icons/spells/irradiate.webp",
      "effects": []
>>>>>>> 2b095a38
    },
    {
      "_id": "nAzlAatZsbp53KRz",
      "name": "Detect Affliction (At Will)",
      "type": "spell",
      "data": {
        "type": "",
        "ability": "",
        "abilityMods": {
          "parts": []
        },
        "actionType": "",
        "activation": {
          "type": "action",
          "condition": "",
          "cost": 1
        },
        "allowedClasses": {
          "myst": true,
          "tech": true,
          "wysh": false
        },
        "area": {
          "effect": "",
          "shape": "",
          "units": "none",
          "value": null
        },
        "attackBonus": 0,
        "chatFlavor": "",
        "concentration": false,
        "critical": {
          "effect": "",
          "parts": []
        },
        "damage": {
          "parts": []
        },
        "description": {
          "chat": "",
          "unidentified": "",
          "value": "<p><span id=\"ctl00_MainContent_DataListTalentsAll_ctl00_LabelName\">You determine whether a creature or object has been poisoned, is diseased, is cursed, or is suffering a similar affliction. If the target is poisoned or diseased, you automatically detect that fact and can determine the exact type of @Compendium[sfrpg.rules.aKqRtg165rAly1Cc]{Poison} or @Compendium[sfrpg.rules.GnEF27Oot3zqTaBQ]{Disease} with a successful DC 20 Intelligence or Wisdom check. If you are trained in Life Science or Medicine (depending on the nature of the @Compendium[sfrpg.rules.aKqRtg165rAly1Cc]{Poison} or @Compendium[sfrpg.rules.GnEF27Oot3zqTaBQ]{Disease}), you can attempt a DC 20 check of that skill if you fail your Wisdom or Intelligence check. If the target is cursed or suffering from a similar affliction, you must succeed at a DC 20 Intelligence or Wisdom check to determine that fact. You can then determine the exact nature of the curse with a successful DC 25 Mysticism check.&nbsp;</span></p>"
        },
        "descriptors": [],
        "dismissible": false,
        "duration": {
          "units": "",
          "value": "instantaneous"
        },
        "formula": "",
        "level": 0,
        "materials": {
          "consumed": false,
          "cost": 0,
          "supply": 0,
          "value": ""
        },
        "modifiers": [],
        "preparation": {
          "mode": "always",
          "prepared": true
        },
        "range": {
          "additional": "5",
          "per": "2 levels",
          "units": "ft",
          "value": 25
        },
        "save": {
          "type": "will",
          "dc": null,
          "descriptor": "negate"
        },
        "school": "div",
        "source": "Starfinder Core Rulebook pg. 348",
        "sr": true,
        "target": {
          "type": "",
          "value": "one creature or object"
        },
        "uses": {
          "max": 0,
          "per": "",
          "value": 0
        }
      },
      "effects": [],
      "flags": {},
<<<<<<< HEAD
      "img": "systems/sfrpg/icons/spells/detect_affliction.PNG",
      "sort": 1200000
=======
      "img": "systems/sfrpg/icons/spells/detect_affliction.webp",
      "effects": []
>>>>>>> 2b095a38
    },
    {
      "_id": "UIWQf9shBw6Iz06F",
      "name": "Discern Lies (DC 21) (At Will)",
      "type": "spell",
      "data": {
        "type": "",
        "ability": "",
        "abilityMods": {
          "parts": []
        },
        "actionType": "save",
        "activation": {
          "type": "action",
          "condition": "",
          "cost": 1
        },
        "allowedClasses": {
          "myst": true,
          "tech": false,
          "wysh": false
        },
        "area": {
          "effect": "",
          "shape": "",
          "units": "none",
          "value": null
        },
        "attackBonus": 0,
        "chatFlavor": "",
        "concentration": true,
        "critical": {
          "effect": "",
          "parts": []
        },
        "damage": {
          "parts": []
        },
        "description": {
          "chat": "",
          "unidentified": "",
          "value": "<p><span id=\"ctl00_MainContent_DataListTalentsAll_ctl00_LabelName\">Each round, you concentrate on one target within range. You know if the target deliberately and knowingly speaks a lie by discerning disturbances in its aura caused by lying. The spell does not reveal the truth or uncover unintentional inaccuracies, and it doesn’t necessarily reveal evasions. Each round, you can concentrate on a different target.&nbsp;</span></p>"
        },
        "descriptors": [],
        "dismissible": false,
        "duration": {
          "units": "",
          "value": "concentration, up to 1 round/level"
        },
        "formula": "",
        "level": 4,
        "materials": {
          "consumed": false,
          "cost": 0,
          "supply": 0,
          "value": ""
        },
        "modifiers": [],
        "preparation": {
          "mode": "always",
          "prepared": true
        },
        "range": {
          "additional": "5",
          "per": "2 levels",
          "units": "ft",
          "value": 25
        },
        "save": {
          "type": "will",
          "dc": null,
          "descriptor": "negate"
        },
        "school": "div",
        "source": "Starfinder Core Rulebook pg. 349",
        "sr": false,
        "target": {
          "type": "",
          "value": "up to one creature/level, no two of which can be more than 30 ft. apart"
        },
        "uses": {
          "max": 0,
          "per": "",
          "value": 0
        }
      },
      "effects": [],
      "flags": {},
<<<<<<< HEAD
      "img": "systems/sfrpg/icons/spells/discern-lies.jpg",
      "sort": 1300000
=======
      "img": "systems/sfrpg/icons/spells/discern-lies.webp",
      "effects": []
>>>>>>> 2b095a38
    },
    {
      "_id": "JqltuUFpALIAiq4e",
      "name": "Invisibility (Self Only) (At Will)",
      "type": "spell",
      "data": {
        "type": "",
        "ability": null,
        "abilityMods": {
          "parts": []
        },
        "actionType": "",
        "activation": {
          "type": "action",
          "condition": "",
          "cost": 1
        },
        "allowedClasses": {
          "myst": false,
          "tech": true,
          "wysh": true
        },
        "area": {
          "effect": "",
          "shape": "",
          "units": "none",
          "value": null
        },
        "attackBonus": 0,
        "chatFlavor": "",
        "concentration": false,
        "critical": {
          "effect": "",
          "parts": []
        },
        "damage": {
          "parts": []
        },
        "description": {
          "chat": "",
          "unidentified": "",
          "value": "<p style=\"text-align: justify;\">The creature or object touched becomes invisible (see page 264). If the target is a creature, any gear it is carrying vanishes as well. If you cast the spell on someone else, neither you nor your allies can see the target unless you can normally see invisible things or you employ magic to do so.<br><br>The spell ends if the target attacks any creature. For purposes of this spell, an attack includes any spell or harmful effect targeting a foe or whose area or effect includes a foe. Actions directed at unattended objects don’t break the spell. Spells that specifically affect allies but not foes are not attacks for this purpose, even when they include foes in their area. Causing harm indirectly is not an attack. Thus, an invisible being can open doors, talk, eat, climb stairs, summon security forces and have them attack, start a trash compactor with foes inside, remotely trigger traps, and so forth.</p>"
        },
        "descriptors": [],
        "dismissible": false,
        "duration": {
          "units": "",
          "value": ""
        },
        "formula": "",
        "level": 2,
        "materials": {
          "consumed": false,
          "cost": 0,
          "supply": 0,
          "value": ""
        },
        "modifiers": [],
        "preparation": {
          "mode": "always",
          "prepared": true
        },
        "range": {
          "additional": "",
          "per": "",
          "units": "touch",
          "value": null
        },
        "save": {
          "type": "",
          "dc": null,
          "descriptor": ""
        },
        "school": "abj",
        "source": "",
        "sr": false,
        "target": {
          "type": "",
          "value": ""
        },
        "uses": {
          "max": 0,
          "per": "",
          "value": 0
        }
      },
      "effects": [],
      "flags": {},
<<<<<<< HEAD
      "img": "systems/sfrpg/icons/spells/invilibility.png",
      "sort": 1400000
=======
      "img": "systems/sfrpg/icons/spells/invilibility.webp",
      "effects": []
>>>>>>> 2b095a38
    },
    {
      "_id": "Mp91o9EghzdYJxsA",
      "name": "Life Bubble (At Will)",
      "type": "spell",
      "data": {
        "type": "",
        "ability": "",
        "abilityMods": {
          "parts": []
        },
        "actionType": "save",
        "activation": {
          "type": "action",
          "condition": "",
          "cost": 1
        },
        "allowedClasses": {
          "myst": true,
          "tech": true,
          "wysh": true
        },
        "area": {
          "effect": "",
          "shape": "",
          "units": "none",
          "value": null
        },
        "attackBonus": 0,
        "chatFlavor": "",
        "concentration": false,
        "critical": {
          "effect": "",
          "parts": []
        },
        "damage": {
          "parts": []
        },
        "description": {
          "chat": "",
          "unidentified": "",
          "value": "<p style=\"text-align: justify;\">You surround the target creatures with a constant and movable 1-inch shell of tolerable living conditions customized for each creature. This shell enables the targets to breathe freely in a variety of atmospheric conditions (including in corrosive, thick, thin, and toxic atmospheres), as well as underwater or in a vacuum. It also makes the targets immune to harmful gases and vapors, including inhaled @Compendium[sfrpg.rules.GnEF27Oot3zqTaBQ]{Diseases} and @Compendium[sfrpg.rules.aKqRtg165rAly1Cc]{Poisons} as well as spells with a harmful gaseous effect. In addition, the shell protects targets (and their equipment) from extreme temperatures (between –50° and 140° F) without having to attempt Fortitude saving throws, as well as extreme pressures.<br><br>Life bubble&nbsp;doesn’t provide protection from energy damage, negative or positive energy (such as found on the Negative and Positive Energy Planes), or radiation; it also doesn’t provide the ability to see in conditions of poor visibility (such as in smoke or fog) or the ability to move or act normally in conditions that impede movement (such as underwater).</p>"
        },
        "descriptors": [],
        "dismissible": false,
        "duration": {
          "units": "",
          "value": "1 day/level"
        },
        "formula": "",
        "level": 1,
        "materials": {
          "consumed": false,
          "cost": 0,
          "supply": 0,
          "value": ""
        },
        "modifiers": [],
        "preparation": {
          "mode": "always",
          "prepared": true
        },
        "range": {
          "additional": "10",
          "per": "level",
          "units": "ft",
          "value": 100
        },
        "save": {
          "type": "reflex",
          "dc": null,
          "descriptor": "harmless"
        },
        "school": "abj",
        "source": "Starfinder Core Rulebook pg. 363",
        "sr": true,
        "target": {
          "type": "",
          "value": "up to one creature/level, no two of which can be more than 30 ft. apart"
        },
        "uses": {
          "max": 0,
          "per": "",
          "value": 0
        }
      },
      "effects": [],
      "flags": {},
<<<<<<< HEAD
      "img": "systems/sfrpg/icons/spells/life_bubble.png",
      "sort": 1500000
=======
      "img": "systems/sfrpg/icons/spells/life_bubble.webp",
      "effects": []
>>>>>>> 2b095a38
    },
    {
      "_id": "FopTLWq8QHljWhBe",
      "name": "Remove Affliction (At Will)",
      "type": "spell",
      "data": {
        "type": "",
        "ability": null,
        "abilityMods": {
          "parts": []
        },
        "actionType": "",
        "activation": {
          "type": "action",
          "condition": "",
          "cost": 1
        },
        "allowedClasses": {
          "myst": true,
          "tech": false,
          "wysh": true
        },
        "area": {
          "effect": "",
          "shape": "",
          "units": "none",
          "value": null
        },
        "attackBonus": 0,
        "chatFlavor": "",
        "concentration": false,
        "critical": {
          "effect": "",
          "parts": []
        },
        "damage": {
          "parts": []
        },
        "description": {
          "chat": "",
          "unidentified": "",
          "value": "<p style=\"text-align: justify;\">You remove impurities from a creature or object, potentially neutralizing the curses, @Compendium[sfrpg.rules.GnEF27Oot3zqTaBQ]{Diseases}, infestations, @Compendium[sfrpg.rules.aKqRtg165rAly1Cc]{Poisons}, and other harmful conditions affecting it. If the target is a creature, you must attempt a caster level check (1d20 + your caster level) for each curse, @Compendium[sfrpg.rules.GnEF27Oot3zqTaBQ]{Disease}, infestation, and @Compendium[sfrpg.rules.aKqRtg165rAly1Cc]{Poison} affecting it (DC = 4 + the DC of the affliction). Success means that affliction is removed. Additionally, if the target is @Compendium[sfrpg.conditions.tOpF6qjnlnKc10t7]{Blind} or deaf due to an affliction or damage,&nbsp;remove affliction&nbsp;restores vision and hearing unless the appropriate organ has been entirely removed from the creature’s body.<br><br>A creature that is cured with&nbsp;remove affliction&nbsp;takes no additional effects from the curses, @Compendium[sfrpg.rules.GnEF27Oot3zqTaBQ]{Diseases}, infestations, or @Compendium[sfrpg.rules.aKqRtg165rAly1Cc]{Poisons} removed, and any temporary effects are ended, but the spell does not reverse instantaneous effects, such as Hit Point damage, temporary ability damage, or effects that don’t go away on their own (such as @Compendium[sfrpg.rules.aKqRtg165rAly1Cc]{Poison} states). This spell cannot remove the curse from a cursed item, though a successful caster level check enables the creature afflicted with any such cursed item to remove the curse and get rid of it. Since the spell’s duration is instantaneous, it does not prevent the target from suffering from the same curse, @Compendium[sfrpg.rules.GnEF27Oot3zqTaBQ]{Disease}, infestation, or @Compendium[sfrpg.rules.aKqRtg165rAly1Cc]{Poison} after a new exposure at a later date.<br><br>You can instead cast this spell to neutralize the @Compendium[sfrpg.rules.aKqRtg165rAly1Cc]{Poison} in a poisonous creature or object for 10 minutes per level. If you cast it on a creature, the creature can attempt a Will saving throw to negate the effect.<br><br>Remove affliction&nbsp;counters&nbsp;bestow curse.</p>"
        },
        "descriptors": [],
        "dismissible": false,
        "duration": {
          "units": "",
          "value": ""
        },
        "formula": "",
        "level": 3,
        "materials": {
          "consumed": false,
          "cost": 0,
          "supply": 0,
          "value": ""
        },
        "modifiers": [],
        "preparation": {
          "mode": "always",
          "prepared": true
        },
        "range": {
          "additional": "",
          "per": "",
          "units": "touch",
          "value": null
        },
        "save": {
          "type": "",
          "dc": null,
          "descriptor": ""
        },
        "school": "con",
        "source": "Starfinder Core Rulebook pg. 373",
        "sr": false,
        "target": {
          "type": "",
          "value": ""
        },
        "uses": {
          "max": 0,
          "per": "",
          "value": 0
        }
      },
      "effects": [],
      "flags": {},
<<<<<<< HEAD
      "img": "systems/sfrpg/icons/spells/remove_affliction.png",
      "sort": 1600000
=======
      "img": "systems/sfrpg/icons/spells/remove_affliction.webp",
      "effects": []
>>>>>>> 2b095a38
    }
  ],
  "token": {
    "name": "Onkushi",
    "actorId": "ejcB9TFjBbyn4YsC",
    "actorLink": false,
    "bar1": {
      "attribute": "attributes.hp"
    },
    "bar2": {
      "attribute": ""
    },
    "brightLight": 0,
    "brightSight": 0,
    "dimLight": 0,
    "dimSight": 0,
    "displayBars": 40,
    "displayName": 0,
    "disposition": 0,
    "flags": {},
    "height": 1,
    "img": "icons/svg/mystery-man.svg",
    "lightAlpha": 1,
    "lightAngle": 360,
    "lightAnimation": {
      "type": "",
      "intensity": 5,
      "speed": 5
    },
    "lightColor": "",
    "lockRotation": false,
    "mirrorX": false,
    "mirrorY": false,
    "randomImg": false,
    "rotation": 0,
    "scale": 1,
    "sightAngle": 360,
    "tint": "",
    "vision": false,
    "width": 1
  }
}<|MERGE_RESOLUTION|>--- conflicted
+++ resolved
@@ -563,6 +563,7 @@
       },
       "effects": [],
       "flags": {},
+      "img": "icons/svg/mystery-man.svg",
       "sort": 100000
     },
     {
@@ -928,6 +929,7 @@
       },
       "effects": [],
       "flags": {},
+      "img": "icons/svg/mystery-man.svg",
       "sort": 400000
     },
     {
@@ -1008,6 +1010,7 @@
       },
       "effects": [],
       "flags": {},
+      "img": "icons/svg/mystery-man.svg",
       "sort": 500000
     },
     {
@@ -1079,13 +1082,8 @@
       },
       "effects": [],
       "flags": {},
-<<<<<<< HEAD
-      "img": "systems/sfrpg/icons/feats/mobility.png",
+      "img": "systems/sfrpg/icons/feats/mobility.webp",
       "sort": 600000
-=======
-      "img": "systems/sfrpg/icons/feats/mobility.webp",
-      "effects": []
->>>>>>> 2b095a38
     },
     {
       "_id": "CD3gKcMpmrKoUoZo",
@@ -1156,13 +1154,8 @@
       },
       "effects": [],
       "flags": {},
-<<<<<<< HEAD
-      "img": "systems/sfrpg/icons/feats/spring_attack.png",
+      "img": "systems/sfrpg/icons/feats/spring_attack.webp",
       "sort": 700000
-=======
-      "img": "systems/sfrpg/icons/feats/spring_attack.webp",
-      "effects": []
->>>>>>> 2b095a38
     },
     {
       "_id": "aqBbkRsAjQYMPdWQ",
@@ -1326,13 +1319,8 @@
       },
       "effects": [],
       "flags": {},
-<<<<<<< HEAD
-      "img": "systems/sfrpg/icons/spells/wall_of_fire.PNG",
+      "img": "systems/sfrpg/icons/spells/wall_of_fire.webp",
       "sort": 900000
-=======
-      "img": "systems/sfrpg/icons/spells/wall_of_fire.webp",
-      "effects": []
->>>>>>> 2b095a38
     },
     {
       "_id": "lX7ypNMC7qRvCwQr",
@@ -1427,13 +1415,8 @@
       },
       "effects": [],
       "flags": {},
-<<<<<<< HEAD
-      "img": "systems/sfrpg/icons/spells/explosion_blast.png",
+      "img": "systems/sfrpg/icons/spells/explosion_blast.webp",
       "sort": 1000000
-=======
-      "img": "systems/sfrpg/icons/spells/explosion_blast.webp",
-      "effects": []
->>>>>>> 2b095a38
     },
     {
       "_id": "coVybUhZ2wV56YG0",
@@ -1522,13 +1505,8 @@
       },
       "effects": [],
       "flags": {},
-<<<<<<< HEAD
-      "img": "systems/sfrpg/icons/spells/irradiate.png",
+      "img": "systems/sfrpg/icons/spells/irradiate.webp",
       "sort": 1100000
-=======
-      "img": "systems/sfrpg/icons/spells/irradiate.webp",
-      "effects": []
->>>>>>> 2b095a38
     },
     {
       "_id": "nAzlAatZsbp53KRz",
@@ -1617,13 +1595,8 @@
       },
       "effects": [],
       "flags": {},
-<<<<<<< HEAD
-      "img": "systems/sfrpg/icons/spells/detect_affliction.PNG",
+      "img": "systems/sfrpg/icons/spells/detect_affliction.webp",
       "sort": 1200000
-=======
-      "img": "systems/sfrpg/icons/spells/detect_affliction.webp",
-      "effects": []
->>>>>>> 2b095a38
     },
     {
       "_id": "UIWQf9shBw6Iz06F",
@@ -1712,13 +1685,8 @@
       },
       "effects": [],
       "flags": {},
-<<<<<<< HEAD
-      "img": "systems/sfrpg/icons/spells/discern-lies.jpg",
+      "img": "systems/sfrpg/icons/spells/discern-lies.webp",
       "sort": 1300000
-=======
-      "img": "systems/sfrpg/icons/spells/discern-lies.webp",
-      "effects": []
->>>>>>> 2b095a38
     },
     {
       "_id": "JqltuUFpALIAiq4e",
@@ -1807,13 +1775,8 @@
       },
       "effects": [],
       "flags": {},
-<<<<<<< HEAD
-      "img": "systems/sfrpg/icons/spells/invilibility.png",
+      "img": "systems/sfrpg/icons/spells/invilibility.webp",
       "sort": 1400000
-=======
-      "img": "systems/sfrpg/icons/spells/invilibility.webp",
-      "effects": []
->>>>>>> 2b095a38
     },
     {
       "_id": "Mp91o9EghzdYJxsA",
@@ -1902,13 +1865,8 @@
       },
       "effects": [],
       "flags": {},
-<<<<<<< HEAD
-      "img": "systems/sfrpg/icons/spells/life_bubble.png",
+      "img": "systems/sfrpg/icons/spells/life_bubble.webp",
       "sort": 1500000
-=======
-      "img": "systems/sfrpg/icons/spells/life_bubble.webp",
-      "effects": []
->>>>>>> 2b095a38
     },
     {
       "_id": "FopTLWq8QHljWhBe",
@@ -1997,13 +1955,8 @@
       },
       "effects": [],
       "flags": {},
-<<<<<<< HEAD
-      "img": "systems/sfrpg/icons/spells/remove_affliction.png",
+      "img": "systems/sfrpg/icons/spells/remove_affliction.webp",
       "sort": 1600000
-=======
-      "img": "systems/sfrpg/icons/spells/remove_affliction.webp",
-      "effects": []
->>>>>>> 2b095a38
     }
   ],
   "token": {
