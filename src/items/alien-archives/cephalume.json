--- conflicted
+++ resolved
@@ -510,10 +510,6 @@
     {
       "name": "Dueling sword, tactical",
       "type": "weapon",
-<<<<<<< HEAD
-=======
-      "img": "systems/sfrpg/icons/equipment/weapons/dueling-sword.webp",
->>>>>>> 2b095a38
       "data": {
         "type": "",
         "ability": "",
@@ -687,15 +683,11 @@
         "weaponType": "basicM"
       },
       "flags": {},
-      "img": "systems/sfrpg/icons/equipment/weapons/dueling-sword.jpg"
+      "img": "systems/sfrpg/icons/equipment/weapons/dueling-sword.webp"
     },
     {
       "name": "Arc pistol, static",
       "type": "weapon",
-<<<<<<< HEAD
-=======
-      "img": "systems/sfrpg/icons/equipment/weapons/arc-pistol.webp",
->>>>>>> 2b095a38
       "data": {
         "type": "",
         "ability": "",
@@ -818,7 +810,7 @@
         "weaponType": "smallA"
       },
       "flags": {},
-      "img": "systems/sfrpg/icons/equipment/weapons/arc-pistol.jpg"
+      "img": "systems/sfrpg/icons/equipment/weapons/arc-pistol.webp"
     },
     {
       "name": "Beguiling Glow (Ex)",
@@ -1177,10 +1169,6 @@
     {
       "name": "Second Skin",
       "type": "equipment",
-<<<<<<< HEAD
-=======
-      "img": "systems/sfrpg/icons/equipment/armor/second-skin.webp",
->>>>>>> 2b095a38
       "data": {
         "type": "",
         "ability": null,
@@ -1263,15 +1251,11 @@
         "weaponSlots": 0
       },
       "flags": {},
-      "img": "systems/sfrpg/icons/equipment/armor/second-skin.jpg"
+      "img": "systems/sfrpg/icons/equipment/armor/second-skin.webp"
     },
     {
       "name": "Battery, Standard",
       "type": "goods",
-<<<<<<< HEAD
-=======
-      "img": "systems/sfrpg/icons/equipment/weapons/battery-standard.webp",
->>>>>>> 2b095a38
       "data": {
         "type": "",
         "attuned": false,
@@ -1293,7 +1277,7 @@
         "source": "Core Rulebook"
       },
       "flags": {},
-      "img": "systems/sfrpg/icons/equipment/weapons/battery-standard.jpg"
+      "img": "systems/sfrpg/icons/equipment/weapons/battery-standard.webp"
     }
   ],
   "token": {
