--- conflicted
+++ resolved
@@ -953,7 +953,6 @@
           "variantBoost": false,
           "wideLine": false
         },
-<<<<<<< HEAD
         "quantity": null,
         "range": {
           "additional": "",
@@ -961,54 +960,6 @@
           "per": "",
           "units": "ft",
           "value": 80
-=======
-        "proficient": true,
-        "abilityMods": {
-          "parts": []
-        }
-      },
-      "sort": 100000,
-      "flags": {},
-      "img": "systems/sfrpg/icons/equipment/weapons/laser-pistol-azimuth.webp",
-      "effects": []
-    },
-    {
-      "_id": "fxrhunDEW2iKm13C",
-      "name": "Estex Suit I",
-      "type": "equipment",
-      "data": {
-        "description": {
-          "value": "<p><span id=\"ctl00_MainContent_DataListTalentsAll_ctl00_LabelName\">Estex is a thick, durable fabric most often used to make flight suits and environmental suits. Estex suits cover the wearer from the neck down and can be modified with armor upgrades as needed. Higher-quality estex suits grant a better level of protection and allow for more upgrades, though they are often bulkier than comparable suits of light armor.&nbsp;</span></p>",
-          "chat": "",
-          "unidentified": ""
-        },
-        "source": "Core Rulebook",
-        "type": "",
-        "quantity": 1,
-        "bulk": "1",
-        "price": 410,
-        "level": 1,
-        "attuned": false,
-        "equipped": true,
-        "identified": true,
-        "attributes": {
-          "sturdy": true,
-          "customBuilt": false,
-          "size": "medium",
-          "dex": {
-            "mod": ""
-          },
-          "hp": {
-            "value": 6,
-            "max": ""
-          },
-          "hardness": {
-            "value": ""
-          },
-          "ac": {
-            "value": ""
-          }
->>>>>>> 2b095a38
         },
         "save": {
           "type": "",
@@ -1036,7 +987,7 @@
       },
       "effects": [],
       "flags": {},
-      "img": "systems/sfrpg/icons/equipment/weapons/laser-pistol-azimuth.jpg",
+      "img": "systems/sfrpg/icons/equipment/weapons/laser-pistol-azimuth.webp",
       "sort": 100000
     },
     {
@@ -1178,13 +1129,8 @@
       },
       "effects": [],
       "flags": {},
-<<<<<<< HEAD
-      "img": "systems/sfrpg/icons/equipment/armor/estex-suit-1.jpg",
+      "img": "systems/sfrpg/icons/equipment/armor/estex-suit-1.webp",
       "sort": 500000
-=======
-      "img": "systems/sfrpg/icons/equipment/armor/estex-suit-1.webp",
-      "effects": []
->>>>>>> 2b095a38
     },
     {
       "_id": "5l4djsRxuYyYPLDj",
@@ -1230,13 +1176,8 @@
       },
       "effects": [],
       "flags": {},
-<<<<<<< HEAD
-      "img": "systems/sfrpg/icons/equipment/weapons/battery-standard.jpg",
+      "img": "systems/sfrpg/icons/equipment/weapons/battery-standard.webp",
       "sort": 100000
-=======
-      "img": "systems/sfrpg/icons/equipment/weapons/battery-standard.webp",
-      "effects": []
->>>>>>> 2b095a38
     },
     {
       "_id": "9kePIVChaoXrWeRR",
@@ -1310,6 +1251,7 @@
       },
       "effects": [],
       "flags": {},
+      "img": "icons/svg/mystery-man.svg",
       "sort": 600000
     }
   ],
