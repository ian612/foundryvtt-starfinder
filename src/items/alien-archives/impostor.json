--- conflicted
+++ resolved
@@ -509,11 +509,7 @@
     },
     "attributes": {
       "abilityDC": {
-<<<<<<< HEAD
-        "base": "0"
-=======
         "base": 0
->>>>>>> bd7df94b
       },
       "arms": "2",
       "bab": 0,
@@ -523,11 +519,7 @@
         "value": 0
       },
       "baseSpellDC": {
-<<<<<<< HEAD
-        "base": "0"
-=======
         "base": 0
->>>>>>> bd7df94b
       },
       "cmd": {
         "min": 0,
