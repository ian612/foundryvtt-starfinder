--- conflicted
+++ resolved
@@ -720,13 +720,8 @@
       },
       "effects": [],
       "flags": {},
-<<<<<<< HEAD
-      "img": "systems/sfrpg/icons/equipment/weapons/battleglove.jpg",
+      "img": "systems/sfrpg/icons/equipment/weapons/battleglove.webp",
       "sort": 500000
-=======
-      "img": "systems/sfrpg/icons/equipment/weapons/battleglove.webp",
-      "effects": []
->>>>>>> 2b095a38
     },
     {
       "_id": "Vd3dLzO4rdF2evwf",
