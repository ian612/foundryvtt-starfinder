--- conflicted
+++ resolved
@@ -544,13 +544,8 @@
       },
       "effects": [],
       "flags": {},
-<<<<<<< HEAD
-      "img": "systems/sfrpg/icons/classes/evasion.png",
+      "img": "systems/sfrpg/icons/classes/evasion.webp",
       "sort": 100000
-=======
-      "img": "systems/sfrpg/icons/classes/evasion.webp",
-      "effects": []
->>>>>>> 2b095a38
     },
     {
       "_id": "JnbmLV2cWCd3fHtm",
@@ -621,6 +616,7 @@
       },
       "effects": [],
       "flags": {},
+      "img": "icons/svg/mystery-man.svg",
       "sort": 200000
     },
     {
@@ -834,13 +830,8 @@
       },
       "effects": [],
       "flags": {},
-<<<<<<< HEAD
-      "img": "systems/sfrpg/icons/equipment/weapons/survival-knife.jpg",
+      "img": "systems/sfrpg/icons/equipment/weapons/survival-knife.webp",
       "sort": 600000
-=======
-      "img": "systems/sfrpg/icons/equipment/weapons/survival-knife.webp",
-      "effects": []
->>>>>>> 2b095a38
     },
     {
       "_id": "UUIzQfAv4UbSLeUZ",
@@ -1056,13 +1047,8 @@
       },
       "effects": [],
       "flags": {},
-<<<<<<< HEAD
-      "img": "systems/sfrpg/icons/equipment/weapons/semi-auto-pistol-advanced.jpg",
+      "img": "systems/sfrpg/icons/equipment/weapons/semi-auto-pistol-advanced.webp",
       "sort": 200001
-=======
-      "img": "systems/sfrpg/icons/equipment/weapons/semi-auto-pistol-advanced.webp",
-      "effects": []
->>>>>>> 2b095a38
     },
     {
       "_id": "jBhGhi82e44eqq2M",
@@ -1220,13 +1206,8 @@
       },
       "effects": [],
       "flags": {},
-<<<<<<< HEAD
-      "img": "systems/sfrpg/icons/equipment/weapons/shirren-eye-rifle-tactical.jpg",
+      "img": "systems/sfrpg/icons/equipment/weapons/shirren-eye-rifle-tactical.webp",
       "sort": 700000
-=======
-      "img": "systems/sfrpg/icons/equipment/weapons/shirren-eye-rifle-tactical.webp",
-      "effects": []
->>>>>>> 2b095a38
     },
     {
       "_id": "VtmhMnRAZ1KKUfql",
@@ -1300,13 +1281,8 @@
       },
       "effects": [],
       "flags": {},
-<<<<<<< HEAD
-      "img": "systems/sfrpg/icons/classes/debilitating_trick.png",
+      "img": "systems/sfrpg/icons/classes/debilitating_trick.webp",
       "sort": 800000
-=======
-      "img": "systems/sfrpg/icons/classes/debilitating_trick.webp",
-      "effects": []
->>>>>>> 2b095a38
     },
     {
       "_id": "saOhKp9DJaNmsAgi",
@@ -1377,6 +1353,7 @@
       },
       "effects": [],
       "flags": {},
+      "img": "icons/svg/mystery-man.svg",
       "sort": 900000
     },
     {
@@ -1448,6 +1425,7 @@
       },
       "effects": [],
       "flags": {},
+      "img": "icons/svg/mystery-man.svg",
       "sort": 1000000
     },
     {
@@ -1522,13 +1500,8 @@
       },
       "effects": [],
       "flags": {},
-<<<<<<< HEAD
-      "img": "systems/sfrpg/icons/classes/specialization.png",
+      "img": "systems/sfrpg/icons/classes/specialization.webp",
       "sort": 1100000
-=======
-      "img": "systems/sfrpg/icons/classes/specialization.webp",
-      "effects": []
->>>>>>> 2b095a38
     },
     {
       "_id": "U0Bk9evpWfqRDAmz",
@@ -1666,13 +1639,8 @@
       },
       "effects": [],
       "flags": {},
-<<<<<<< HEAD
-      "img": "systems/sfrpg/icons/equipment/armor/stationwear-elite.jpg",
+      "img": "systems/sfrpg/icons/equipment/armor/stationwear-elite.webp",
       "sort": 1200000
-=======
-      "img": "systems/sfrpg/icons/equipment/armor/stationwear-elite.webp",
-      "effects": []
->>>>>>> 2b095a38
     },
     {
       "_id": "OE7wvSfgtu2dxAK8",
@@ -1724,13 +1692,8 @@
       },
       "effects": [],
       "flags": {},
-<<<<<<< HEAD
-      "img": "systems/sfrpg/icons/equipment/weapons/rounds-small-arm.jpg",
+      "img": "systems/sfrpg/icons/equipment/weapons/rounds-small-arm.webp",
       "sort": 1300000
-=======
-      "img": "systems/sfrpg/icons/equipment/weapons/rounds-small-arm.webp",
-      "effects": []
->>>>>>> 2b095a38
     },
     {
       "_id": "D8EM7Zlc20nwp2Vu",
@@ -1782,6 +1745,7 @@
       },
       "effects": [],
       "flags": {},
+      "img": "icons/svg/mystery-man.svg",
       "sort": 1400000
     }
   ],
