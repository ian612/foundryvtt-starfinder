{
  "_id": "str0zHNlfSlSk0EP",
  "name": "Brain Collector",
  "type": "npc2",
  "data": {
    "abilities": {
      "cha": {
        "base": 2,
        "min": 3,
        "misc": 0,
        "mod": 2,
        "value": 14
      },
      "con": {
        "base": 2,
        "min": 3,
        "misc": 0,
        "mod": 2,
        "value": 14
      },
      "dex": {
        "base": 2,
        "min": 3,
        "misc": 0,
        "mod": 2,
        "value": 14
      },
      "int": {
        "base": 6,
        "min": 3,
        "misc": 0,
        "mod": 6,
        "value": 22
      },
      "str": {
        "base": 4,
        "min": 3,
        "misc": 0,
        "mod": 4,
        "value": 18
      },
      "wis": {
        "base": 2,
        "min": 3,
        "misc": 0,
        "mod": 2,
        "value": 14
      }
    },
    "attributes": {
      "arms": "2",
      "bab": 0,
      "baseAttackBonus": {
        "rolledMods": [],
        "tooltip": [],
        "value": 0
      },
      "cmd": {
        "min": 0,
        "tooltip": [],
        "value": 10
      },
      "eac": {
        "base": 19,
        "min": 0,
        "tooltip": [],
        "value": 19
      },
      "fort": {
        "base": 7,
        "bonus": 7,
        "misc": 0,
        "tooltip": [],
        "value": 0
      },
      "hp": {
        "max": 105,
        "min": 0,
        "temp": null,
        "tempmax": null,
        "tooltip": [],
        "value": 105
      },
      "init": {
        "bonus": 0,
        "tooltip": [],
        "total": 2,
        "value": 2
      },
      "kac": {
        "base": 20,
        "min": 0,
        "tooltip": [],
        "value": 20
      },
      "keyability": "",
      "reach": "5 ft.",
      "reflex": {
        "base": 7,
        "bonus": 7,
        "misc": 0,
        "tooltip": [],
        "value": 0
      },
      "rp": {
        "max": 0,
        "min": 0,
        "tooltip": [],
        "value": 0
      },
      "sp": {
        "max": 0,
        "min": 0,
        "tooltip": [],
        "value": 0
      },
      "space": "10 ft.",
      "speed": {
        "burrowing": {
          "base": 0
        },
        "climbing": {
          "base": 0
        },
        "flying": {
          "base": 0
        },
        "land": {
          "base": 10
        },
        "mainMovement": "land",
        "special": "original base: 10 ft.; original special: fly 40 ft. (Su, perfect)",
        "swimming": {
          "base": 0
        }
      },
      "spellcasting": "",
      "will": {
        "base": 13,
        "bonus": 13,
        "misc": 0,
        "tooltip": [],
        "value": 0
      }
    },
    "classes": {},
    "conditions": {
      "asleep": false,
      "bleeding": false,
      "blinded": false,
      "broken": false,
      "burning": false,
      "confused": false,
      "cowering": false,
      "dazed": false,
      "dazzled": false,
      "dead": false,
      "deafened": false,
      "dying": false,
      "encumbered": false,
      "entangled": false,
      "exhausted": false,
      "fascinated": false,
      "fatigued": false,
      "flat-footed": false,
      "frightened": false,
      "grappled": false,
      "helpless": false,
      "nauseated": false,
      "off-kilter": false,
      "off-target": false,
      "overburdened": false,
      "panicked": false,
      "paralyzed": false,
      "pinned": false,
      "prone": false,
      "shaken": false,
      "sickened": false,
      "stable": false,
      "staggered": false,
      "stunned": false,
      "unconscious": false
    },
    "counterClasses": {
      "values": {}
    },
    "currency": {
      "credit": 0,
      "upb": 0
    },
    "details": {
      "type": "Aberration",
      "alignment": "CE",
      "aura": "",
      "biography": {
        "public": "",
        "value": "<p>The hideous brain collectors, also known as neh-thalggus, originate from worlds beyond the known galaxy, and they belong to the hostile coalition called the Dominion of the Black. These creatures&rsquo; common name stems from their obsession with absorbing the brains of any being they deem inferior&mdash;in effect, virtually every other being&mdash; not to gain sustenance, but to increase their intellect and power their spells.</p>\n<p>Brain collectors resemble vaguely scorpion-like creatures with lamprey mouths, jagged pincers, and clattering legs studded with twitching eyes. Pulsating, brain-filled blisters line their backs, making these monstrous creatures easily distinguishable from other predators in the Vast. Those who survive encounters with brain collectors describe eerie, whispering thoughts intruding into their minds. These thoughts seem to simultaneously offer salvation and destruction, and some victims report that they couldn&rsquo;t determine whether the thoughts belonged to the brain collector, the pulsating brain sacs, or their own traumatized imaginations.</p>\n<p>Even after millennia of exposure to Pact Worlds species, brain collectors&rsquo; motivations remain murky; it remains unclear whether they act to fulfill the schemes of sinister overlords among the Dominion of the Black or if their hostility stems from an utterly incomprehensible morality, if not outright cruelty. Whatever the case, brain collectors are relentless. Upon landing on a planet in living drop-ships, their vessels rot into useless biological matter as well as metal components the brain collectors use to convert caves and abandoned buildings into unsettling, fleshwalled compounds. From these bases, the brain collectors systematically hunt, kill, and claim the brains of intelligent beings. Once satiated&mdash;which can take anywhere from a few days to many years, depending on their needs&mdash;the brain collectors rapidly disassemble their fleshy homes, reconstruct their shuttles, and return to their orbiting starships. They then set off for another distant world to repeat the process&mdash;or return their cerebral payload to their unknown home worlds.</p>\n<p>Largely solitary, brain collectors hunt alone even when sharing starships and lairs. The greatest emotional bond they form comes through brain-swapping, a grotesque process that allows them to share their victims&rsquo; memories. To a brain collector, other creatures simply serve as resources, with no more rights or dignity than their ships&rsquo; fuel. Even so, they regularly attract cults dedicated to the Dominion whose members harbor misguided hopes that obeisance might save the cultists&rsquo; lives. For the most part, neh-thalggus don&rsquo;t care for these cults, and the members have no guarantees of safety.</p>\n<p>Yet some brain collectors appear to take pleasure in being worshipped, even if it mostly just makes their jobs easier. A few unsubstantiated reports claim that neh-thalggus who consume the brains of zealous individuals can inadvertently absorb humanoid notions of faith, in turn developing uncharacteristic habits of grandiosity, generosity, or protectiveness. If these anomalies exist, it seems other brain collectors quickly eradicate the heretics.</p>\n<p>Xenoanthropologists&rsquo; research suggests that brain collectors&rsquo; religion venerates the primordial forces of space and time, potentially serving as the belief that unifies the species and drives their behavior. Others, however, believe that brain collectors simply &ldquo;practice&rdquo; religion out of boredom during their long journeys among the stars, and that they take it no more or less seriously than rote mathematics. However, an emerging theory proves among the most concerning: that over the eons they spent accumulating knowledge, brain collectors have discovered some fearful, fundamental truths of the universe&mdash;and only faith preserves them from abject terror.</p>\n<p>Brain collectors are among the most commonly encountered members of the Dominion of the Black, though they rarely interact or cooperate with others from that enigmatic group. However, they practically never enter into direct competition with one another. A common punishment for a scheming or inefficient brain collector involves violently tearing out their brain collection, then abandoning them on a lifeless moon to suffer centuries of stupefaction and powerlessness. According to unconfirmed rumors, brain collectors that excel at their duties undergo transformations to become far more powerful and horrific creatures.</p>\n<p>The average brain collector has a stature about 6 feet tall and 9 feet across; they can weigh over 3,500 pounds.</p>"
      },
      "class": "",
      "cr": 8,
      "environment": "any",
      "organization": "solitary",
      "race": "",
      "raceAndGrafts": "",
      "source": "AA4 pg. 16",
      "xp": {
        "value": 4800
      }
    },
    "modifiers": [],
    "skillpoints": {
      "max": 0,
      "tooltip": [],
      "used": 0
    },
    "skills": {
      "acr": {
        "ability": "dex",
        "enabled": true,
        "hasArmorCheckPenalty": true,
        "isTrainedOnly": false,
        "min": 0,
        "misc": 0,
        "mod": 2,
        "ranks": 2,
        "value": 0
      },
      "ath": {
        "ability": "str",
        "enabled": false,
        "hasArmorCheckPenalty": true,
        "isTrainedOnly": false,
        "min": 0,
        "misc": 0,
        "mod": 0,
        "ranks": 0,
        "value": 0
      },
      "blu": {
        "ability": "cha",
        "enabled": false,
        "hasArmorCheckPenalty": false,
        "isTrainedOnly": false,
        "min": 0,
        "misc": 0,
        "mod": 0,
        "ranks": 0,
        "value": 0
      },
      "com": {
        "ability": "int",
        "enabled": false,
        "hasArmorCheckPenalty": false,
        "isTrainedOnly": true,
        "min": 0,
        "misc": 0,
        "mod": 0,
        "ranks": 0,
        "value": 0
      },
      "cul": {
        "ability": "int",
        "enabled": false,
        "hasArmorCheckPenalty": false,
        "isTrainedOnly": true,
        "min": 0,
        "misc": 0,
        "mod": 0,
        "ranks": 0,
        "value": 0
      },
      "dip": {
        "ability": "cha",
        "enabled": false,
        "hasArmorCheckPenalty": false,
        "isTrainedOnly": false,
        "min": 0,
        "misc": 0,
        "mod": 0,
        "ranks": 0,
        "value": 0
      },
      "dis": {
        "ability": "cha",
        "enabled": false,
        "hasArmorCheckPenalty": false,
        "isTrainedOnly": false,
        "min": 0,
        "misc": 0,
        "mod": 0,
        "ranks": 0,
        "value": 0
      },
      "eng": {
        "ability": "int",
        "enabled": false,
        "hasArmorCheckPenalty": false,
        "isTrainedOnly": true,
        "min": 0,
        "misc": 0,
        "mod": 0,
        "ranks": 0,
        "value": 0
      },
      "int": {
        "ability": "cha",
        "enabled": false,
        "hasArmorCheckPenalty": false,
        "isTrainedOnly": false,
        "min": 0,
        "misc": 0,
        "mod": 0,
        "ranks": 0,
        "value": 0
      },
      "lsc": {
        "ability": "int",
        "enabled": true,
        "hasArmorCheckPenalty": false,
        "isTrainedOnly": true,
        "min": 0,
        "misc": 0,
        "mod": 21,
        "ranks": 21,
        "value": 0
      },
      "med": {
        "ability": "int",
        "enabled": false,
        "hasArmorCheckPenalty": false,
        "isTrainedOnly": true,
        "min": 0,
        "misc": 0,
        "mod": 0,
        "ranks": 0,
        "value": 0
      },
      "mys": {
        "ability": "wis",
        "enabled": true,
        "hasArmorCheckPenalty": false,
        "isTrainedOnly": true,
        "min": 0,
        "misc": 0,
        "mod": 21,
        "ranks": 21,
        "value": 0
      },
      "per": {
        "ability": "wis",
        "enabled": true,
        "hasArmorCheckPenalty": false,
        "isTrainedOnly": false,
        "min": 0,
        "misc": 0,
        "mod": 16,
        "ranks": 16,
        "value": 0
      },
      "phs": {
        "ability": "int",
        "enabled": true,
        "hasArmorCheckPenalty": false,
        "isTrainedOnly": true,
        "min": 0,
        "misc": 0,
        "mod": 16,
        "ranks": 16,
        "value": 0
      },
      "pil": {
        "ability": "dex",
        "enabled": false,
        "hasArmorCheckPenalty": false,
        "isTrainedOnly": false,
        "min": 0,
        "misc": 0,
        "mod": 0,
        "ranks": 0,
        "value": 0
      },
      "pro": {
        "ability": "int",
        "enabled": false,
        "hasArmorCheckPenalty": false,
        "isTrainedOnly": true,
        "min": 0,
        "misc": 0,
        "mod": 0,
        "ranks": 0,
        "subname": "",
        "value": 3
      },
      "sen": {
        "ability": "wis",
        "enabled": false,
        "hasArmorCheckPenalty": false,
        "isTrainedOnly": false,
        "min": 0,
        "misc": 0,
        "mod": 0,
        "ranks": 0,
        "value": 0
      },
      "sle": {
        "ability": "dex",
        "enabled": false,
        "hasArmorCheckPenalty": true,
        "isTrainedOnly": true,
        "min": 0,
        "misc": 0,
        "mod": 0,
        "ranks": 0,
        "value": 0
      },
      "ste": {
        "ability": "dex",
        "enabled": false,
        "hasArmorCheckPenalty": true,
        "isTrainedOnly": false,
        "min": 0,
        "misc": 0,
        "mod": 0,
        "ranks": 0,
        "value": 0
      },
      "sur": {
        "ability": "wis",
        "enabled": false,
        "hasArmorCheckPenalty": false,
        "isTrainedOnly": false,
        "min": 0,
        "misc": 0,
        "mod": 0,
        "ranks": 0,
        "value": 0
      }
    },
    "spells": {
      "spell0": {
        "max": 0,
        "value": 0
      },
      "spell1": {
        "max": 0,
        "value": 0
      },
      "spell2": {
        "max": "6",
        "value": "6"
      },
      "spell3": {
        "max": "3",
        "value": "3"
      },
      "spell4": {
        "max": 0,
        "value": 0
      },
      "spell5": {
        "max": 0,
        "value": 0
      },
      "spell6": {
        "max": 0,
        "value": 0
      }
    },
    "traits": {
      "ci": {
        "custom": "Confused Condition",
        "value": []
      },
      "damageReduction": {
        "negatedBy": "magic",
        "value": 10
      },
      "di": {
        "custom": "Confused Condition",
        "value": []
      },
      "dr": {
        "custom": "",
        "value": []
      },
      "dv": {
        "custom": "Brain Dependency",
        "value": []
      },
      "languages": {
        "custom": "Up",
        "value": [
          "abyssal",
          "aklo"
        ]
      },
      "senses": "darkvision 60 ft.",
      "size": "large",
      "sr": 19
    }
  },
  "effects": [],
  "flags": {},
  "img": "icons/svg/mystery-man.svg",
  "items": [
    {
      "_id": "Tgy0m7EGl42qlNgn",
      "name": "Bite (plus Brain Collector Venom)",
      "type": "weapon",
      "data": {
        "type": "",
        "ability": "",
        "actionType": "mwak",
        "activation": {
          "type": "",
          "condition": "",
          "cost": 0
        },
        "area": {
          "effect": "",
          "shape": "",
          "units": "",
          "value": 0
        },
        "attackBonus": 15,
        "attributes": {
          "ac": {
            "value": ""
          },
          "customBuilt": false,
          "dex": {
            "mod": ""
          },
          "hardness": {
            "value": ""
          },
          "hp": {
            "max": "",
            "value": 6
          },
          "size": "medium",
          "sturdy": true
        },
        "attuned": false,
        "bulk": "L",
        "capacity": {
          "max": 0,
          "value": 0
        },
        "chatFlavor": "",
        "container": {
          "contents": [],
          "isOpen": true,
          "storage": [
            {
              "type": "slot",
              "acceptsType": [
                "fusion"
              ],
              "affectsEncumbrance": true,
              "amount": 0,
              "subtype": "fusion",
              "weightProperty": "level"
            }
          ]
        },
        "critical": {
          "effect": "",
          "parts": []
        },
        "damage": {
          "parts": [
            {
              "formula": "1d12+12",
              "operator": "",
              "types": {
                "piercing": true
              }
            }
          ]
        },
        "description": {
          "chat": "",
          "unidentified": "",
          "value": ""
        },
        "descriptors": [],
        "duration": {
          "units": "",
          "value": null
        },
        "equipped": true,
        "formula": "",
        "identified": true,
        "isActive": null,
        "level": 1,
        "modifiers": [],
        "price": 0,
        "proficient": true,
        "properties": {},
        "quantity": 1,
        "range": {
          "additional": "",
          "per": "",
          "units": "",
          "value": null
        },
        "save": {
          "type": "",
          "dc": null,
          "descriptor": ""
        },
        "source": "",
        "special": "",
        "target": {
          "type": "",
          "value": null
        },
        "usage": {
          "per": "",
          "value": 0
        },
        "uses": {
          "max": 0,
          "per": null,
          "value": 0
        },
        "weaponCategory": "uncategorized",
        "weaponType": "basicM"
      },
      "effects": [],
      "flags": {},
      "sort": 100000
    },
    {
      "_id": "7VYgFFVjOs598PBi",
      "name": "Claw",
      "type": "weapon",
      "data": {
        "type": "",
        "ability": "",
        "actionType": "mwak",
        "activation": {
          "type": "",
          "condition": "",
          "cost": 0
        },
        "area": {
          "effect": "",
          "shape": "",
          "units": "",
          "value": 0
        },
        "attackBonus": 15,
        "attributes": {
          "ac": {
            "value": ""
          },
          "customBuilt": false,
          "dex": {
            "mod": ""
          },
          "hardness": {
            "value": ""
          },
          "hp": {
            "max": "",
            "value": 6
          },
          "size": "medium",
          "sturdy": true
        },
        "attuned": false,
        "bulk": "L",
        "capacity": {
          "max": 0,
          "value": 0
        },
        "chatFlavor": "",
        "container": {
          "contents": [],
          "isOpen": true,
          "storage": [
            {
              "type": "slot",
              "acceptsType": [
                "fusion"
              ],
              "affectsEncumbrance": true,
              "amount": 0,
              "subtype": "fusion",
              "weightProperty": "level"
            }
          ]
        },
        "critical": {
          "effect": "",
          "parts": []
        },
        "damage": {
          "parts": [
            {
              "formula": "1d8+12",
              "operator": "",
              "types": {
                "slashing": true
              }
            }
          ]
        },
        "description": {
          "chat": "",
          "unidentified": "",
          "value": ""
        },
        "descriptors": [],
        "duration": {
          "units": "",
          "value": null
        },
        "equipped": true,
        "formula": "",
        "identified": true,
        "isActive": null,
        "level": 1,
        "modifiers": [],
        "price": 0,
        "proficient": true,
        "properties": {},
        "quantity": 1,
        "range": {
          "additional": "",
          "per": "",
          "units": "",
          "value": null
        },
        "save": {
          "type": "",
          "dc": null,
          "descriptor": ""
        },
        "source": "",
        "special": "",
        "target": {
          "type": "",
          "value": null
        },
        "usage": {
          "per": "",
          "value": 0
        },
        "uses": {
          "max": 0,
          "per": null,
          "value": 0
        },
        "weaponCategory": "uncategorized",
        "weaponType": "basicM"
      },
      "effects": [],
      "flags": {},
      "sort": 200000
    },
    {
      "_id": "ypSYN2dD0m8qBORZ",
      "name": "[MultiATK] Bite (plus Brain Collector Venom)",
      "type": "weapon",
      "data": {
        "type": "",
        "ability": "",
        "actionType": "mwak",
        "activation": {
          "type": "",
          "condition": "",
          "cost": 0
        },
        "area": {
          "effect": "",
          "shape": "",
          "units": "",
          "value": 0
        },
        "attackBonus": 9,
        "attributes": {
          "ac": {
            "value": ""
          },
          "customBuilt": false,
          "dex": {
            "mod": ""
          },
          "hardness": {
            "value": ""
          },
          "hp": {
            "max": "",
            "value": 6
          },
          "size": "medium",
          "sturdy": true
        },
        "attuned": false,
        "bulk": "L",
        "capacity": {
          "max": 0,
          "value": 0
        },
        "chatFlavor": "",
        "container": {
          "contents": [],
          "isOpen": true,
          "storage": [
            {
              "type": "slot",
              "acceptsType": [
                "fusion"
              ],
              "affectsEncumbrance": true,
              "amount": 0,
              "subtype": "fusion",
              "weightProperty": "level"
            }
          ]
        },
        "critical": {
          "effect": "",
          "parts": []
        },
        "damage": {
          "parts": [
            {
              "formula": "1d12+12",
              "operator": "",
              "types": {
                "piercing": true
              }
            }
          ]
        },
        "description": {
          "chat": "",
          "unidentified": "",
          "value": ""
        },
        "descriptors": [],
        "duration": {
          "units": "",
          "value": null
        },
        "equipped": true,
        "formula": "",
        "identified": true,
        "isActive": null,
        "level": 1,
        "modifiers": [],
        "price": 0,
        "proficient": true,
        "properties": {},
        "quantity": 1,
        "range": {
          "additional": "",
          "per": "",
          "units": "",
          "value": null
        },
        "save": {
          "type": "",
          "dc": null,
          "descriptor": ""
        },
        "source": "",
        "special": "",
        "target": {
          "type": "",
          "value": null
        },
        "usage": {
          "per": "",
          "value": 0
        },
        "uses": {
          "max": 0,
          "per": null,
          "value": 0
        },
        "weaponCategory": "uncategorized",
        "weaponType": "basicM"
      },
      "effects": [],
      "flags": {},
      "sort": 300000
    },
    {
      "_id": "6yqcdAm7X3TUV2ou",
      "name": "[MultiATK] 2 Claws",
      "type": "weapon",
      "data": {
        "type": "",
        "ability": "",
        "actionType": "mwak",
        "activation": {
          "type": "",
          "condition": "",
          "cost": 0
        },
        "area": {
          "effect": "",
          "shape": "",
          "units": "",
          "value": 0
        },
        "attackBonus": 9,
        "attributes": {
          "ac": {
            "value": ""
          },
          "customBuilt": false,
          "dex": {
            "mod": ""
          },
          "hardness": {
            "value": ""
          },
          "hp": {
            "max": "",
            "value": 6
          },
          "size": "medium",
          "sturdy": true
        },
        "attuned": false,
        "bulk": "L",
        "capacity": {
          "max": 0,
          "value": 0
        },
        "chatFlavor": "",
        "container": {
          "contents": [],
          "isOpen": true,
          "storage": [
            {
              "type": "slot",
              "acceptsType": [
                "fusion"
              ],
              "affectsEncumbrance": true,
              "amount": 0,
              "subtype": "fusion",
              "weightProperty": "level"
            }
          ]
        },
        "critical": {
          "effect": "",
          "parts": []
        },
        "damage": {
          "parts": [
            {
              "formula": "1d8+12",
              "operator": "",
              "types": {
                "slashing": true
              }
            }
          ]
        },
        "description": {
          "chat": "",
          "unidentified": "",
          "value": ""
        },
        "descriptors": [],
        "duration": {
          "units": "",
          "value": null
        },
        "equipped": true,
        "formula": "",
        "identified": true,
        "isActive": null,
        "level": 1,
        "modifiers": [],
        "price": 0,
        "proficient": true,
        "properties": {},
        "quantity": 1,
        "range": {
          "additional": "",
          "per": "",
          "units": "",
          "value": null
        },
        "save": {
          "type": "",
          "dc": null,
          "descriptor": ""
        },
        "source": "",
        "special": "",
        "target": {
          "type": "",
          "value": null
        },
        "usage": {
          "per": "",
          "value": 0
        },
        "uses": {
          "max": 0,
          "per": null,
          "value": 0
        },
        "weaponCategory": "uncategorized",
        "weaponType": "basicM"
      },
      "effects": [],
      "flags": {},
      "sort": 400000
    },
    {
      "_id": "JGPQahkYgbq25qS0",
      "name": "Brain Collection (Ex)",
      "type": "feat",
      "data": {
        "type": "",
        "ability": null,
        "actionType": null,
        "activation": {
          "type": "",
          "condition": "",
          "cost": 0
        },
        "area": {
          "effect": "",
          "shape": "",
          "units": "",
          "value": 0
        },
        "attackBonus": 0,
        "chatFlavor": "",
        "critical": {
          "effect": "",
          "parts": []
        },
        "damage": {
          "parts": []
        },
        "description": {
          "chat": "",
          "unidentified": "",
          "value": "A brain collector can store up to seven brains of Small or Medium creatures to enhance their knowledge and power, learning a single language known by the former owner of each stored brain. A brain collector can extract a brain from a helpless opponent with a coup de grace action that kills the opponent, or they can extract one as a standard action from a body that has been @Compendium[sfrpg.conditions.nEJIWMKbPjqKuelo]{Dead} for no longer than 1 minute."
        },
        "descriptors": [],
        "duration": {
          "units": "",
          "value": null
        },
        "formula": "",
        "isActive": null,
        "modifiers": [],
        "range": {
          "additional": "",
          "per": "",
          "units": "",
          "value": null
        },
        "recharge": {
          "charged": false,
          "value": null
        },
        "requirements": "",
        "save": {
          "type": "",
          "dc": null,
          "descriptor": ""
        },
        "source": "",
        "target": {
          "type": "",
          "value": null
        },
        "uses": {
          "max": 0,
          "per": null,
          "value": 0
        }
      },
      "effects": [],
      "flags": {},
      "sort": 500000
    },
    {
      "_id": "ND3IQNGnv2XVk7Fy",
      "name": "Arcing Surge (DC 20)",
      "type": "spell",
      "data": {
        "type": "",
        "ability": "",
        "abilityMods": {
          "parts": []
        },
        "actionType": "save",
        "activation": {
          "type": "action",
          "condition": "",
          "cost": 1
        },
        "allowedClasses": {
          "myst": false,
          "tech": true,
          "wysh": false
        },
        "area": {
          "effect": "burst",
          "shape": "line",
          "units": "ft",
          "value": 120
        },
        "attackBonus": 0,
        "chatFlavor": "",
        "concentration": false,
        "critical": {
          "effect": "",
          "parts": []
        },
        "damage": {
          "parts": [
            {
              "formula": "10d6",
              "operator": "",
              "types": {
                "electricity": true
              }
            }
          ]
        },
        "description": {
          "chat": "",
          "unidentified": "",
          "value": "<p><span id=\"ctl00_MainContent_DataListTalentsAll_ctl00_LabelName\">You cause an electrical device in your possession to surge in power and unleash a line of electricity from the massive oversurge. This deals 10d6 electricity damage to all creatures and objects in the area.&nbsp;&nbsp;</span></p>"
        },
        "descriptors": [],
        "dismissible": false,
        "duration": {
          "units": "",
          "value": "instantaneous"
        },
        "formula": "",
        "isActive": null,
        "level": 3,
        "materials": {
          "consumed": false,
          "cost": 0,
          "supply": 0,
          "value": ""
        },
        "modifiers": [],
        "preparation": {
          "mode": "",
          "prepared": true
        },
        "range": {
          "additional": "",
          "per": "",
          "units": "none",
          "value": null
        },
        "save": {
          "type": "reflex",
          "dc": "20",
          "descriptor": "half"
        },
        "school": "evo",
        "source": "CRB pg. 340",
        "sr": true,
        "target": {
          "type": "",
          "value": ""
        },
        "uses": {
          "max": null,
          "per": "",
          "value": null
        }
      },
      "effects": [],
      "flags": {},
<<<<<<< HEAD
      "img": "systems/sfrpg/icons/spells/arcing_surge.jpg",
      "sort": 600000
=======
      "img": "systems/sfrpg/icons/spells/arcing_surge.webp",
      "effects": []
>>>>>>> 2b095a38
    },
    {
      "_id": "ik8zCP7r5DYkgBQx",
      "name": "Ray Of Exhaustion (DC 20)",
      "type": "spell",
      "data": {
        "type": "",
        "ability": "dex",
        "abilityMods": {
          "parts": []
        },
        "actionType": "rsak",
        "activation": {
          "type": "action",
          "condition": "",
          "cost": 1
        },
        "allowedClasses": {
          "myst": true,
          "tech": false,
          "wysh": true
        },
        "area": {
          "effect": "",
          "shape": "",
          "units": "none",
          "value": null
        },
        "attackBonus": 13,
        "chatFlavor": "",
        "concentration": false,
        "critical": {
          "effect": "",
          "parts": []
        },
        "damage": {
          "parts": []
        },
        "description": {
          "chat": "",
          "unidentified": "",
          "value": "<p style=\"text-align: justify;\">You create an enervating ray of magic. You must make a ranged attack against your opponent's EAC. On a hit, the target is immediately exhausted for the spell's duration. A creature that succeeds at a Fortitude saving throw is only fatigued, unless it is already fatigued, in which case it instead becomes exhausted despite the saving throw.<br><br>This spell has no effect on a creature that is already exhausted. Unlike normal exhaustion or fatigue, the effect ends as soon as the spell's duration expires.</p>"
        },
        "descriptors": [],
        "dismissible": false,
        "duration": {
          "units": "",
          "value": "1 minute/level"
        },
        "formula": "",
        "isActive": null,
        "level": 3,
        "materials": {
          "consumed": false,
          "cost": 0,
          "supply": 0,
          "value": ""
        },
        "modifiers": [],
        "preparation": {
          "mode": "",
          "prepared": true
        },
        "range": {
          "additional": "5 ft.",
          "per": "2 levels",
          "units": "ft",
          "value": 25
        },
        "save": {
          "type": "fort",
          "dc": "19",
          "descriptor": "partial"
        },
        "school": "nec",
        "source": "CRB pg. 371",
        "sr": true,
        "target": {
          "type": "",
          "value": "one creature"
        },
        "uses": {
          "max": null,
          "per": "",
          "value": null
        }
      },
      "effects": [],
      "flags": {},
<<<<<<< HEAD
      "img": "systems/sfrpg/icons/spells/ray_of_exhaustion.png",
      "sort": 700000
=======
      "img": "systems/sfrpg/icons/spells/ray_of_exhaustion.webp",
      "effects": []
>>>>>>> 2b095a38
    },
    {
      "_id": "HQyGOyXsrgB2SMY5",
      "name": "Caustic Conversion",
      "type": "spell",
      "data": {
        "type": "",
        "ability": "dex",
        "abilityMods": {
          "parts": []
        },
        "actionType": "rsak",
        "activation": {
          "type": "action",
          "condition": "",
          "cost": 1
        },
        "allowedClasses": {
          "myst": false,
          "tech": true,
          "wysh": true
        },
        "area": {
          "effect": "",
          "shape": "cylinder",
          "units": "medium",
          "value": 100
        },
        "attackBonus": 13,
        "chatFlavor": "",
        "concentration": false,
        "critical": {
          "effect": "",
          "parts": []
        },
        "damage": {
          "parts": [
            {
              "formula": "4d4",
              "operator": "",
              "types": {
                "acid": true
              }
            }
          ]
        },
        "description": {
          "chat": "",
          "unidentified": "",
          "value": "<p><span id=\"ctl00_MainContent_DataListTalentsAll_ctl00_LabelName\">You fling magical nanites that convert water vapor around your target into deadly acid. Make a ranged attack roll against your target's EAC. If you hit, the target takes 4d4 acid damage and it takes 5 additional acid damage at the end of its turn each round for the spell's duration.&nbsp;</span></p>"
        },
        "descriptors": [],
        "dismissible": false,
        "duration": {
          "units": "",
          "value": "1 round + 1 round/3 levels"
        },
        "formula": "",
        "isActive": null,
        "level": 2,
        "materials": {
          "consumed": false,
          "cost": 0,
          "supply": 0,
          "value": ""
        },
        "modifiers": [],
        "preparation": {
          "mode": "",
          "prepared": true
        },
        "range": {
          "additional": "10 ft.",
          "per": "level",
          "units": "ft",
          "value": 100
        },
        "save": {
          "type": "",
          "dc": "",
          "descriptor": "negate"
        },
        "school": "evo",
        "source": "CRB pg. 342",
        "sr": true,
        "target": {
          "type": "",
          "value": "one creature or object"
        },
        "uses": {
          "max": null,
          "per": "",
          "value": null
        }
      },
      "effects": [],
      "flags": {},
<<<<<<< HEAD
      "img": "systems/sfrpg/icons/spells/caustic_conversion.jpg",
      "sort": 800000
=======
      "img": "systems/sfrpg/icons/spells/caustic_conversion.webp",
      "effects": []
>>>>>>> 2b095a38
    },
    {
      "_id": "MciFjUNh5HLGCTtR",
      "name": "Hold Person (DC 19)",
      "type": "spell",
      "data": {
        "type": "",
        "ability": "",
        "abilityMods": {
          "parts": []
        },
        "actionType": "save",
        "activation": {
          "type": "action",
          "condition": "",
          "cost": 1
        },
        "allowedClasses": {
          "myst": true,
          "tech": false,
          "wysh": true
        },
        "area": {
          "effect": "",
          "shape": "",
          "units": "none",
          "value": null
        },
        "attackBonus": 0,
        "chatFlavor": "",
        "concentration": false,
        "critical": {
          "effect": "",
          "parts": []
        },
        "damage": {
          "parts": []
        },
        "description": {
          "chat": "",
          "unidentified": "",
          "value": "<p style=\"text-align: justify;\">The target becomes paralyzed and freezes in place. It is aware and breathes normally but can't take any physical actions, even speech. A held creature can't cast spells. Each round on its turn, the target can spend a full action to attempt a new saving throw to end the effect. This does not provoke attacks of opportunity. A winged creature that is paralyzed can't flap its wings and falls. A swimmer can't swim and may drown.</p>"
        },
        "descriptors": [],
        "dismissible": true,
        "duration": {
          "units": "",
          "value": "1 round/level (D)"
        },
        "formula": "",
        "isActive": null,
        "level": 2,
        "materials": {
          "consumed": false,
          "cost": 0,
          "supply": 0,
          "value": ""
        },
        "modifiers": [],
        "preparation": {
          "mode": "",
          "prepared": true
        },
        "range": {
          "additional": "ft.10",
          "per": "level",
          "units": "ft",
          "value": 100
        },
        "save": {
          "type": "will",
          "dc": "19",
          "descriptor": "negate"
        },
        "school": "enc",
        "source": "CRB pg. 359",
        "sr": true,
        "target": {
          "type": "",
          "value": "one humanoid creature"
        },
        "uses": {
          "max": null,
          "per": "",
          "value": null
        }
      },
      "effects": [],
      "flags": {},
<<<<<<< HEAD
      "img": "systems/sfrpg/icons/spells/hold_person.jpg",
      "sort": 900000
=======
      "img": "systems/sfrpg/icons/spells/hold_person.webp",
      "effects": []
>>>>>>> 2b095a38
    },
    {
      "_id": "DAYatpC9ZzMw7c0S",
      "name": "Invisibility",
      "type": "spell",
      "data": {
        "type": "",
        "ability": "",
        "abilityMods": {
          "parts": []
        },
        "actionType": "save",
        "activation": {
          "type": "action",
          "condition": "",
          "cost": 1
        },
        "allowedClasses": {
          "myst": false,
          "tech": true,
          "wysh": true
        },
        "area": {
          "effect": "",
          "shape": "",
          "units": null,
          "value": null
        },
        "attackBonus": 0,
        "chatFlavor": "",
        "concentration": false,
        "critical": {
          "effect": "",
          "parts": []
        },
        "damage": {
          "parts": []
        },
        "description": {
          "chat": "",
          "unidentified": "",
          "value": "<p style=\"text-align: justify;\">The creature or object touched becomes invisible (see page 264). If the target is a creature, any gear it is carrying vanishes as well. If you cast the spell on someone else, neither you nor your allies can see the target unless you can normally see invisible things or you employ magic to do so.<br><br>The spell ends if the target attacks any creature. For purposes of this spell, an attack includes any spell or harmful effect targeting a foe or whose area or effect includes a foe. Actions directed at unattended objects don't break the spell. Spells that specifically affect allies but not foes are not attacks for this purpose, even when they include foes in their area. Causing harm indirectly is not an attack. Thus, an invisible being can open doors, talk, eat, climb stairs, summon security forces and have them attack, start a trash compactor with foes inside, remotely trigger traps, and so forth.</p>"
        },
        "descriptors": [],
        "dismissible": true,
        "duration": {
          "units": "",
          "value": "1 minute/level (D)"
        },
        "formula": "",
        "isActive": null,
        "level": 2,
        "materials": {
          "consumed": false,
          "cost": 0,
          "supply": 0,
          "value": ""
        },
        "modifiers": [],
        "preparation": {
          "mode": null,
          "prepared": true
        },
        "range": {
          "additional": "",
          "per": "",
          "units": "touch",
          "value": null
        },
        "save": {
          "type": "will",
          "dc": "",
          "descriptor": "harmless"
        },
        "school": "ill",
        "source": "CRB pg. 362",
        "sr": true,
        "target": {
          "type": "",
          "value": "one creature or object no more than 10 bulk/level"
        },
        "uses": {
          "max": null,
          "per": "",
          "value": null
        }
      },
      "effects": [],
      "flags": {},
<<<<<<< HEAD
      "img": "systems/sfrpg/icons/spells/invilibility.png",
      "sort": 1000000
=======
      "img": "systems/sfrpg/icons/spells/invilibility.webp",
      "effects": []
>>>>>>> 2b095a38
    },
    {
      "_id": "Eohaeo6y0qfQQFv6",
      "name": "Magic Missile",
      "type": "spell",
      "data": {
        "type": "",
        "ability": "",
        "abilityMods": {
          "parts": []
        },
        "actionType": "other",
        "activation": {
          "type": "special",
          "condition": "",
          "cost": 0
        },
        "allowedClasses": {
          "myst": false,
          "tech": true,
          "wysh": false
        },
        "area": {
          "effect": "",
          "shape": "",
          "units": null,
          "value": null
        },
        "attackBonus": 0,
        "chatFlavor": "",
        "concentration": false,
        "critical": {
          "effect": "",
          "parts": []
        },
        "damage": {
          "parts": [
            {
              "formula": "1d4+1",
              "operator": "",
              "types": {
                "force": true
              }
            },
            {
              "formula": "1d4+1",
              "operator": "",
              "types": {
                "force": true
              }
            },
            {
              "formula": "1d4+1",
              "operator": "",
              "types": {
                "force": true
              }
            }
          ]
        },
        "description": {
          "chat": "",
          "unidentified": "",
          "value": "<p style=\"text-align: justify;\">You fire two missiles of magical energy that strike targets unerringly (the creatures must still be valid targets) and deal 1d4+1 force damage each. You can't target specific parts of a creature, and objects are not damaged by the spell.<br><br>You can target a single creature or several creatures, but each missile can strike only one creature. You must designate targets before you attempt to overcome spell resistance or roll damage.<br><br>You can cast this spell as a full action. If you do, you fire three missiles instead of two.</p>"
        },
        "descriptors": [],
        "dismissible": false,
        "duration": {
          "units": "",
          "value": "instantaneous"
        },
        "formula": "",
        "isActive": null,
        "level": 1,
        "materials": {
          "consumed": false,
          "cost": 0,
          "supply": 0,
          "value": ""
        },
        "modifiers": [],
        "preparation": {
          "mode": "always",
          "prepared": true
        },
        "range": {
          "additional": "10 ft.",
          "per": "level",
          "units": "ft",
          "value": 100
        },
        "save": {
          "type": "",
          "dc": null,
          "descriptor": "negate"
        },
        "school": "evo",
        "source": "CRB pg. 364",
        "sr": true,
        "target": {
          "type": "",
          "value": "up to three creatures, no two of which can be more than 15 ft. apart; see text"
        },
        "uses": {
          "max": null,
          "per": "",
          "value": null
        }
      },
      "effects": [],
      "flags": {},
<<<<<<< HEAD
      "img": "systems/sfrpg/icons/spells/magic_missile.png",
      "sort": 1200000
=======
      "img": "systems/sfrpg/icons/spells/magic_missile.webp",
      "effects": []
>>>>>>> 2b095a38
    },
    {
      "_id": "lDYm7peTFjdPv9SE",
      "name": "Unseen Servant",
      "type": "spell",
      "data": {
        "type": "",
        "ability": null,
        "abilityMods": {
          "parts": []
        },
        "actionType": "",
        "activation": {
          "type": "action",
          "condition": "",
          "cost": 1
        },
        "allowedClasses": {
          "myst": false,
          "tech": true,
          "wysh": false
        },
        "area": {
          "effect": "",
          "shape": "",
          "units": null,
          "value": null
        },
        "attackBonus": 0,
        "chatFlavor": "",
        "concentration": false,
        "critical": {
          "effect": "",
          "parts": []
        },
        "damage": {
          "parts": []
        },
        "description": {
          "chat": "",
          "unidentified": "",
          "value": "<p style=\"text-align: justify;\">The spell conjures an invisible, mindless, shapeless force that performs simple tasks at your command (a move action). It can run and fetch things, open unstuck doors, and hold chairs, as well as clean and mend. The servant can perform only one activity at a time, but it repeats the same activity over and over again if told to do so as long as you remain within range. It has an effective Strength score of 2 (so it can lift up to 20 pounds or 2 bulk or drag up to 100 pounds or 10 bulk). It can trigger traps and such, but it can't exert enough force to activate certain pressure plates and other devices. It can't perform any task that requires a skill check with a DC higher than 10 or that requires a check using a skill that can't be used untrained. This servant can't fly, climb, or swim (though it can walk on water). Its land speed is 15 feet.<br><br>The servant can't attack in any way; it is never allowed to make attack rolls. It can't be killed, but it dissipates if it takes 6 or more damage from area attacks; it gets no saving throws against attacks.</p>"
        },
        "descriptors": [],
        "dismissible": false,
        "duration": {
          "units": "",
          "value": "1 hour/level"
        },
        "formula": "",
        "isActive": null,
        "level": 1,
        "materials": {
          "consumed": false,
          "cost": 0,
          "supply": 0,
          "value": ""
        },
        "modifiers": [],
        "preparation": {
          "mode": "always",
          "prepared": true
        },
        "range": {
          "additional": "5 ft.",
          "per": "2 levels",
          "units": "ft",
          "value": 25
        },
        "save": {
          "type": "",
          "dc": null,
          "descriptor": ""
        },
        "school": "con",
        "source": "CRB pg. 383",
        "sr": false,
        "target": {
          "type": "",
          "value": "one invisible, mindless, shapeless servant"
        },
        "uses": {
          "max": null,
          "per": "",
          "value": null
        }
      },
      "effects": [],
      "flags": {},
<<<<<<< HEAD
      "img": "systems/sfrpg/icons/spells/unseen_servant.png",
      "sort": 1300000
=======
      "img": "systems/sfrpg/icons/spells/unseen_servant.webp",
      "effects": []
>>>>>>> 2b095a38
    },
    {
      "_id": "tDbrUEu8OyJ3WMwP",
      "name": "Brain Collector Venom (Ex)",
      "type": "feat",
      "data": {
        "type": "",
        "ability": null,
        "abilityMods": {
          "parts": []
        },
        "actionType": "",
        "activation": {
          "type": "",
          "condition": "",
          "cost": 0
        },
        "area": {
          "effect": "",
          "shape": "",
          "units": "",
          "value": 0
        },
        "attackBonus": 0,
        "chatFlavor": "",
        "critical": {
          "effect": "",
          "parts": []
        },
        "damage": {
          "parts": []
        },
        "description": {
          "chat": "",
          "unidentified": "",
          "value": "<p><strong>Type </strong>@Compendium[sfrpg.rules.aKqRtg165rAly1Cc]{Poison (injury)}; <strong>Save </strong>Fortitude DC 18</p>\n<p><strong>Track </strong>@Compendium[sfrpg.rules.aKqRtg165rAly1Cc]{Strength (special)}; <strong>Frequency </strong>1/round for 6 rounds</p>\n<p><strong>Effect </strong>progression track is @Compendium[sfrpg.rules.aKqRtg165rAly1Cc]{Healthy}&mdash;@Compendium[sfrpg.rules.aKqRtg165rAly1Cc]{Weakened}&mdash;@Compendium[sfrpg.rules.aKqRtg165rAly1Cc]{Staggered}&mdash;@Compendium[sfrpg.rules.aKqRtg165rAly1Cc]{Immobile}</p>\n<p><strong>Cure </strong>2 consecutive saves</p>"
        },
        "descriptors": [],
        "duration": {
          "units": "",
          "value": null
        },
        "formula": "",
        "isActive": null,
        "modifiers": [],
        "range": {
          "additional": "",
          "per": "",
          "units": "",
          "value": null
        },
        "recharge": {
          "charged": false,
          "value": null
        },
        "requirements": "",
        "save": {
          "type": "",
          "dc": null,
          "descriptor": ""
        },
        "source": "",
        "target": {
          "type": "",
          "value": null
        },
        "uses": {
          "max": 0,
          "per": null,
          "value": 0
        }
      },
      "effects": [],
      "flags": {},
      "img": "icons/svg/mystery-man.svg",
      "sort": 1400000
    },
    {
      "_id": "vNdJRbS2Pel1hHSm",
      "name": "Polymorph (self only; four predetermined humanoid forms)",
      "type": "spell",
      "data": {
        "type": "",
        "ability": null,
        "abilityMods": {
          "parts": []
        },
        "actionType": "",
        "activation": {
          "type": "full",
          "condition": "",
          "cost": 1
        },
        "allowedClasses": {
          "myst": true,
          "tech": true,
          "wysh": true
        },
        "area": {
          "effect": "",
          "shape": "",
          "units": "none",
          "value": null
        },
        "attackBonus": 0,
        "chatFlavor": "",
        "concentration": false,
        "critical": {
          "effect": "",
          "parts": []
        },
        "damage": {
          "parts": []
        },
        "description": {
          "chat": "",
          "unidentified": "",
          "value": "<p style=\"text-align: justify;\">You change a willing target&rsquo;s shape into a predetermined polymorphed form of your choice. When you select this spell as a spell known, you design four polymorphed forms for each spell level at which you can cast this spell. These forms should be premade, following the rules for spells with the polymorph descriptor (starting on page 141) and the restrictions for each spell level of this spell, and be as ready to use in play as all other aspects of a character are. Each time you gain a character level, you can change which forms you have available.<br /><br />You choose which of these predetermined polymorph forms the target changes into each time you cast the spell.<br /><br /><strong>1st:</strong> Casting&nbsp;polymorph&nbsp;as a 1st-level spell allows you to transform the target into one of the four 1st-level polymorphed forms you know. Your polymorphed forms must comply with the additional restrictions that follow. Unlike most polymorph effects, these forms are close enough to the target&rsquo;s true form to make the target recognizable, and they cannot duplicate any other specific individual. Each form must be of the animal or humanoid type. You can target only creatures that are Small or Medium with this spell, and all your polymorphed forms must be Small or Medium.&nbsp;CR: The maximum CR is 1.&nbsp;Defenses: The form can grant DR 1/magic or resistance 2 to one energy type.&nbsp;Movement: The form can grant a land speed of up to 30 feet or a swim speed of up to 20 feet.&nbsp;Racial Traits: You cannot grant racial traits.&nbsp;Senses: The form can grant low-light vision or tracking (scent), but not both.<br /><br /><strong>2nd:</strong> Casting&nbsp;polymorph&nbsp;as a 2nd-level spell allows you to completely transform the target into one of the four 2ndlevel polymorphed forms you know. Your polymorphed forms must comply with the additional restrictions that follow. Each form must be an animal, fey, humanoid, magical beast, or monstrous humanoid. All your polymorphed forms must be Small or Medium.<br /><br />CR: The maximum CR is 3.<br /><br />Defensive Abilities: The form can grant DR 2/magic or resistance 5 to one energy type.<br /><br />Racial Traits: The form can grant only one racial trait to each polymorphed form, and you can&rsquo;t grant racial traits that include spell-like abilities.<br /><br />Senses: The form can grant one of the following options: blindsense (scent) out to 5 feet, darkvision out to 60 feet, lowlight vision, or tracking (scent).<br /><br />Speed: The form can grant the target a maximum land speed of 40 feet, climb speed of 20 feet, or swim speed of 30 feet.<br /><br /><strong>3rd:</strong> Casting&nbsp;polymorph&nbsp;as a 3rd-level spell allows you to completely transform the target into one of the four 3rd-level polymorphed forms you know. Your polymorphed forms must comply with the additional restrictions that follow. Each form must be an aberration, animal, fey, humanoid, magical beast, monstrous humanoid, or vermin. See the vermin benefits in the Type and Subtype section of the polymorph rules. All your polymorphed forms must be Small or Medium.<br /><br />CR: The maximum CR is 6.<br /><br />Defensive&nbsp;Abilities: The form can grant DR 3/magic, resistance 5 to two different energy types, or resistance 10 to one energy type.<br /><br />Racial Traits: The form can grant up to two racial traits (which must be from the same race) to each polymorphed form, one of which can include spell-like abilities.<br /><br />Senses: The form can grant one of the following options: blindsense (scent, sound, or vibration) out to 15 feet, darkvision out to 60 feet, low-light vision, or tracking (scent).<br /><br />Speed: The form can grant the target a maximum land speed of 40 feet, a burrow speed of up to 20 feet, a climb speed of 20 feet, a fly speed of 20 feet (Ex) with clumsy maneuverability, or a swim speed of 30 feet.<br /><br /><strong>4th:</strong> Casting&nbsp;polymorph&nbsp;as a 4th-level spell allows you to completely transform the target into one of the four 4th-level polymorphed forms you know. Your polymorphed forms must comply with the additional restrictions that follow. Each form must be an aberration, animal, fey, humanoid, magical beast, monstrous humanoid, or vermin. See the vermin benefits in the Type and Subtype section of the polymorph rules. All your polymorphed forms must be Small, Medium, or Large.<br /><br />CR: The maximum CR is 9.<br /><br />Defensive Abilities: The form can grant DR 5/magic, resistance 5 to three different energy types, resistance 10 to two different energy types, or resistance 15 to one energy type.<br /><br />Racial Traits: The form can grant up to two racial traits to each polymorphed form; one can include spell-like abilities.<br /><br />Senses: The form can grant one of the following options: blindsense (scent, sound, or vibration) out to 30 feet, blindsight (scent, sound, or vibration) out to 5 feet, darkvision out to 60 feet and low-light vision, or tracking (scent).<br /><br />Speed: The form can grant the target a maximum land speed of 40 feet, a burrow speed of up to 30 feet, a climb speed of 30 feet, a fly speed of 30 feet (Ex) with clumsy maneuverability, or a swim speed of 40 feet.<br /><br /><strong>5th:</strong> Casting&nbsp;polymorph&nbsp;as a 5th-level spell allows you to completely transform the target into one of the four 5th-level polymorphed forms you know. Your polymorphed forms must comply with the additional restrictions that follow. Each form must be an aberration, animal, construct (only if cast as a technomancer spell), elemental, fey, humanoid, magical beast, monstrous humanoid, plant (only if cast as a mystic spell), or vermin. See the construct, elemental, plant, and vermin benefits in the Type and Subtype section of the polymorph rules. All your polymorphed forms must be Tiny, Small, Medium, or Large.<br /><br />CR: The maximum CR is 12.<br /><br />Defensive Abilities: The form can grant DR 5/&mdash;, resistance 10 to three different energy types, resistance 15 to two different energy types, or resistance 20 to one energy type.<br /><br />Racial Traits: The form can grant up to three racial traits to each polymorphed form; one can include spell-like abilities.<br /><br />Senses: The form can grant one of the following options: blindsense (scent, sound, or vibration) out to 30 feet, blindsight (scent, sound, or vibration) out to 15 feet, darkvision out to 90 feet and low-light vision, or tracking (scent).<br /><br />Speed: The form can grant the target a maximum land speed of 40 feet, a burrow speed of up to 40 feet, a climb speed of 40 feet, a fly speed of 40 feet (Ex) with average maneuverability, or a swim speed of 40 feet.<br /><br /><strong>6th:</strong> Casting&nbsp;polymorph&nbsp;as a 6th-level spell allows you to completely transform the target into one of the four 6th-level polymorphed forms you know. Your polymorphed forms must comply with the additional restrictions that follow. Each form must be an aberration, animal, construct (only if cast as a technomancer spell), elemental, fey, humanoid, magical beast, monstrous humanoid, plant (only if cast as a mystic spell), undead, or vermin. See the construct, elemental, plant, undead, and vermin benefits in the Type and Subtype section of the polymorph rules. All your polymorphed forms must be Diminutive, Tiny, Small, Medium, Large, or Huge.<br /><br />CR: The maximum CR is 15.<br /><br />Defensive Abilities: The form can grant DR 5/&mdash;, resistance 10 to three different energy types, resistance 15 to two different energy types, resistance 20 to one energy type, or immunity to @Compendium[sfrpg.rules.GnEF27Oot3zqTaBQ]{Disease}, @Compendium[sfrpg.rules.aKqRtg165rAly1Cc]{poison}, or radiation.<br /><br />Racial Traits: The form can grant up to four racial traits to each polymorphed form; one can include spell-like abilities.<br /><br />Senses: The form can grant one of the following options: blindsense (scent, sound, or vibration) out to 30 feet, blindsight (scent, sound, or vibration) out to 15 feet, darkvision out to 90 feet and low-light vision, or tracking (scent).<br /><br />Speed: The form can grant the target a maximum land speed of 60 feet, a burrow speed of up to 60 feet, a climb speed of 60 feet, a fly speed of 60 feet (Ex) with perfect maneuverability, or a swim speed of 60 feet.</p>"
        },
        "descriptors": [],
        "dismissible": true,
        "duration": {
          "units": "",
          "value": "1 minute/level (D)"
        },
        "formula": "",
        "isActive": null,
        "level": 2,
        "materials": {
          "consumed": false,
          "cost": 0,
          "supply": 0,
          "value": ""
        },
        "modifiers": [],
        "preparation": {
          "mode": "",
          "prepared": false
        },
        "range": {
          "additional": "5 ft.",
          "per": "2 levels",
          "units": "ft",
          "value": 25
        },
        "save": {
          "type": "",
          "dc": null,
          "descriptor": ""
        },
        "school": "trs",
        "source": "AA2 pg. 145",
        "sr": true,
        "target": {
          "type": "",
          "value": "one willing creature"
        },
        "uses": {
          "max": null,
          "per": "",
          "value": null
        }
      },
      "effects": [],
      "flags": {},
<<<<<<< HEAD
      "img": "systems/sfrpg/icons/spells/polymorph.png",
      "sort": 1400000
=======
      "img": "systems/sfrpg/icons/spells/polymorph.webp",
      "effects": []
>>>>>>> 2b095a38
    }
  ],
  "token": {
    "name": "Brain Collector",
    "actorId": "SRfpykRk9aox9Heg",
    "actorLink": false,
    "bar1": {
      "attribute": "attributes.hp"
    },
    "bar2": {
      "attribute": ""
    },
    "brightLight": 0,
    "brightSight": 0,
    "dimLight": 0,
    "dimSight": 0,
    "displayBars": 40,
    "displayName": 0,
    "disposition": -1,
    "flags": {},
    "height": 2,
    "img": "icons/svg/mystery-man.svg",
    "lightAlpha": 1,
    "lightAngle": 360,
    "lightAnimation": {
      "type": "",
      "intensity": 5,
      "speed": 5
    },
    "lightColor": "",
    "lockRotation": false,
    "mirrorX": false,
    "mirrorY": false,
    "randomImg": false,
    "rotation": 0,
    "scale": 1,
    "sightAngle": 360,
    "tint": "",
    "vision": false,
    "width": 2
  }
}<|MERGE_RESOLUTION|>--- conflicted
+++ resolved
@@ -630,6 +630,7 @@
       },
       "effects": [],
       "flags": {},
+      "img": "icons/svg/mystery-man.svg",
       "sort": 100000
     },
     {
@@ -759,6 +760,7 @@
       },
       "effects": [],
       "flags": {},
+      "img": "icons/svg/mystery-man.svg",
       "sort": 200000
     },
     {
@@ -888,6 +890,7 @@
       },
       "effects": [],
       "flags": {},
+      "img": "icons/svg/mystery-man.svg",
       "sort": 300000
     },
     {
@@ -1017,6 +1020,7 @@
       },
       "effects": [],
       "flags": {},
+      "img": "icons/svg/mystery-man.svg",
       "sort": 400000
     },
     {
@@ -1089,6 +1093,7 @@
       },
       "effects": [],
       "flags": {},
+      "img": "icons/svg/mystery-man.svg",
       "sort": 500000
     },
     {
@@ -1187,13 +1192,8 @@
       },
       "effects": [],
       "flags": {},
-<<<<<<< HEAD
-      "img": "systems/sfrpg/icons/spells/arcing_surge.jpg",
+      "img": "systems/sfrpg/icons/spells/arcing_surge.webp",
       "sort": 600000
-=======
-      "img": "systems/sfrpg/icons/spells/arcing_surge.webp",
-      "effects": []
->>>>>>> 2b095a38
     },
     {
       "_id": "ik8zCP7r5DYkgBQx",
@@ -1283,13 +1283,8 @@
       },
       "effects": [],
       "flags": {},
-<<<<<<< HEAD
-      "img": "systems/sfrpg/icons/spells/ray_of_exhaustion.png",
+      "img": "systems/sfrpg/icons/spells/ray_of_exhaustion.webp",
       "sort": 700000
-=======
-      "img": "systems/sfrpg/icons/spells/ray_of_exhaustion.webp",
-      "effects": []
->>>>>>> 2b095a38
     },
     {
       "_id": "HQyGOyXsrgB2SMY5",
@@ -1387,13 +1382,8 @@
       },
       "effects": [],
       "flags": {},
-<<<<<<< HEAD
-      "img": "systems/sfrpg/icons/spells/caustic_conversion.jpg",
+      "img": "systems/sfrpg/icons/spells/caustic_conversion.webp",
       "sort": 800000
-=======
-      "img": "systems/sfrpg/icons/spells/caustic_conversion.webp",
-      "effects": []
->>>>>>> 2b095a38
     },
     {
       "_id": "MciFjUNh5HLGCTtR",
@@ -1483,13 +1473,8 @@
       },
       "effects": [],
       "flags": {},
-<<<<<<< HEAD
-      "img": "systems/sfrpg/icons/spells/hold_person.jpg",
+      "img": "systems/sfrpg/icons/spells/hold_person.webp",
       "sort": 900000
-=======
-      "img": "systems/sfrpg/icons/spells/hold_person.webp",
-      "effects": []
->>>>>>> 2b095a38
     },
     {
       "_id": "DAYatpC9ZzMw7c0S",
@@ -1579,13 +1564,8 @@
       },
       "effects": [],
       "flags": {},
-<<<<<<< HEAD
-      "img": "systems/sfrpg/icons/spells/invilibility.png",
+      "img": "systems/sfrpg/icons/spells/invilibility.webp",
       "sort": 1000000
-=======
-      "img": "systems/sfrpg/icons/spells/invilibility.webp",
-      "effects": []
->>>>>>> 2b095a38
     },
     {
       "_id": "Eohaeo6y0qfQQFv6",
@@ -1697,13 +1677,8 @@
       },
       "effects": [],
       "flags": {},
-<<<<<<< HEAD
-      "img": "systems/sfrpg/icons/spells/magic_missile.png",
+      "img": "systems/sfrpg/icons/spells/magic_missile.webp",
       "sort": 1200000
-=======
-      "img": "systems/sfrpg/icons/spells/magic_missile.webp",
-      "effects": []
->>>>>>> 2b095a38
     },
     {
       "_id": "lDYm7peTFjdPv9SE",
@@ -1793,13 +1768,8 @@
       },
       "effects": [],
       "flags": {},
-<<<<<<< HEAD
-      "img": "systems/sfrpg/icons/spells/unseen_servant.png",
+      "img": "systems/sfrpg/icons/spells/unseen_servant.webp",
       "sort": 1300000
-=======
-      "img": "systems/sfrpg/icons/spells/unseen_servant.webp",
-      "effects": []
->>>>>>> 2b095a38
     },
     {
       "_id": "tDbrUEu8OyJ3WMwP",
@@ -1965,13 +1935,8 @@
       },
       "effects": [],
       "flags": {},
-<<<<<<< HEAD
-      "img": "systems/sfrpg/icons/spells/polymorph.png",
+      "img": "systems/sfrpg/icons/spells/polymorph.webp",
       "sort": 1400000
-=======
-      "img": "systems/sfrpg/icons/spells/polymorph.webp",
-      "effects": []
->>>>>>> 2b095a38
     }
   ],
   "token": {
