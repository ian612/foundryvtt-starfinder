--- conflicted
+++ resolved
@@ -843,10 +843,6 @@
     {
       "name": "Mass Inflict Pain (DC 26)",
       "type": "spell",
-<<<<<<< HEAD
-=======
-      "img": "systems/sfrpg/icons/spells/inflic_pain_mass.webp",
->>>>>>> 2b095a38
       "data": {
         "type": "",
         "ability": "",
@@ -929,15 +925,11 @@
         }
       },
       "flags": {},
-      "img": "systems/sfrpg/icons/spells/inflic_pain_mass.png"
+      "img": "systems/sfrpg/icons/spells/inflic_pain_mass.webp"
     },
     {
       "name": "Mind Thrust (6th Level, DC 26)",
       "type": "spell",
-<<<<<<< HEAD
-=======
-      "img": "systems/sfrpg/icons/spells/mind_thrust.webp",
->>>>>>> 2b095a38
       "data": {
         "type": "",
         "ability": "",
@@ -1026,15 +1018,11 @@
         }
       },
       "flags": {},
-      "img": "systems/sfrpg/icons/spells/mind_thrust.png"
+      "img": "systems/sfrpg/icons/spells/mind_thrust.webp"
     },
     {
       "name": "Crush Skull (DC 25)",
       "type": "spell",
-<<<<<<< HEAD
-=======
-      "img": "systems/sfrpg/icons/spells/crush_skull.webp",
->>>>>>> 2b095a38
       "data": {
         "type": "",
         "ability": "",
@@ -1123,15 +1111,11 @@
         }
       },
       "flags": {},
-      "img": "systems/sfrpg/icons/spells/crush_skull.png"
+      "img": "systems/sfrpg/icons/spells/crush_skull.webp"
     },
     {
       "name": "Feeblemind (DC 25)",
       "type": "spell",
-<<<<<<< HEAD
-=======
-      "img": "systems/sfrpg/icons/spells/feeblemind.webp",
->>>>>>> 2b095a38
       "data": {
         "type": "",
         "ability": "",
@@ -1214,15 +1198,11 @@
         }
       },
       "flags": {},
-      "img": "systems/sfrpg/icons/spells/feeblemind.png"
+      "img": "systems/sfrpg/icons/spells/feeblemind.webp"
     },
     {
       "name": "Greater Command (DC 25)",
       "type": "spell",
-<<<<<<< HEAD
-=======
-      "img": "systems/sfrpg/icons/spells/command_greater.webp",
->>>>>>> 2b095a38
       "data": {
         "type": "",
         "ability": "",
@@ -1305,15 +1285,11 @@
         }
       },
       "flags": {},
-      "img": "systems/sfrpg/icons/spells/command_greater.png"
+      "img": "systems/sfrpg/icons/spells/command_greater.webp"
     },
     {
       "name": "Greater Synaptic Pulse (DC 25)",
       "type": "spell",
-<<<<<<< HEAD
-=======
-      "img": "systems/sfrpg/icons/spells/synaptic_pulse_greater.webp",
->>>>>>> 2b095a38
       "data": {
         "type": "",
         "ability": "",
@@ -1396,15 +1372,11 @@
         }
       },
       "flags": {},
-      "img": "systems/sfrpg/icons/spells/synaptic_pulse_greater.png"
+      "img": "systems/sfrpg/icons/spells/synaptic_pulse_greater.webp"
     },
     {
       "name": "Fear (4th Level, DC 24)",
       "type": "spell",
-<<<<<<< HEAD
-=======
-      "img": "systems/sfrpg/icons/spells/fear.webp",
->>>>>>> 2b095a38
       "data": {
         "type": "",
         "ability": "",
@@ -1487,15 +1459,11 @@
         }
       },
       "flags": {},
-      "img": "systems/sfrpg/icons/spells/fear.png"
+      "img": "systems/sfrpg/icons/spells/fear.webp"
     },
     {
       "name": "See Invisibility (Constant)",
       "type": "spell",
-<<<<<<< HEAD
-=======
-      "img": "systems/sfrpg/icons/spells/see_invisibility.webp",
->>>>>>> 2b095a38
       "data": {
         "type": "",
         "ability": null,
@@ -1578,15 +1546,11 @@
         }
       },
       "flags": {},
-      "img": "systems/sfrpg/icons/spells/see_invisibility.png"
+      "img": "systems/sfrpg/icons/spells/see_invisibility.webp"
     },
     {
       "name": "Mind Thrust (4th lvl [DC 24])",
       "type": "spell",
-<<<<<<< HEAD
-=======
-      "img": "systems/sfrpg/icons/spells/mind_thrust.webp",
->>>>>>> 2b095a38
       "data": {
         "type": "",
         "ability": "",
@@ -1675,7 +1639,7 @@
         }
       },
       "flags": {},
-      "img": "systems/sfrpg/icons/spells/mind_thrust.png"
+      "img": "systems/sfrpg/icons/spells/mind_thrust.webp"
     }
   ],
   "token": {
