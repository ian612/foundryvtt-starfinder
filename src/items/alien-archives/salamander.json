{
  "_id": "C9M0g3DDPM3XuOnV",
  "name": "Salamander",
  "type": "npc2",
  "data": {
    "abilities": {
      "cha": {
        "base": 1,
        "min": 3,
        "misc": 0,
        "mod": 1,
        "value": 12
      },
      "con": {
        "base": 5,
        "min": 3,
        "misc": 0,
        "mod": 5,
        "value": 20
      },
      "dex": {
        "base": 1,
        "min": 3,
        "misc": 0,
        "mod": 1,
        "value": 12
      },
      "int": {
        "base": 1,
        "min": 3,
        "misc": 0,
        "mod": 1,
        "value": 12
      },
      "str": {
        "base": 3,
        "min": 3,
        "misc": 0,
        "mod": 3,
        "value": 16
      },
      "wis": {
        "base": 0,
        "min": 3,
        "misc": 0,
        "mod": 0,
        "value": 10
      }
    },
    "attributes": {
      "arms": "2",
      "bab": 0,
      "cmd": {
        "min": 0,
        "tooltip": [],
        "value": 10
      },
      "eac": {
        "base": 18,
        "min": 0,
        "tooltip": [],
        "value": 18
      },
      "fort": {
        "base": 10,
        "bonus": 10,
        "misc": 0,
        "tooltip": [],
        "value": 0
      },
      "hp": {
        "max": 90,
        "min": 0,
        "temp": null,
        "tempmax": null,
        "tooltip": [],
        "value": 90
      },
      "init": {
        "bonus": 0,
        "tooltip": [],
        "total": 1,
        "value": 1
      },
      "kac": {
        "base": 20,
        "min": 0,
        "tooltip": [],
        "value": 20
      },
      "keyability": "",
      "reach": "5 ft. (10 ft. with tail)",
      "reflex": {
        "base": 8,
        "bonus": 8,
        "misc": 0,
        "tooltip": [],
        "value": 0
      },
      "rp": {
        "max": 0,
        "min": 0,
        "tooltip": [],
        "value": 0
      },
      "sp": {
        "max": 0,
        "min": 0,
        "tooltip": [],
        "value": 0
      },
      "space": "5 ft.",
      "speed": {
        "burrowing": {
          "base": 0
        },
        "climbing": {
          "base": 0
        },
        "flying": {
          "base": 0
        },
        "land": {
          "base": "20"
        },
        "mainMovement": "land",
        "special": "",
        "swimming": {
          "base": 0
        }
      },
      "spellcasting": "",
      "will": {
        "base": 5,
        "bonus": 5,
        "misc": 0,
        "tooltip": [],
        "value": 0
      }
    },
    "conditions": {},
    "counterClasses": {
      "values": {}
    },
    "currency": {
      "credit": 0,
      "upb": 0
    },
    "details": {
      "type": "Outsider",
      "alignment": "NE",
      "aura": "",
      "biography": {
        "public": "",
        "value": "<p>A warlike and tech-minded species native to the Plane of Fire, salamanders dwell in fortresses along the coasts of that plane. Other creatures, such as efreet, prize them as crafters and warriors. Mercenary salamanders find work across the planes. Mortal mages call salamanders to the Material Plane for their services. The creatures can also slip into the Material Plane where fire or heat is prevalent. A few geothermic or hothouse worlds have small salamander colonies.</p>"
      },
      "class": "",
      "cr": 6,
      "environment": "any warm (Plane of Fire)",
      "organization": "solitary, pair, or cluster (3-6)",
      "race": "",
      "raceAndGrafts": "",
      "source": "AP #14 pg. 60",
      "subtype": "Extraplanar, Fire",
      "xp": {
        "value": 2400
      }
    },
    "modifiers": [],
    "skills": {
      "acr": {
        "ability": "dex",
        "enabled": false,
        "hasArmorCheckPenalty": true,
        "isTrainedOnly": false,
        "misc": 0,
        "mod": 0,
        "ranks": 0,
        "value": 0
      },
      "ath": {
        "ability": "str",
        "enabled": false,
        "hasArmorCheckPenalty": true,
        "isTrainedOnly": false,
        "misc": 0,
        "mod": 0,
        "ranks": 0,
        "value": 0
      },
      "blu": {
        "ability": "cha",
        "enabled": false,
        "hasArmorCheckPenalty": false,
        "isTrainedOnly": false,
        "misc": 0,
        "mod": 0,
        "ranks": 0,
        "value": 0
      },
      "com": {
        "ability": "int",
        "enabled": false,
        "hasArmorCheckPenalty": false,
        "isTrainedOnly": true,
        "misc": 0,
        "mod": 0,
        "ranks": 0,
        "value": 0
      },
      "cul": {
        "ability": "int",
        "enabled": false,
        "hasArmorCheckPenalty": false,
        "isTrainedOnly": true,
        "misc": 0,
        "mod": 0,
        "ranks": 0,
        "value": 0
      },
      "dip": {
        "ability": "cha",
        "enabled": false,
        "hasArmorCheckPenalty": false,
        "isTrainedOnly": false,
        "misc": 0,
        "mod": 0,
        "ranks": 0,
        "value": 0
      },
      "dis": {
        "ability": "cha",
        "enabled": false,
        "hasArmorCheckPenalty": false,
        "isTrainedOnly": false,
        "misc": 0,
        "mod": 0,
        "ranks": 0,
        "value": 0
      },
      "eng": {
        "ability": "int",
        "enabled": true,
        "hasArmorCheckPenalty": false,
        "isTrainedOnly": true,
        "misc": 0,
        "mod": 18,
        "ranks": 18,
        "value": 0
      },
      "int": {
        "ability": "cha",
        "enabled": true,
        "hasArmorCheckPenalty": false,
        "isTrainedOnly": false,
        "misc": 0,
        "mod": 13,
        "ranks": 13,
        "value": 0
      },
      "lsc": {
        "ability": "int",
        "enabled": false,
        "hasArmorCheckPenalty": false,
        "isTrainedOnly": true,
        "misc": 0,
        "mod": 0,
        "ranks": 0,
        "value": 0
      },
      "med": {
        "ability": "int",
        "enabled": false,
        "hasArmorCheckPenalty": false,
        "isTrainedOnly": true,
        "misc": 0,
        "mod": 0,
        "ranks": 0,
        "value": 0
      },
      "mys": {
        "ability": "wis",
        "enabled": false,
        "hasArmorCheckPenalty": false,
        "isTrainedOnly": true,
        "misc": 0,
        "mod": 0,
        "ranks": 0,
        "value": 0
      },
      "per": {
        "ability": "wis",
        "enabled": true,
        "hasArmorCheckPenalty": false,
        "isTrainedOnly": false,
        "misc": 0,
        "mod": 13,
        "ranks": 13,
        "value": 0
      },
      "phs": {
        "ability": "int",
        "enabled": false,
        "hasArmorCheckPenalty": false,
        "isTrainedOnly": true,
        "misc": 0,
        "mod": 0,
        "ranks": 0,
        "value": 0
      },
      "pil": {
        "ability": "dex",
        "enabled": false,
        "hasArmorCheckPenalty": false,
        "isTrainedOnly": false,
        "misc": 0,
        "mod": 0,
        "ranks": 0,
        "value": 0
      },
      "pro": {
        "ability": "int",
        "enabled": false,
        "hasArmorCheckPenalty": false,
        "isTrainedOnly": true,
        "misc": 0,
        "mod": 0,
        "ranks": 0,
        "subname": "",
        "value": 3
      },
      "sen": {
        "ability": "wis",
        "enabled": false,
        "hasArmorCheckPenalty": false,
        "isTrainedOnly": false,
        "misc": 0,
        "mod": 0,
        "ranks": 0,
        "value": 0
      },
      "sle": {
        "ability": "dex",
        "enabled": false,
        "hasArmorCheckPenalty": true,
        "isTrainedOnly": true,
        "misc": 0,
        "mod": 0,
        "ranks": 0,
        "value": 0
      },
      "ste": {
        "ability": "dex",
        "enabled": true,
        "hasArmorCheckPenalty": true,
        "isTrainedOnly": false,
        "misc": 0,
        "mod": 13,
        "ranks": 13,
        "value": 0
      },
      "sur": {
        "ability": "wis",
        "enabled": false,
        "hasArmorCheckPenalty": false,
        "isTrainedOnly": false,
        "misc": 0,
        "mod": 0,
        "ranks": 0,
        "value": 0
      }
    },
    "spells": {
      "spell0": {
        "max": 0,
        "value": 0
      },
      "spell1": {
        "max": 0,
        "value": 0
      },
      "spell2": {
        "max": 0,
        "value": 0
      },
      "spell3": {
        "max": 0,
        "value": 0
      },
      "spell4": {
        "max": 0,
        "value": 0
      },
      "spell5": {
        "max": 0,
        "value": 0
      },
      "spell6": {
        "max": 0,
        "value": 0
      }
    },
    "traits": {
      "ci": {
        "custom": "",
        "value": []
      },
      "damageReduction": {
        "negatedBy": "magic",
        "value": 5
      },
      "di": {
        "custom": "",
        "value": [
          "fire"
        ]
      },
      "dr": {
        "custom": "",
        "value": []
      },
      "dv": {
        "custom": "",
        "value": [
          "cold"
        ]
      },
      "languages": {
        "custom": "",
        "value": [
          "common",
          "ignan"
        ]
      },
      "senses": "darkvision 60 ft.",
      "size": "medium",
      "sr": 0
    }
  },
  "flags": {},
  "img": "icons/svg/mystery-man.svg",
  "items": [
    {
      "name": "Tactical Pike Multitool",
      "type": "weapon",
      "data": {
        "type": "",
        "ability": "",
        "abilityMods": {
          "parts": []
        },
        "acceptedItemTypes": {
          "augmentation": false,
          "consumable": false,
          "container": false,
          "equipment": false,
          "fusion": true,
          "goods": false,
          "technological": false,
          "upgrade": false,
          "weapon": false
        },
        "actionType": "mwak",
        "activation": {
          "type": "",
          "condition": "",
          "cost": 0
        },
        "area": {
          "effect": "",
          "shape": "",
          "units": "",
          "value": null
        },
        "attackBonus": 17,
        "attuned": false,
        "bulk": "L",
        "capacity": {
          "max": 0,
          "value": 0
        },
        "chatFlavor": "",
        "containedItemIds": [],
        "container": {
          "contents": [],
          "storage": [
            {
              "type": "slot",
              "acceptsType": [
                "fusion"
              ],
              "affectsEncumbrance": true,
              "amount": 1,
              "subtype": "fusion",
              "weightProperty": "level"
            }
          ]
        },
        "critical": {
          "effect": "",
          "parts": []
        },
        "damage": {
          "parts": [
            {
              "formula": "1d8+9",
              "operator": "",
              "types": {
                "slashing": true
              }
            }
          ]
        },
        "description": {
          "chat": "",
          "unidentified": "",
          "value": "<p><span id=\"ctl00_MainContent_DataListTalentsAll_ctl00_LabelName\">Salamanders construct nanotech-infused melee weapons they call multitools. Such devices are based on analog melee weapons, but the modification gives them the powered special property (capacity 20, usage 1/day). Heat can’t damage these implements. When wielding a multitool, the wielder can choose to deal bludgeoning, piercing, or slashing damage, switching damage types as quickly as they could draw a weapon. As a standard action, a multitool can be reconfigured to function as an engineering tool kit or specialty tool kit. Making an analog melee weapon into a multitool costs 500 credits, or 1,200 credits if the tool includes a specialty tool kit. If unpowered, the weapon still functions as its analog counterpart but imparts none of its multitool capabilities.</span></p>"
        },
        "descriptors": [],
        "duration": {
          "units": "",
          "value": null
        },
        "equipped": false,
        "equippedBulkMultiplier": 1,
        "formula": "",
        "identified": true,
        "level": 1,
        "modifiers": [],
        "price": 0,
        "proficient": true,
        "properties": {
          "aeon": false,
          "amm": false,
          "analog": false,
          "antibiological": false,
          "archaic": false,
          "aurora": false,
          "automatic": false,
          "blast": false,
          "block": false,
          "boost": false,
          "breach": false,
          "breakdown": false,
          "bright": false,
          "cluster": false,
          "conceal": false,
          "deconstruct": false,
          "deflect": false,
          "disarm": false,
          "double": false,
          "drainCharge": false,
          "echo": false,
          "entangle": false,
          "explode": false,
          "extinguish": false,
          "feint": false,
          "fiery": false,
          "firstArc": false,
          "flexibleLine": false,
          "force": false,
          "freeHands": false,
          "fueled": false,
          "grapple": false,
          "gravitation": false,
          "guided": false,
          "harrying": false,
          "holyWater": false,
          "ignite": false,
          "indirect": false,
          "injection": false,
          "integrated": false,
          "line": false,
          "living": false,
          "lockdown": false,
          "mind-affecting": false,
          "mine": false,
          "mire": false,
          "modal": false,
          "necrotic": false,
          "nonlethal": false,
          "one": false,
          "operative": false,
          "penetrating": false,
          "polarize": false,
          "polymorphic": false,
          "powered": false,
          "professional": false,
          "punchGun": false,
          "qreload": false,
          "radioactive": false,
          "reach": false,
          "recall": false,
          "relic": false,
          "reposition": false,
          "shape": false,
          "shells": false,
          "shield": false,
          "sniper": false,
          "stun": false,
          "subtle": false,
          "sunder": false,
          "swarm": false,
          "tail": false,
          "teleportive": false,
          "thought": false,
          "throttle": false,
          "thrown": false,
          "trip": false,
          "two": false,
          "underwater": false,
          "unwieldy": false,
          "variantBoost": false,
          "wideLine": false
        },
        "quantity": 1,
        "range": {
          "additional": "",
          "per": "",
          "units": "",
          "value": null
        },
        "save": {
          "type": "",
          "dc": null,
          "descriptor": "negate"
        },
        "source": "",
        "special": "",
        "target": {
          "type": "",
          "value": null
        },
        "usage": {
          "per": "",
          "value": 0
        },
        "uses": {
          "max": 0,
          "per": null,
          "value": 0
        },
        "weaponType": "basicM"
      },
      "flags": {},
      "img": "icons/svg/mystery-man.svg"
    },
    {
      "name": "Tail Slap (plus Grab; critical burn 1d6)",
      "type": "weapon",
      "data": {
        "type": "",
        "ability": "",
        "abilityMods": {
          "parts": []
        },
        "acceptedItemTypes": {
          "augmentation": false,
          "consumable": false,
          "container": false,
          "equipment": false,
          "fusion": true,
          "goods": false,
          "technological": false,
          "upgrade": false,
          "weapon": false
        },
        "actionType": "mwak",
        "activation": {
          "type": "",
          "condition": "",
          "cost": 0
        },
        "area": {
          "effect": "",
          "shape": "",
          "units": "",
          "value": null
        },
        "attackBonus": 17,
        "attuned": false,
        "bulk": "L",
        "capacity": {
          "max": 0,
          "value": 0
        },
        "chatFlavor": "",
        "containedItemIds": [],
        "container": {
          "contents": [],
          "storage": [
            {
              "type": "slot",
              "acceptsType": [
                "fusion"
              ],
              "affectsEncumbrance": true,
              "amount": 1,
              "subtype": "fusion",
              "weightProperty": "level"
            }
          ]
        },
        "critical": {
          "effect": "Burn 1d6",
          "parts": [
            {
              "formula": "1d6",
              "operator": "",
              "types": {
                "fire": true
              }
            }
          ]
        },
        "damage": {
          "parts": [
            {
              "formula": "1d8+9",
              "operator": "and",
              "types": {
                "bludgeoning": true,
                "fire": true
              }
            }
          ]
        },
        "description": {
          "chat": "",
          "unidentified": "",
          "value": "<p>@Compendium[sfrpg.universal-creature-rules.lIsdIg9eR6IvyNG3]{Grab}</p>"
        },
        "descriptors": [],
        "duration": {
          "units": "",
          "value": null
        },
        "equipped": false,
        "equippedBulkMultiplier": 1,
        "formula": "",
        "identified": true,
        "level": 1,
        "modifiers": [],
        "price": 0,
        "proficient": true,
        "properties": {
          "aeon": false,
          "amm": false,
          "analog": false,
          "antibiological": false,
          "archaic": false,
          "aurora": false,
          "automatic": false,
          "blast": false,
          "block": false,
          "boost": false,
          "breach": false,
          "breakdown": false,
          "bright": false,
          "cluster": false,
          "conceal": false,
          "deconstruct": false,
          "deflect": false,
          "disarm": false,
          "double": false,
          "drainCharge": false,
          "echo": false,
          "entangle": false,
          "explode": false,
          "extinguish": false,
          "feint": false,
          "fiery": false,
          "firstArc": false,
          "flexibleLine": false,
          "force": false,
          "freeHands": false,
          "fueled": false,
          "grapple": false,
          "gravitation": false,
          "guided": false,
          "harrying": false,
          "holyWater": false,
          "ignite": false,
          "indirect": false,
          "injection": false,
          "integrated": false,
          "line": false,
          "living": false,
          "lockdown": false,
          "mind-affecting": false,
          "mine": false,
          "mire": false,
          "modal": false,
          "necrotic": false,
          "nonlethal": false,
          "one": false,
          "operative": false,
          "penetrating": false,
          "polarize": false,
          "polymorphic": false,
          "powered": false,
          "professional": false,
          "punchGun": false,
          "qreload": false,
          "radioactive": false,
          "reach": false,
          "recall": false,
          "relic": false,
          "reposition": false,
          "shape": false,
          "shells": false,
          "shield": false,
          "sniper": false,
          "stun": false,
          "subtle": false,
          "sunder": false,
          "swarm": false,
          "tail": false,
          "teleportive": false,
          "thought": false,
          "throttle": false,
          "thrown": false,
          "trip": false,
          "two": false,
          "underwater": false,
          "unwieldy": false,
          "variantBoost": false,
          "wideLine": false
        },
        "quantity": 1,
        "range": {
          "additional": "",
          "per": "",
          "units": "",
          "value": null
        },
        "save": {
          "type": "",
          "dc": null,
          "descriptor": "negate"
        },
        "source": "",
        "special": "",
        "target": {
          "type": "",
          "value": null
        },
        "usage": {
          "per": "",
          "value": 0
        },
        "uses": {
          "max": 0,
          "per": null,
          "value": 0
        },
        "weaponType": "basicM"
      },
      "flags": {},
      "img": "icons/svg/mystery-man.svg"
    },
    {
      "name": "Arc rifle, static",
      "type": "weapon",
<<<<<<< HEAD
=======
      "img": "systems/sfrpg/icons/equipment/weapons/arc_rifle_static.webp",
>>>>>>> 2b095a38
      "data": {
        "type": "",
        "ability": "",
        "abilityMods": {
          "parts": []
        },
        "acceptedItemTypes": {
          "augmentation": false,
          "consumable": false,
          "container": false,
          "equipment": false,
          "fusion": true,
          "goods": false,
          "technological": false,
          "upgrade": false,
          "weapon": false
        },
        "actionType": "rwak",
        "activation": {
          "type": "action",
          "condition": "",
          "cost": 1
        },
        "area": {
          "effect": "",
          "shape": "",
          "units": null,
          "value": null
        },
        "attackBonus": 15,
        "attuned": false,
        "bulk": "2",
        "capacity": {
          "max": 40,
          "value": 40
        },
        "chatFlavor": "Arc [[1d6]]",
        "containedItemIds": [],
        "container": {
          "contents": [],
          "storage": [
            {
              "type": "slot",
              "acceptsType": [
                "fusion"
              ],
              "affectsEncumbrance": true,
              "amount": 6,
              "subtype": "fusion",
              "weightProperty": "level"
            }
          ]
        },
        "contents": [
          "sUk7ncnWikAxGWcp"
        ],
        "critical": {
          "effect": "",
          "parts": []
        },
        "damage": {
          "parts": [
            {
              "formula": "1d12+6",
              "operator": "",
              "types": {
                "slashing": true
              }
            }
          ]
        },
        "description": {
          "chat": "",
          "unidentified": "",
          "value": "<p>Arc rifles fire deadly electrical blasts and have a longer range than arc pistols. Like arc pistols, arc rifles can stun targets that are not killed outright by the electricity damage.</p>"
        },
        "descriptors": [],
        "duration": {
          "units": "",
          "value": ""
        },
        "equipped": false,
        "equippedBulkMultiplier": 1,
        "formula": "",
        "identified": true,
        "level": 6,
        "modifiers": [],
        "price": 4200,
        "proficient": true,
        "properties": {
          "aeon": false,
          "amm": false,
          "analog": false,
          "antibiological": false,
          "archaic": false,
          "aurora": false,
          "automatic": false,
          "blast": false,
          "block": false,
          "boost": false,
          "breach": false,
          "breakdown": false,
          "bright": false,
          "cluster": false,
          "conceal": false,
          "deconstruct": false,
          "deflect": false,
          "disarm": false,
          "double": false,
          "drainCharge": false,
          "echo": false,
          "entangle": false,
          "explode": false,
          "extinguish": false,
          "feint": false,
          "fiery": false,
          "firstArc": false,
          "flexibleLine": false,
          "force": false,
          "freeHands": false,
          "fueled": false,
          "grapple": false,
          "gravitation": false,
          "guided": false,
          "harrying": false,
          "holyWater": false,
          "ignite": false,
          "indirect": false,
          "injection": false,
          "integrated": false,
          "line": false,
          "living": false,
          "lockdown": false,
          "mind-affecting": false,
          "mine": false,
          "mire": false,
          "modal": false,
          "necrotic": false,
          "nonlethal": false,
          "one": false,
          "operative": false,
          "penetrating": false,
          "polarize": false,
          "polymorphic": false,
          "powered": false,
          "professional": false,
          "punchGun": false,
          "qreload": false,
          "radioactive": false,
          "reach": false,
          "recall": false,
          "relic": false,
          "reposition": false,
          "shape": false,
          "shells": false,
          "shield": false,
          "sniper": false,
          "stun": true,
          "subtle": false,
          "sunder": false,
          "swarm": false,
          "tail": false,
          "teleportive": false,
          "thought": false,
          "throttle": false,
          "thrown": false,
          "trip": false,
          "two": true,
          "underwater": false,
          "unwieldy": false,
          "variantBoost": false,
          "wideLine": false
        },
        "quantity": 1,
        "range": {
          "additional": "",
          "per": "",
          "units": "ft",
          "value": 70
        },
        "save": {
          "type": "",
          "dc": null,
          "descriptor": "negate"
        },
        "source": "SCR",
        "special": "",
        "target": {
          "type": "",
          "value": ""
        },
        "usage": {
          "per": "shot",
          "value": 1
        },
        "uses": {
          "max": 0,
          "per": "",
          "value": 0
        },
        "weaponType": "longA"
      },
      "flags": {},
      "img": "systems/sfrpg/icons/equipment/weapons/arc_rifle_static.png"
    },
    {
      "name": "Elemental Fire (Su)",
      "type": "feat",
      "data": {
        "type": "",
        "ability": null,
        "actionType": null,
        "activation": {
          "type": "",
          "condition": "",
          "cost": 0
        },
        "area": {
          "effect": "",
          "shape": "",
          "units": "",
          "value": null
        },
        "attackBonus": 0,
        "chatFlavor": "",
        "critical": {
          "effect": "",
          "parts": []
        },
        "damage": {
          "parts": []
        },
        "description": {
          "chat": "",
          "unidentified": "",
          "value": "Salamanders can cause any weapon they wield to deal half its damage as fire damage, and to become lethal and non-archaic. If the weapon already deals two damage types, this effect replaces one with fire. In addition, salamanders can grant weapons they wield the @Compendium[sfrpg.rules.O5GDQUKPCJ9Zbnfj]{Burn} critical hit effect (1d4, 2d4 at CR 6, 3d4 at CR 11, and 3d4 at CR 16+). If the weapon has any other critical hit effects, the salamander chooses only one to apply on a critical hit."
        },
        "descriptors": [],
        "duration": {
          "units": "",
          "value": null
        },
        "formula": "",
        "modifiers": [],
        "range": {
          "additional": "",
          "per": "",
          "units": "",
          "value": null
        },
        "recharge": {
          "charged": false,
          "value": null
        },
        "requirements": "",
        "save": {
          "type": "",
          "dc": null,
          "descriptor": ""
        },
        "source": "",
        "target": {
          "type": "",
          "value": null
        },
        "uses": {
          "max": 0,
          "per": null,
          "value": 0
        }
      },
      "flags": {},
      "img": "icons/svg/mystery-man.svg"
    },
    {
      "name": "Freebooter Armor II",
      "type": "equipment",
<<<<<<< HEAD
=======
      "img": "systems/sfrpg/icons/equipment/armor/freebooter-armor-2.webp",
>>>>>>> 2b095a38
      "data": {
        "type": "",
        "ability": null,
        "abilityMods": {
          "parts": []
        },
        "acceptedItemTypes": {
          "augmentation": false,
          "consumable": false,
          "container": false,
          "equipment": false,
          "fusion": false,
          "goods": false,
          "technological": false,
          "upgrade": true,
          "weapon": false
        },
        "actionType": "",
        "activation": {
          "type": "",
          "condition": "",
          "cost": 0
        },
        "area": {
          "effect": "",
          "shape": "",
          "units": "",
          "value": null
        },
        "armor": {
          "type": "light",
          "acp": 0,
          "dex": 5,
          "eac": 6,
          "kac": 8,
          "speedAdjust": 0
        },
        "attackBonus": 0,
        "attuned": false,
        "bulk": "L",
        "chatFlavor": "",
        "containedItemIds": [],
        "container": {
          "contents": [],
          "storage": [
            {
              "type": "slot",
              "acceptsType": [
                "upgrade",
                "weapon"
              ],
              "affectsEncumbrance": true,
              "amount": 1,
              "subtype": "armorUpgrade",
              "weightProperty": "slots"
            },
            {
              "type": "slot",
              "acceptsType": [
                "weapon"
              ],
              "affectsEncumbrance": true,
              "amount": 0,
              "subtype": "weaponSlot",
              "weightProperty": ""
            }
          ]
        },
        "critical": {
          "effect": "",
          "parts": []
        },
        "damage": {
          "parts": []
        },
        "description": {
          "chat": "",
          "unidentified": "",
          "value": "<p><span id=\"ctl00_MainContent_DataListTalentsAll_ctl00_LabelName\">Popularized by the Free Captains of @Compendium[sfrpg.setting.Yt2xT4Iy6lHjCzso]{The Diaspora}, freebooter armor features an armored jacket or breastplate, heavy boots and gloves, numerous straps and hidden weapons, and a helmet. Novice explorers and mercenaries beginning their career sometimes choose freebooter armor for the air of rakish experience this light armor lends its wearer.&nbsp;</span></p>"
        },
        "descriptors": [],
        "duration": {
          "units": "",
          "value": null
        },
        "equipped": false,
        "equippedBulkMultiplier": 1,
        "formula": "",
        "identified": true,
        "level": 6,
        "modifiers": [],
        "price": 4720,
        "proficient": true,
        "quantity": 1,
        "range": {
          "additional": "",
          "per": "",
          "units": "",
          "value": null
        },
        "reach": "",
        "save": {
          "type": "",
          "dc": null,
          "descriptor": ""
        },
        "size": "",
        "source": "Core Rulebook",
        "speed": "",
        "strength": 0,
        "target": {
          "type": "",
          "value": null
        },
        "uses": {
          "max": 0,
          "per": null,
          "value": 0
        }
      },
      "flags": {},
      "img": "systems/sfrpg/icons/equipment/armor/freebooter-armor-2.jpg"
    },
    {
      "name": "Tactical Pike Multitool",
      "type": "goods",
      "data": {
        "type": "",
        "attuned": false,
        "bulk": "L",
        "description": {
          "chat": "",
          "unidentified": "",
          "value": ""
        },
        "equipped": false,
        "identified": true,
        "level": 1,
        "modifiers": [],
        "price": 0,
        "quantity": 1,
        "source": ""
      },
      "flags": {},
      "img": "icons/svg/mystery-man.svg"
    },
    {
      "name": "Grab",
      "type": "feat",
      "data": {
        "type": "",
        "ability": null,
        "abilityMods": {
          "parts": []
        },
        "actionType": "",
        "activation": {
          "type": "",
          "condition": "",
          "cost": 0
        },
        "area": {
          "effect": "",
          "shape": "",
          "units": "",
          "value": null
        },
        "attackBonus": 0,
        "chatFlavor": "",
        "critical": {
          "effect": "",
          "parts": []
        },
        "damage": {
          "parts": []
        },
        "description": {
          "chat": "",
          "unidentified": "",
          "value": "<h3>(EX)</h3>\n<h3>If the creature hits with the indicated attack (usually a claw or bite attack), it deals the normal damage. If the creature’s attack roll successfully hits the target’s KAC + 4, the creature also automatically grapples the foe as a free action (see @Compendium[sfrpg.conditions.4AkWDHGM6gHDepHN]{Grappled}). (If it hits the target’s KAC + 13, it instead pins the target - see @Compendium[sfrpg.conditions.XgK4EdO5D3Fj3iWz]{Pinned}.) The creature does not need to have a spare limb free to perform this grapple, as long as it can make the listed attack, and it can potentially grapple more than one target if it has more than one attack with the grab ability. The creature can maintain the grab either with another successful grab attack or by performing the grapple combat maneuver normally.</h3>\n<hr>\n<h3>&nbsp;</h3>"
        },
        "descriptors": [],
        "duration": {
          "units": "",
          "value": null
        },
        "formula": "",
        "modifiers": [],
        "range": {
          "additional": "",
          "per": "",
          "units": "",
          "value": null
        },
        "recharge": {
          "charged": false,
          "value": null
        },
        "requirements": "",
        "save": {
          "type": "",
          "dc": null,
          "descriptor": ""
        },
        "source": "",
        "target": {
          "type": "",
          "value": null
        },
        "uses": {
          "max": 0,
          "per": null,
          "value": 0
        }
      },
      "flags": {},
      "img": "icons/svg/mystery-man.svg"
    },
    {
      "name": "Battery, Standard",
      "type": "goods",
<<<<<<< HEAD
=======
      "img": "systems/sfrpg/icons/equipment/weapons/battery-standard.webp",
>>>>>>> 2b095a38
      "data": {
        "type": "",
        "attuned": false,
        "bulk": "-",
        "damage": {
          "parts": []
        },
        "description": {
          "chat": "",
          "unidentified": "",
          "value": "<p><span id=\"ctl00_MainContent_DataListTalentsAll_ctl00_LabelName\">Batteries charge powered weapons, but they can also be used to power an array of items, including powered armor and technological items. Batteries have a standardized size and weight, and items that take batteries all have a slot into which they fit, regardless of the item’s actual size. Weapons that use batteries list the highest-capacity battery they are capable of using as well as how many charges from the battery that each shot consumes.&nbsp;</span></p>\n<p><strong>Capacity:</strong> 20</p>"
        },
        "equipped": false,
        "identified": true,
        "level": 1,
        "modifiers": [],
        "price": 60,
        "quantity": 1,
        "source": "Core Rulebook"
      },
      "flags": {},
      "img": "systems/sfrpg/icons/equipment/weapons/battery-standard.jpg"
    },
    {
      "name": "Battery, High-Capacity",
      "type": "goods",
<<<<<<< HEAD
=======
      "img": "systems/sfrpg/icons/equipment/weapons/battery-high-capacity.webp",
>>>>>>> 2b095a38
      "data": {
        "type": "",
        "abilityMods": {
          "parts": []
        },
        "attuned": false,
        "bulk": "-",
        "critical": {
          "parts": []
        },
        "damage": {
          "parts": []
        },
        "description": {
          "chat": "",
          "unidentified": "",
          "value": "<p><span id=\"ctl00_MainContent_DataListTalentsAll_ctl00_LabelName\">Batteries charge powered weapons, but they can also be used to power an array of items, including powered armor and technological items. Batteries have a standardized size and weight, and items that take batteries all have a slot into which they fit, regardless of the item&rsquo;s actual size. Weapons that use batteries list the highest-capacity battery they are capable of using as well as how many charges from the battery that each shot consumes.&nbsp;</span></p>\n<p><strong>Capacity:</strong> 40</p>"
        },
        "equipped": false,
        "identified": true,
        "level": 4,
        "modifiers": [],
        "price": 330,
        "quantity": 2,
        "source": "Core Rulebook"
      },
      "flags": {},
      "img": "systems/sfrpg/icons/equipment/weapons/battery-high-capacity.jpg"
    }
  ],
  "token": {
    "name": "Salamander",
    "actorData": {},
    "actorId": "83dqorpFtDMTHUiq",
    "actorLink": false,
    "bar1": {
      "attribute": "attributes.hp"
    },
    "bar2": {
      "attribute": ""
    },
    "brightLight": 0,
    "brightSight": 0,
    "dimLight": 0,
    "dimSight": 60,
    "displayBars": 40,
    "displayName": 40,
    "disposition": -1,
    "flags": {},
    "height": 1,
    "img": "icons/svg/mystery-man.svg",
    "lightAlpha": 1,
    "lightAngle": 360,
    "lightColor": "",
    "lockRotation": false,
    "mirrorX": false,
    "mirrorY": false,
    "randomImg": false,
    "rotation": 0,
    "scale": 1,
    "sightAngle": 360,
    "tint": "",
    "vision": false,
    "width": 1
  }
}<|MERGE_RESOLUTION|>--- conflicted
+++ resolved
@@ -862,10 +862,6 @@
     {
       "name": "Arc rifle, static",
       "type": "weapon",
-<<<<<<< HEAD
-=======
-      "img": "systems/sfrpg/icons/equipment/weapons/arc_rifle_static.webp",
->>>>>>> 2b095a38
       "data": {
         "type": "",
         "ability": "",
@@ -1069,7 +1065,7 @@
         "weaponType": "longA"
       },
       "flags": {},
-      "img": "systems/sfrpg/icons/equipment/weapons/arc_rifle_static.png"
+      "img": "systems/sfrpg/icons/equipment/weapons/arc_rifle_static.webp"
     },
     {
       "name": "Elemental Fire (Su)",
@@ -1143,10 +1139,6 @@
     {
       "name": "Freebooter Armor II",
       "type": "equipment",
-<<<<<<< HEAD
-=======
-      "img": "systems/sfrpg/icons/equipment/armor/freebooter-armor-2.webp",
->>>>>>> 2b095a38
       "data": {
         "type": "",
         "ability": null,
@@ -1268,7 +1260,7 @@
         }
       },
       "flags": {},
-      "img": "systems/sfrpg/icons/equipment/armor/freebooter-armor-2.jpg"
+      "img": "systems/sfrpg/icons/equipment/armor/freebooter-armor-2.webp"
     },
     {
       "name": "Tactical Pike Multitool",
@@ -1368,10 +1360,6 @@
     {
       "name": "Battery, Standard",
       "type": "goods",
-<<<<<<< HEAD
-=======
-      "img": "systems/sfrpg/icons/equipment/weapons/battery-standard.webp",
->>>>>>> 2b095a38
       "data": {
         "type": "",
         "attuned": false,
@@ -1393,15 +1381,11 @@
         "source": "Core Rulebook"
       },
       "flags": {},
-      "img": "systems/sfrpg/icons/equipment/weapons/battery-standard.jpg"
+      "img": "systems/sfrpg/icons/equipment/weapons/battery-standard.webp"
     },
     {
       "name": "Battery, High-Capacity",
       "type": "goods",
-<<<<<<< HEAD
-=======
-      "img": "systems/sfrpg/icons/equipment/weapons/battery-high-capacity.webp",
->>>>>>> 2b095a38
       "data": {
         "type": "",
         "abilityMods": {
@@ -1429,7 +1413,7 @@
         "source": "Core Rulebook"
       },
       "flags": {},
-      "img": "systems/sfrpg/icons/equipment/weapons/battery-high-capacity.jpg"
+      "img": "systems/sfrpg/icons/equipment/weapons/battery-high-capacity.webp"
     }
   ],
   "token": {
