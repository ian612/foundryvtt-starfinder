{
  "_id": "RMLtNtslZEl1Mye0",
  "name": "Planar Scion, Tiefling",
  "type": "npc2",
  "_stats": {
    "coreVersion": 12,
    "systemId": "sfrpg",
    "systemVersion": "0.27.0"
  },
  "img": "icons/svg/mystery-man.svg",
  "items": [
    {
      "_id": "EImxklMrHua0hew6",
      "name": "Evasion (Ex) (Operative)",
      "type": "feat",
      "_stats": {
        "coreVersion": 12,
        "systemId": "sfrpg",
        "systemVersion": "0.27.0"
      },
      "img": "systems/sfrpg/icons/classes/evasion.webp",
      "system": {
        "type": "",
        "ability": null,
        "abilityMods": {
          "parts": []
        },
        "actionTarget": "",
        "actionType": "",
        "activation": {
          "type": "",
          "condition": "",
          "cost": 0
        },
        "area": {
          "effect": "",
          "shapable": false,
          "shape": "",
          "units": "",
          "value": null
        },
        "attackBonus": 0,
        "chatFlavor": "",
        "critical": {
          "effect": "",
          "parts": []
        },
        "damage": {
          "parts": []
        },
        "damageNotes": "",
        "description": {
          "chat": "",
          "gmnotes": "",
          "short": "",
          "unidentified": "",
          "value": "<p>&gt;@UUID[Compendium.sfrpg.classes.Item.uf8ADOAeBrtUkPVl]{Operative}</p>\n<p>If you succeed at a Reflex save against an effect that normally has a partial effect on a successful save, you instead suffer no effect. You gain this benefit only when unencumbered and wearing light armor or no armor, and you lose the benefit when you are helpless or otherwise unable to move.</p>"
        },
        "descriptors": [],
        "details": {
          "category": "feat",
          "combat": false,
          "specialAbilityType": ""
        },
        "duration": {
          "units": "",
          "value": null
        },
        "formula": "",
        "isActive": null,
        "modifiers": [],
        "properties": {},
        "range": {
          "additional": "",
          "per": "",
          "units": "",
          "value": null
        },
        "recharge": {
          "charged": false,
          "value": null
        },
        "requirements": "2nd Level",
        "rollNotes": "",
        "save": {
          "type": "",
          "dc": null,
          "descriptor": ""
        },
        "source": "Operative",
        "target": {
          "type": "",
          "value": null
        },
        "uses": {
          "max": 0,
          "per": null,
          "value": 0
        }
      }
    },
    {
      "_id": "vyE3oV0BIi6JvZS3",
      "name": "Semi-auto pistol, tactical",
      "type": "weapon",
      "_stats": {
        "coreVersion": 12,
        "systemId": "sfrpg",
        "systemVersion": "0.27.0"
      },
      "img": "systems/sfrpg/icons/equipment/weapons/semi-auto-pistol-tactical.webp",
      "system": {
        "type": "",
        "ability": "",
        "abilityMods": {
          "parts": []
        },
        "actionTarget": "kac",
        "actionType": "rwak",
        "activation": {
          "type": "none",
          "condition": "",
          "cost": null
        },
        "ammunitionType": "",
        "area": {
          "effect": "",
          "shapable": false,
          "shape": "",
          "units": "ft",
          "value": ""
        },
        "attackBonus": 8,
        "attributes": {
          "ac": {
            "value": ""
          },
          "customBuilt": false,
          "dex": {
            "mod": ""
          },
          "hardness": {
            "value": ""
          },
          "hp": {
            "max": "",
            "value": 6
          },
          "size": "medium",
          "sturdy": true
        },
        "attuned": false,
        "bulk": "L",
        "capacity": {
          "max": 9,
          "value": 9
        },
        "chatFlavor": "",
        "container": {
          "contents": [],
          "includeContentsInWealthCalculation": true,
          "isOpen": true,
          "storage": [
            {
              "type": "slot",
              "acceptsType": [
                "fusion"
              ],
              "affectsEncumbrance": true,
              "amount": 1,
              "subtype": "fusion",
              "weightProperty": "level"
            }
          ]
        },
        "critical": {
          "effect": "",
          "parts": []
        },
        "damage": {
          "parts": [
            {
              "name": "",
              "formula": "1d6",
              "group": null,
              "isPrimarySection": true,
              "types": {
                "acid": false,
                "bludgeoning": false,
                "cold": false,
                "electricity": false,
                "fire": false,
                "healing": false,
                "piercing": true,
                "slashing": false,
                "sonic": false
              }
            }
          ],
          "primaryGroup": null
        },
        "damageNotes": "",
        "description": {
          "chat": "",
          "gmnotes": "",
          "short": "",
          "unidentified": "",
          "value": "<p>The semiautomatic mechanism of this pistol discharges spent cartridges and reloads fresh ones in the barrel, provided a cartridge remains in the magazine.</p>"
        },
        "descriptors": [],
        "duration": {
          "units": "text",
          "value": ""
        },
        "equippable": false,
        "equipped": true,
        "formula": "",
        "identified": true,
        "isActive": null,
        "isEquipment": true,
        "level": 1,
        "modifiers": [],
        "price": 260,
        "proficient": true,
        "properties": {
          "aeon": false,
          "amm": false,
          "analog": true,
          "antibiological": false,
          "archaic": false,
          "aurora": false,
          "automatic": false,
          "blast": false,
          "block": false,
          "boost": false,
          "breach": false,
          "breakdown": false,
          "bright": false,
          "buttressing": false,
          "cluster": false,
          "conceal": false,
          "deconstruct": false,
          "deflect": false,
          "disarm": false,
          "double": false,
          "drainCharge": false,
          "echo": false,
          "entangle": false,
          "explode": false,
          "extinguish": false,
          "feint": false,
          "fiery": false,
          "firstArc": false,
          "flexibleLine": false,
          "force": false,
          "freeHands": false,
          "fueled": false,
          "gearArray": false,
          "grapple": false,
          "gravitation": false,
          "guided": false,
          "harrying": false,
          "healing": false,
          "holyWater": false,
          "hybrid": false,
          "hydrodynamic": false,
          "ignite": false,
          "indirect": false,
          "injection": false,
          "instrumental": false,
          "integrated": false,
          "line": false,
          "living": false,
          "lockdown": false,
          "mind-affecting": false,
          "mine": false,
          "mire": false,
          "modal": false,
          "necrotic": false,
          "nonlethal": false,
          "one": true,
          "operative": false,
          "penetrating": false,
          "polarize": false,
          "polymorphic": false,
          "powered": false,
          "professional": false,
          "propel": false,
          "punchGun": false,
          "qreload": false,
          "radioactive": false,
          "reach": false,
          "recall": false,
          "regrowth": false,
          "relic": false,
          "reposition": false,
          "scramble": false,
          "shape": false,
          "shatter": false,
          "shells": false,
          "shield": false,
          "sniper": false,
          "stun": false,
          "subtle": false,
          "sunder": false,
          "swarm": false,
          "tail": false,
          "teleportive": false,
          "thought": false,
          "throttle": false,
          "thrown": false,
          "thruster": false,
          "trip": false,
          "two": false,
          "unbalancing": false,
          "underwater": false,
          "unwieldy": false,
          "variantBoost": false,
          "wideLine": false
        },
        "quantity": 0,
        "quantityPerPack": 1,
        "range": {
          "additional": "",
          "per": "",
          "units": "ft",
          "value": "30"
        },
        "rollNotes": "",
        "save": {
          "type": "",
          "dc": "",
          "descriptor": "negate"
        },
        "skillCheck": {
          "type": "",
          "dc": ""
        },
        "source": "Core Rulebook, P. 173",
        "special": "",
        "specialMaterials": {
          "abysium": false,
          "adamantine": false,
          "coldiron": false,
          "diatha": false,
          "djezet": false,
          "horacalcum": false,
          "inubrix": false,
          "khefak": false,
          "noqual": false,
          "nyblantine": false,
          "purplecores": false,
          "siccatite": false,
          "silver": false,
          "voidglass": false
        },
        "target": {
          "type": "",
          "value": ""
        },
        "usage": {
          "per": "round",
          "value": 1
        },
        "uses": {
          "max": "0",
          "per": "",
          "value": 0
        },
        "weaponCategory": "projectile",
        "weaponType": "smallA"
      }
    },
    {
      "_id": "jiGy535B4Eil5gcy",
      "name": "Shirren-Eye Rifle, Tactical",
      "type": "weapon",
      "_stats": {
        "coreVersion": 12,
        "systemId": "sfrpg",
        "systemVersion": "0.27.0"
      },
      "img": "systems/sfrpg/icons/equipment/weapons/shirren-eye-rifle-tactical.webp",
      "system": {
        "type": "",
        "ability": "",
        "actionTarget": "kac",
        "actionType": "rwak",
        "activation": {
          "type": "none",
          "condition": "",
          "cost": null
        },
        "ammunitionType": "",
        "area": {
          "effect": "",
          "shapable": false,
          "shape": "",
          "units": "none",
          "value": null
        },
        "attackBonus": 8,
        "attributes": {
          "ac": {
            "value": ""
          },
          "customBuilt": false,
          "dex": {
            "mod": ""
          },
          "hardness": {
            "value": ""
          },
          "hp": {
            "max": "",
            "value": 6
          },
          "size": "medium",
          "sturdy": true
        },
        "attuned": false,
        "bulk": "1",
        "capacity": {
          "max": 1,
          "value": 1
        },
        "chatFlavor": "",
        "container": {
          "contents": [],
          "includeContentsInWealthCalculation": 1,
          "isOpen": true,
          "storage": [
            {
              "type": "slot",
              "acceptsType": [
                "fusion"
              ],
              "affectsEncumbrance": true,
              "amount": 2,
              "subtype": "fusion",
              "weightProperty": "level"
            }
          ]
        },
        "critical": {
          "effect": "",
          "parts": []
        },
        "damage": {
          "parts": [
            {
              "formula": "1d10",
              "operator": "",
              "types": {
                "piercing": true
              }
            }
          ]
        },
        "damageNotes": "",
        "description": {
          "chat": "",
          "gmnotes": "",
          "short": "",
          "unidentified": "",
          "value": "<p>Shirren-eye rifles are named for their compound sights, which resemble the eyes of the insectile race, but are rarely manufactured by shirren companies. Shirren-eye rifles are extremely accurate and favored by snipers and sharpshooters.</p>\n<h3 class=\"framing\"><strong>Projectile Weapons</strong></h3>\n<hr />\n<p>Projectile weapons fire solid rounds, such as bullets or rockets. While projectile weapons are relatively antiquated, they provide serviceable firepower at a reasonable price to many travelers and traders.</p>"
        },
        "descriptors": [],
        "duration": {
          "units": "",
          "value": ""
        },
        "equippable": false,
        "equipped": true,
        "formula": "",
        "identified": true,
        "isActive": null,
        "isEquipment": true,
        "level": 2,
        "modifiers": [],
        "price": 755,
        "proficient": true,
        "properties": {
          "amm": false,
          "analog": true,
          "archaic": false,
          "automatic": false,
          "blast": false,
          "block": false,
          "boost": false,
          "bright": false,
          "disarm": false,
          "entangle": false,
          "explode": false,
          "injection": false,
          "line": false,
          "living": false,
          "mind-affecting": false,
          "nonlethal": false,
          "one": false,
          "operative": false,
          "penetrating": true,
          "powered": false,
          "qreload": false,
          "radioactive": false,
          "reach": false,
          "sniper": false,
          "stun": false,
          "subtle": false,
          "thrown": false,
          "trip": false,
          "two": true,
          "unwieldy": true
        },
        "quantity": null,
        "quantityPerPack": 1,
        "range": {
          "additional": "",
          "per": "",
          "units": "ft",
          "value": 70
        },
        "rollNotes": "",
        "save": {
          "type": "",
          "dc": null,
          "descriptor": "negate"
        },
        "source": "Core Rulebook",
        "special": "",
        "specialMaterials": {},
        "target": {
          "type": "",
          "value": ""
        },
        "usage": {
          "per": "round",
          "value": 1
        },
        "uses": {
          "max": 0,
          "per": "",
          "value": 0
        },
        "weaponCategory": "projectile",
        "weaponType": "sniper"
      }
    },
    {
      "_id": "rvkIxgj7eJ1TXorr",
      "name": "Trick Attack +1d4",
      "type": "feat",
      "_stats": {
        "coreVersion": 12,
        "systemId": "sfrpg",
        "systemVersion": "0.27.0"
      },
      "img": "systems/sfrpg/icons/classes/trick_attack.webp",
      "system": {
        "type": "",
        "ability": null,
        "abilityMods": {
          "parts": []
        },
        "actionTarget": "",
        "actionType": "",
        "activation": {
          "type": "",
          "condition": "",
          "cost": 0
        },
        "area": {
          "effect": "",
          "shapable": false,
          "shape": "",
          "units": "",
          "value": 0
        },
        "attackBonus": 0,
        "chatFlavor": "",
        "critical": {
          "effect": "",
          "parts": []
        },
        "damage": {
          "parts": []
        },
        "damageNotes": "",
        "description": {
          "chat": "",
          "gmnotes": "",
          "short": "",
          "unidentified": "",
          "value": ""
        },
        "descriptors": {
          "acid": false,
          "air": false,
          "calling": false,
          "chaotic": false,
          "charm": false,
          "cold": false,
          "compulsion": false,
          "creation": false,
          "curse": false,
          "darkness": false,
          "death": false,
          "disease": false,
          "earth": false,
          "electricity": false,
          "emotion": false,
          "evil": false,
          "fear": false,
          "fire": false,
          "force": false,
          "good": false,
          "healing": false,
          "language-dependent": false,
          "lawful": false,
          "light": false,
          "mind-affecting": false,
          "pain": false,
          "poison": false,
          "polymorph": false,
          "radiation": false,
          "scrying": false,
          "sense-dependent": false,
          "shadow": false,
          "sonic": false,
          "summoning": false,
          "teleportation": false,
          "water": false
        },
        "details": {
          "category": "feat",
          "combat": false,
          "specialAbilityType": ""
        },
        "duration": {
          "units": "",
          "value": null
        },
        "formula": "",
        "isActive": null,
        "modifiers": [],
        "properties": {},
        "range": {
          "additional": "",
          "per": "",
          "units": "",
          "value": null
        },
        "recharge": {
          "charged": false,
          "value": null
        },
        "requirements": "",
        "rollNotes": "",
        "save": {
          "type": "",
          "dc": null,
          "descriptor": ""
        },
        "source": "",
        "target": {
          "type": "",
          "value": null
        },
        "uses": {
          "max": 0,
          "per": null,
          "value": 0
        }
      }
    },
    {
      "_id": "kEXCZlgiAvdNnCiP",
      "name": "Operative Exploit",
      "type": "feat",
      "_stats": {
        "coreVersion": 12,
        "systemId": "sfrpg",
        "systemVersion": "0.27.0"
      },
      "img": "systems/sfrpg/icons/classes/operative_exploit.webp",
      "system": {
        "type": "",
        "ability": null,
        "abilityMods": {
          "parts": []
        },
        "actionTarget": "",
        "actionType": "",
        "activation": {
          "type": "",
          "condition": "",
          "cost": 0
        },
        "area": {
          "effect": "",
          "shapable": false,
          "shape": "",
          "units": "",
          "value": null
        },
        "attackBonus": 0,
        "chatFlavor": "",
        "critical": {
          "effect": "",
          "parts": []
        },
        "damage": {
          "parts": []
        },
        "damageNotes": "",
        "description": {
          "chat": "",
          "gmnotes": "",
          "short": "",
          "unidentified": "",
          "value": "<p>&gt;@UUID[Compendium.sfrpg.classes.uf8ADOAeBrtUkPVl]{Operative}</p>\n<p>As you gain experience, you learn special tricks called operative exploits. You learn your first operative exploit at 2nd level, and you learn an additional exploit every 2 levels thereafter. If an operative exploit allows a saving throw to resist its effects, the DC is equal to 10 + half your operative level + your Dexterity modifier. If it requires an enemy to attempt a skill check, the DC is equal to 10 + 1-1/2 × your operative level + your Dexterity modifier. The list of operative exploits appears on page 95. You cannot learn the same exploit more than once unless it specially says otherwise.</p>\n<h2>2nd Level</h2>\n<p>@UUID[Compendium.sfrpg.class-features.c84usvQez3sMyhmj]{Alien Archive (Ex)}</p>\n<p>@UUID[Compendium.sfrpg.class-features.QJjE9tvp0YFNhjfg]{Armor Optimizer (Ex)}</p>\n<p>@UUID[Compendium.sfrpg.class-features.uZa83E9JvgkMLtzW]{Combat Trick (Ex)}</p>\n<p>@UUID[Compendium.sfrpg.class-features.N8E9qYb7SgeXN9XO]{Death Strike (Ex)}</p>\n<p>@UUID[Compendium.sfrpg.class-features.UrjjbL5MKr0HQFsJ]{Feign Death (Ex)}</p>\n<p>@UUID[Compendium.sfrpg.class-features.wlrYsn05dMaEpe5K]{Field Treatment (Ex)}</p>\n<p>@UUID[Compendium.sfrpg.class-features.ejMFotFoC7gbTqvh]{Holographic Clone (Ex)}</p>\n<p>@UUID[Compendium.sfrpg.class-features.FdhfWip1bVpjOHOp]{Inoculation (Ex)}</p>\n<p>@UUID[Compendium.sfrpg.class-features.eseniVOUmdIC9kAe]{Jack of All Trades (Ex)}</p>\n<p>@UUID[Compendium.sfrpg.class-features.39NjCmzw2Tq62sVc]{Kick It Up (Ex)}</p>\n<p>@UUID[Compendium.sfrpg.class-features.P6aQ6Wpt5KOZEjIF]{Nightvision (Ex)}</p>\n<p>@UUID[Compendium.sfrpg.class-features.Z3MPGoaXFFLHxv35]{Quick Disguise (Ex)}</p>\n<p>@UUID[Compendium.sfrpg.class-features.HtyPUSKEX9s6GSYs]{Shuriken Assassin (Ex)}</p>\n<p>@UUID[Compendium.sfrpg.class-features.Suznr1WSCjd8lRMo]{Uncanny Mobility (Ex)}</p>\n<p>@UUID[Compendium.sfrpg.class-features.NaGCVIyrwQsH8bV5]{Uncanny Pilot (Ex)}</p>\n<p>@UUID[Compendium.sfrpg.class-features.AOHkbIjjeez1xyd8]{Without a Trace (Ex)}</p>\n<h2>6th Level</h2>\n<p>@UUID[Compendium.sfrpg.class-features.OAVc1W07QUCBNS94]{Bleeding&nbsp;Shot (Ex)}</p>\n<p>@UUID[Compendium.sfrpg.class-features.rKRXkuuYb1KXP8wG]{Certainty (Ex)}</p>\n<p>@UUID[Compendium.sfrpg.class-features.KHg9HjJVua1BA6ti]{Debilitating Sniper (Ex)}</p>\n<p>@UUID[Compendium.sfrpg.class-features.pQyvikDN4ygzK3XW]{Disrupting Shot (Ex)}</p>\n<p>@UUID[Compendium.sfrpg.class-features.zHvk8K9j9J16Pq7d]{Enhanced Senses (Ex)}</p>\n<p>@UUID[Compendium.sfrpg.class-features.s7Ky6ciGqZo76ufI]{Hampering Shot (Ex)}</p>\n<p>@UUID[Compendium.sfrpg.class-features.iXNufpth6OcQ3cxp]{Interfering Shot (Ex)}</p>\n<p>@UUID[Compendium.sfrpg.class-features.76pPNAgYq34lJGJz]{Mentalist's Bane}</p>\n<p>@UUID[Compendium.sfrpg.class-features.7jMP5sAgsJWIDV9F]{Soft Movement (Ex)}</p>\n<p>@UUID[Compendium.sfrpg.class-features.GQ1CfD6EuVcaj5vW]{Speed Hacker (Ex)}</p>\n<p>@UUID[Compendium.sfrpg.class-features.o2GDNS1g87yquIMS]{Staggering Shot (Ex)}</p>\n<p>@UUID[Compendium.sfrpg.class-features.COMSo09Fc4dT1oy7]{Stalwart (Ex)}</p>\n<p>@UUID[Compendium.sfrpg.class-features.53vvS3ogfOHTmtEz]{Sure-Footed (Ex)}</p>\n<p>@UUID[Compendium.sfrpg.class-features.rKdRBoMFfRWWPU4B]{Uncanny Shooter (Ex)}</p>\n<h2>10th Level</h2>\n<p>@UUID[Compendium.sfrpg.class-features.WkZqCJUS19WvgeHA]{Cloaking Field (Ex)}</p>\n<p>@UUID[Compendium.sfrpg.class-features.RWsWmKuo1dvfF3X5]{Deactivating Shot}</p>\n<p>@UUID[Compendium.sfrpg.class-features.ROKksmxjvBSC1bEH]{Elusive Hacker (Ex)}</p>\n<p>@UUID[Compendium.sfrpg.class-features.tJrt3OsZ3UVPvFEi]{Ever Vigilant (Ex)}</p>\n<p>@UUID[Compendium.sfrpg.class-features.ISaVcxApeHWdY767]{Glimpse the Truth (Ex)}</p>\n<p>@UUID[Compendium.sfrpg.class-features.YjDe1a16TvdF232b]{Holographic Distraction (Ex)}</p>\n<p>@UUID[Compendium.sfrpg.class-features.SpG4uN6bOeAJcBhH]{Improved Evasion (Ex)}</p>\n<p>@UUID[Compendium.sfrpg.class-features.a7OzSFRznAqvqyNC]{Improved Uncanny Mobility (Ex)}</p>\n<p>@UUID[Compendium.sfrpg.class-features.ZxQ5PHUhMXg7tzzc]{Intelligence Network (Ex)}</p>\n<p>@UUID[Compendium.sfrpg.class-features.92c1eOFEI5CQy2y4]{Master of Disguise (Ex)}</p>\n<p>@UUID[Compendium.sfrpg.class-features.uxOdzER7HJu4GEZz]{Psychokinetic Skills (Sp)}</p>\n<p>@UUID[Compendium.sfrpg.class-features.WIPXaqsgvZt9cLU9]{Spider Climber (Su)}</p>\n<p>@UUID[Compendium.sfrpg.class-features.baRuU23mPo6lkVbn]{Stunning Shot (Ex)}</p>\n<p>@UUID[Compendium.sfrpg.class-features.qfdLaLl6DqIG0oyC]{Versatile Movement (Ex)}</p>\n<h2>14th Level</h2>\n<p>@UUID[Compendium.sfrpg.class-features.ItE5wzk3HJFz9xaF]{Audacity (Ex)}</p>\n<p>@UUID[Compendium.sfrpg.class-features.IbnGI8G3EtQ0FMtH]{Dual Specialization (Ex)}</p>\n<p>@UUID[Compendium.sfrpg.class-features.FFhU2gNfYWtPm7oq]{Efficient Cloaking Field (Ex)}</p>\n<p>@UUID[Compendium.sfrpg.class-features.DBLjsVe5tkMG7Qoo]{Knockout Shot (Ex)}</p>\n<p>@UUID[Compendium.sfrpg.class-features.C82WDji3fMQmvWH0]{Multiattack Mastery (Ex)}</p>\n<p>@UUID[Compendium.sfrpg.class-features.UPpUSE3BLhDOzr8Z]{Shadow Slide (Sp)}</p>\n<p>@UUID[Compendium.sfrpg.class-features.AHFqNCWYiq0xUjNM]{Uncanny Senses (Ex)}</p>"
        },
        "descriptors": [],
        "details": {
          "category": "feat",
          "combat": false,
          "specialAbilityType": ""
        },
        "duration": {
          "units": "",
          "value": null
        },
        "formula": "",
        "id": "kEXCZlgiAvdNnCiP",
        "isActive": null,
        "modifiers": [],
        "properties": {},
        "range": {
          "additional": "",
          "per": "",
          "units": "",
          "value": null
        },
        "recharge": {
          "charged": false,
          "value": null
        },
        "requirements": "2nd Level",
        "rollNotes": "",
        "save": {
          "type": "",
          "dc": null,
          "descriptor": ""
        },
        "source": "Operative",
        "system": {
          "container": {
            "contents": [
              {
                "id": "w1xTRT6gPp8aKYKf",
                "index": 0
              }
            ]
          }
        },
        "target": {
          "type": "",
          "value": null
        },
        "uses": {
          "max": 0,
          "per": null,
          "value": 0
        }
      }
    },
    {
      "_id": "PqGfqqUTYxa1AVrN",
      "name": "Baton, tactical",
      "type": "weapon",
      "_stats": {
        "coreVersion": 12,
        "systemId": "sfrpg",
        "systemVersion": "0.27.0"
      },
      "img": "icons/weapons/staves/staff-simple.webp",
      "system": {
        "type": "",
        "ability": "str",
        "abilityMods": {
          "parts": []
        },
        "actionTarget": "kac",
        "actionType": "mwak",
        "activation": {
          "type": "none",
          "condition": "",
          "cost": null
        },
        "ammunitionType": "",
        "area": {
          "effect": "",
          "shapable": false,
          "shape": "",
          "units": "ft",
          "value": ""
        },
        "attackBonus": 4,
        "attributes": {
          "ac": {
            "value": "5"
          },
          "customBuilt": false,
          "dex": {
            "mod": ""
          },
          "hardness": {
            "value": "7"
          },
          "hp": {
            "max": "18",
            "value": 18
          },
          "size": "medium",
          "sturdy": true
        },
        "attuned": false,
        "bulk": "L",
        "capacity": {
          "max": null,
          "value": null
        },
        "chatFlavor": "",
        "container": {
          "contents": [],
          "includeContentsInWealthCalculation": true,
          "isOpen": true,
          "storage": []
        },
        "critical": {
          "effect": "",
          "parts": []
        },
        "damage": {
          "parts": [
            {
              "name": "",
              "formula": "1d4 + @abilities.str.mod",
              "group": null,
              "isPrimarySection": true,
              "types": {
                "acid": false,
                "bludgeoning": true,
                "cold": false,
                "electricity": false,
                "fire": false,
                "healing": false,
                "piercing": false,
                "slashing": false,
                "sonic": false
              }
            }
          ],
          "primaryGroup": null
        },
        "damageNotes": "",
        "description": {
          "chat": "",
          "gmnotes": "",
          "short": "",
          "unidentified": "",
          "value": "<p>A baton is a thin, solid metal shaft, usually with a textured rubber grip. A tactical baton can be used to inflict precise bludgeoning blows. An advanced baton, used by elite mercenary and security companies, often has an additional shaft, as well as a weighted end that can be powered to connect with substantially more force than a tactical baton.</p>"
        },
        "descriptors": [],
        "duration": {
          "units": "text",
          "value": ""
        },
        "equippable": false,
        "equipped": true,
        "formula": "",
        "identified": true,
        "isActive": null,
        "isEquipment": true,
        "level": 1,
        "modifiers": [],
        "price": 90,
        "proficient": true,
        "properties": {
          "aeon": false,
          "amm": false,
          "analog": true,
          "antibiological": false,
          "archaic": false,
          "aurora": false,
          "automatic": false,
          "blast": false,
          "block": false,
          "boost": false,
          "breach": false,
          "breakdown": false,
          "bright": false,
          "buttressing": false,
          "cluster": false,
          "conceal": false,
          "deconstruct": false,
          "deflect": false,
          "disarm": false,
          "double": false,
          "drainCharge": false,
          "echo": false,
          "entangle": false,
          "explode": false,
          "extinguish": false,
          "feint": false,
          "fiery": false,
          "firstArc": false,
          "flexibleLine": false,
          "force": false,
          "freeHands": false,
          "fueled": false,
          "gearArray": false,
          "grapple": false,
          "gravitation": false,
          "guided": false,
          "harrying": false,
          "healing": false,
          "holyWater": false,
          "hybrid": false,
          "hydrodynamic": false,
          "ignite": false,
          "indirect": false,
          "injection": false,
          "instrumental": false,
          "integrated": false,
          "line": false,
          "living": false,
          "lockdown": false,
          "mind-affecting": false,
          "mine": false,
          "mire": false,
          "modal": false,
          "necrotic": false,
          "nonlethal": false,
          "one": true,
          "operative": true,
          "penetrating": false,
          "polarize": false,
          "polymorphic": false,
          "powered": false,
          "professional": false,
          "propel": false,
          "punchGun": false,
          "qreload": false,
          "radioactive": false,
          "reach": false,
          "recall": false,
          "regrowth": false,
          "relic": false,
          "reposition": false,
          "scramble": false,
          "shape": false,
          "shatter": false,
          "shells": false,
          "shield": false,
          "sniper": false,
          "stun": false,
          "subtle": false,
          "sunder": false,
          "swarm": false,
          "tail": false,
          "teleportive": false,
          "thought": false,
          "throttle": false,
          "thrown": true,
          "thruster": false,
          "trip": false,
          "two": false,
          "unbalancing": false,
          "underwater": false,
          "unwieldy": false,
          "variantBoost": false,
          "wideLine": false
        },
        "quantity": 1,
        "quantityPerPack": 1,
        "range": {
          "additional": "",
          "per": "",
          "units": "ft",
          "value": "20"
        },
        "rollNotes": "",
        "save": {
          "type": "",
          "dc": "",
          "descriptor": "negate"
        },
        "skillCheck": {
          "type": "",
          "dc": ""
        },
        "source": "CRB pg. 171",
        "special": "",
        "specialMaterials": {
          "abysium": false,
          "adamantine": false,
          "coldiron": false,
          "diatha": false,
          "djezet": false,
          "horacalcum": false,
          "inubrix": false,
          "khefak": false,
          "noqual": false,
          "nyblantine": false,
          "purplecores": false,
          "siccatite": false,
          "silver": false,
          "voidglass": false
        },
        "target": {
          "type": "",
          "value": ""
        },
        "usage": {
          "per": "",
          "value": null
        },
        "uses": {
          "max": "",
          "per": "",
          "value": null
        },
        "weaponCategory": "uncategorized",
        "weaponType": "basicM"
      }
    },
    {
      "_id": "f28JSt0JzmHhtH9y",
      "name": "Rounds, Small Arm",
      "type": "ammunition",
      "_stats": {
        "coreVersion": 12,
        "systemId": "sfrpg",
        "systemVersion": "0.27.0"
      },
      "img": "systems/sfrpg/icons/equipment/weapons/rounds-small-arm.webp",
      "system": {
        "type": "",
        "abilityMods": {
          "parts": []
        },
        "ammunitionType": "roundS",
        "attributes": {
          "ac": {
            "value": ""
          },
          "customBuilt": false,
          "dex": {
            "mod": ""
          },
          "hardness": {
            "value": ""
          },
          "hp": {
            "max": "",
            "value": 6
          },
          "size": "medium",
          "sturdy": false
        },
        "attuned": false,
        "bulk": "L",
        "capacity": {
          "max": 0,
          "value": 0
        },
        "critical": {
          "parts": []
        },
        "damage": {
          "parts": []
        },
        "description": {
          "chat": "",
          "gmnotes": "",
          "short": "",
          "unidentified": "",
          "value": "<p>Cased rounds are housed in magazines, which can be fitted into the appropriate weapon.</p>\n<p><strong>Capacity:</strong> 30</p>"
        },
        "equippable": false,
        "equipped": false,
        "identified": true,
        "level": 1,
        "price": 40,
        "quantity": 45,
        "quantityPerPack": 30,
        "source": "Core Rulebook",
        "specialMaterials": {
          "abysium": false,
          "adamantine": false,
          "coldiron": false,
          "diatha": false,
          "djezet": false,
          "horacalcum": false,
          "inubrix": false,
          "khefak": false,
          "noqual": false,
          "nyblantine": false,
          "purplecores": false,
          "siccatite": false,
          "silver": false,
          "voidglass": false
        },
        "useCapacity": false
      }
    },
    {
      "_id": "YgnxpCg96d4iAA6C",
      "name": "Rounds, Longarm and Sniper",
      "type": "ammunition",
      "_stats": {
        "coreVersion": 12,
        "systemId": "sfrpg",
        "systemVersion": "0.27.0"
      },
      "img": "systems/sfrpg/icons/equipment/weapons/rounds-longarm-and-sniper.webp",
      "system": {
        "type": "",
        "ammunitionType": "roundL",
        "attributes": {
          "ac": {
            "value": ""
          },
          "customBuilt": false,
          "dex": {
            "mod": ""
          },
          "hardness": {
            "value": ""
          },
          "hp": {
            "max": "",
            "value": 6
          },
          "size": "medium",
          "sturdy": false
        },
        "attuned": false,
        "bulk": "L",
        "capacity": {
          "max": 0,
          "value": 0
        },
        "damage": {
          "parts": []
        },
        "description": {
          "chat": "",
          "gmnotes": "",
          "short": "",
          "unidentified": "",
          "value": "<p>Cased rounds are housed in magazines, which can be fitted into the appropriate weapon.</p>\n<p><strong>Capacity:</strong> 25</p>"
        },
        "equippable": false,
        "equipped": false,
        "identified": true,
        "level": 1,
        "price": 75,
        "quantity": 25,
        "quantityPerPack": 25,
        "source": "Core Rulebook",
        "specialMaterials": {},
        "useCapacity": false
      }
    },
    {
      "_id": "gv0Ias4eP37U6yMZ",
      "name": "Fiendish Gloom (Su)",
      "type": "feat",
      "_stats": {
        "coreVersion": 12,
        "systemId": "sfrpg",
        "systemVersion": "0.27.0"
      },
      "img": "icons/magic/perception/silhouette-stealth-shadow.webp",
      "system": {
        "type": "",
        "ability": null,
        "abilityMods": {
          "parts": []
        },
        "actionTarget": "",
        "actionType": "",
        "activation": {
          "type": "action",
          "condition": "",
          "cost": 0
        },
        "area": {
          "effect": "",
          "shapable": false,
          "shape": "sphere",
          "units": "ft",
          "value": "20"
        },
        "attackBonus": 0,
        "chatFlavor": "",
        "critical": {
          "effect": "",
          "parts": []
        },
        "damage": {
          "parts": []
        },
        "damageNotes": "",
        "description": {
          "chat": "",
          "gmnotes": "",
          "short": "",
          "unidentified": "",
<<<<<<< HEAD
          "value": "<p>&gt;@UUID[Compendium.sfrpg.classes.Item.uf8ADOAeBrtUkPVl]{Operative}</p>\n<p>As you gain experience, you learn special tricks called operative exploits. You learn your first operative exploit at 2nd level, and you learn an additional exploit every 2 levels thereafter. If an operative exploit allows a saving throw to resist its effects, the DC is equal to 10 + half your operative level + your Dexterity modifier. If it requires an enemy to attempt a skill check, the DC is equal to 10 + 1-1/2 × your operative level + your Dexterity modifier. The list of operative exploits appears on page 95. You cannot learn the same exploit more than once unless it specially says otherwise.</p>\n<h2>2nd Level</h2>\n<p>@UUID[Compendium.sfrpg.class-features.Item.c84usvQez3sMyhmj]{Alien Archive (Ex)}</p>\n<p>@UUID[Compendium.sfrpg.class-features.Item.QJjE9tvp0YFNhjfg]{Armor Optimizer (Ex)}</p>\n<p>@UUID[Compendium.sfrpg.class-features.Item.uZa83E9JvgkMLtzW]{Combat Trick (Ex)}</p>\n<p>@UUID[Compendium.sfrpg.class-features.Item.N8E9qYb7SgeXN9XO]{Death Strike (Ex)}</p>\n<p>@UUID[Compendium.sfrpg.class-features.Item.UrjjbL5MKr0HQFsJ]{Feign Death (Ex)}</p>\n<p>@UUID[Compendium.sfrpg.class-features.Item.wlrYsn05dMaEpe5K]{Field Treatment (Ex)}</p>\n<p>@UUID[Compendium.sfrpg.class-features.Item.ejMFotFoC7gbTqvh]{Holographic Clone (Ex)}</p>\n<p>@UUID[Compendium.sfrpg.class-features.Item.FdhfWip1bVpjOHOp]{Inoculation (Ex)}</p>\n<p>@UUID[Compendium.sfrpg.class-features.Item.eseniVOUmdIC9kAe]{Jack of All Trades (Ex)}</p>\n<p>@UUID[Compendium.sfrpg.class-features.Item.39NjCmzw2Tq62sVc]{Kick It Up (Ex)}</p>\n<p>@UUID[Compendium.sfrpg.class-features.Item.P6aQ6Wpt5KOZEjIF]{Nightvision (Ex)}</p>\n<p>@UUID[Compendium.sfrpg.class-features.Item.Z3MPGoaXFFLHxv35]{Quick Disguise (Ex)}</p>\n<p>@UUID[Compendium.sfrpg.class-features.Item.HtyPUSKEX9s6GSYs]{Shuriken Assassin (Ex)}</p>\n<p>@UUID[Compendium.sfrpg.class-features.Item.Suznr1WSCjd8lRMo]{Uncanny Mobility (Ex)}</p>\n<p>@UUID[Compendium.sfrpg.class-features.Item.NaGCVIyrwQsH8bV5]{Uncanny Pilot (Ex)}</p>\n<p>@UUID[Compendium.sfrpg.class-features.Item.AOHkbIjjeez1xyd8]{Without a Trace (Ex)}</p>\n<h2>6th Level</h2>\n<p>@UUID[Compendium.sfrpg.class-features.Item.OAVc1W07QUCBNS94]{Bleeding&nbsp;Shot (Ex)}</p>\n<p>@UUID[Compendium.sfrpg.class-features.Item.rKRXkuuYb1KXP8wG]{Certainty (Ex)}</p>\n<p>@UUID[Compendium.sfrpg.class-features.Item.KHg9HjJVua1BA6ti]{Debilitating Sniper (Ex)}</p>\n<p>@UUID[Compendium.sfrpg.class-features.Item.pQyvikDN4ygzK3XW]{Disrupting Shot (Ex)}</p>\n<p>@UUID[Compendium.sfrpg.class-features.Item.zHvk8K9j9J16Pq7d]{Enhanced Senses (Ex)}</p>\n<p>@UUID[Compendium.sfrpg.class-features.Item.s7Ky6ciGqZo76ufI]{Hampering Shot (Ex)}</p>\n<p>@UUID[Compendium.sfrpg.class-features.Item.iXNufpth6OcQ3cxp]{Interfering Shot (Ex)}</p>\n<p>@UUID[Compendium.sfrpg.class-features.Item.76pPNAgYq34lJGJz]{Mentalist's Bane}</p>\n<p>@UUID[Compendium.sfrpg.class-features.Item.7jMP5sAgsJWIDV9F]{Soft Movement (Ex)}</p>\n<p>@UUID[Compendium.sfrpg.class-features.Item.GQ1CfD6EuVcaj5vW]{Speed Hacker (Ex)}</p>\n<p>@UUID[Compendium.sfrpg.class-features.Item.o2GDNS1g87yquIMS]{Staggering Shot (Ex)}</p>\n<p>@UUID[Compendium.sfrpg.class-features.Item.COMSo09Fc4dT1oy7]{Stalwart (Ex)}</p>\n<p>@UUID[Compendium.sfrpg.class-features.Item.53vvS3ogfOHTmtEz]{Sure-Footed (Ex)}</p>\n<p>@UUID[Compendium.sfrpg.class-features.Item.rKdRBoMFfRWWPU4B]{Uncanny Shooter (Ex)}</p>\n<h2>10th Level</h2>\n<p>@UUID[Compendium.sfrpg.class-features.Item.WkZqCJUS19WvgeHA]{Cloaking Field (Ex)}</p>\n<p>@UUID[Compendium.sfrpg.class-features.Item.RWsWmKuo1dvfF3X5]{Deactivating Shot}</p>\n<p>@UUID[Compendium.sfrpg.class-features.Item.ROKksmxjvBSC1bEH]{Elusive Hacker (Ex)}</p>\n<p>@UUID[Compendium.sfrpg.class-features.Item.tJrt3OsZ3UVPvFEi]{Ever Vigilant (Ex)}</p>\n<p>@UUID[Compendium.sfrpg.class-features.Item.ISaVcxApeHWdY767]{Glimpse the Truth (Ex)}</p>\n<p>@UUID[Compendium.sfrpg.class-features.Item.YjDe1a16TvdF232b]{Holographic Distraction (Ex)}</p>\n<p>@UUID[Compendium.sfrpg.class-features.Item.SpG4uN6bOeAJcBhH]{Improved Evasion (Ex)}</p>\n<p>@UUID[Compendium.sfrpg.class-features.Item.a7OzSFRznAqvqyNC]{Improved Uncanny Mobility (Ex)}</p>\n<p>@UUID[Compendium.sfrpg.class-features.Item.ZxQ5PHUhMXg7tzzc]{Intelligence Network (Ex)}</p>\n<p>@UUID[Compendium.sfrpg.class-features.Item.92c1eOFEI5CQy2y4]{Master of Disguise (Ex)}</p>\n<p>@UUID[Compendium.sfrpg.class-features.Item.uxOdzER7HJu4GEZz]{Psychokinetic Skills (Sp)}</p>\n<p>@UUID[Compendium.sfrpg.class-features.Item.WIPXaqsgvZt9cLU9]{Spider Climber (Su)}</p>\n<p>@UUID[Compendium.sfrpg.class-features.Item.baRuU23mPo6lkVbn]{Stunning Shot (Ex)}</p>\n<p>@UUID[Compendium.sfrpg.class-features.Item.qfdLaLl6DqIG0oyC]{Versatile Movement (Ex)}</p>\n<h2>14th Level</h2>\n<p>@UUID[Compendium.sfrpg.class-features.Item.ItE5wzk3HJFz9xaF]{Audacity (Ex)}</p>\n<p>@UUID[Compendium.sfrpg.class-features.Item.IbnGI8G3EtQ0FMtH]{Dual Specialization (Ex)}</p>\n<p>@UUID[Compendium.sfrpg.class-features.Item.FFhU2gNfYWtPm7oq]{Efficient Cloaking Field (Ex)}</p>\n<p>@UUID[Compendium.sfrpg.class-features.Item.DBLjsVe5tkMG7Qoo]{Knockout Shot (Ex)}</p>\n<p>@UUID[Compendium.sfrpg.class-features.Item.C82WDji3fMQmvWH0]{Multiattack Mastery (Ex)}</p>\n<p>@UUID[Compendium.sfrpg.class-features.Item.UPpUSE3BLhDOzr8Z]{Shadow Slide (Sp)}</p>\n<p>@UUID[Compendium.sfrpg.class-features.Item.AHFqNCWYiq0xUjNM]{Uncanny Senses (Ex)}</p>"
=======
          "value": "<p>As a standard action, the tiefling causes light within 20 feet of her to decrease one step. This gloom lasts for up to 1 minute, but the tiefling can dismiss it as a swift action. Nonmagical light sources can’t increase the light level in this area. Magical light can increase the light level in this area only if it’s from an item or creature of a level or CR higher than that of the tiefling. A tiefling can use this ability once per day, plus a number of times equal to half her CR or level.</p>"
        },
        "descriptors": {
          "acid": false,
          "air": false,
          "calling": false,
          "chaotic": false,
          "charm": false,
          "cold": false,
          "compulsion": false,
          "creation": false,
          "curse": false,
          "darkness": false,
          "death": false,
          "disease": false,
          "earth": false,
          "electricity": false,
          "emotion": false,
          "evil": false,
          "fear": false,
          "fire": false,
          "force": false,
          "good": false,
          "healing": false,
          "language-dependent": false,
          "lawful": false,
          "light": false,
          "mind-affecting": false,
          "pain": false,
          "poison": false,
          "polymorph": false,
          "radiation": false,
          "scrying": false,
          "sense-dependent": false,
          "shadow": false,
          "sonic": false,
          "summoning": false,
          "teleportation": false,
          "water": false
        },
        "details": {
          "category": "universalCreatureRule",
          "combat": false,
          "specialAbilityType": ""
        },
        "duration": {
          "units": "minute",
          "value": "1"
        },
        "formula": "",
        "isActive": null,
        "modifiers": [],
        "properties": {},
        "range": {
          "additional": "",
          "per": "",
          "units": "none",
          "value": null
        },
        "recharge": {
          "charged": false,
          "value": null
        },
        "requirements": "Tiefling",
        "rollNotes": "",
        "save": {
          "type": "",
          "dc": null,
          "descriptor": ""
        },
        "source": "AA2 pg. 98",
        "target": {
          "type": "",
          "value": ""
        },
        "uses": {
          "max": "1",
          "per": "day",
          "value": 1
        }
      }
    },
    {
      "_id": "w1xTRT6gPp8aKYKf",
      "name": "Uncanny Mobility (Ex)",
      "type": "feat",
      "_stats": {
        "coreVersion": 12,
        "systemId": "sfrpg",
        "systemVersion": "0.27.0"
      },
      "img": "systems/sfrpg/icons/classes/uncanny_mobility.webp",
      "system": {
        "type": "",
        "ability": null,
        "abilityMods": {
          "parts": []
        },
        "actionTarget": "",
        "actionType": "",
        "activation": {
          "type": "",
          "condition": "",
          "cost": 0
        },
        "area": {
          "effect": "",
          "shapable": false,
          "shape": "",
          "units": "",
          "value": null
        },
        "attackBonus": 0,
        "chatFlavor": "",
        "critical": {
          "effect": "",
          "parts": []
        },
        "damage": {
          "parts": []
        },
        "damageNotes": "",
        "description": {
          "chat": "",
          "gmnotes": "",
          "short": "",
          "unidentified": "",
          "value": "<p>&gt;@UUID[Compendium.sfrpg.class-features.On2ZrPJTe8FURsXY]{Operative Exploit}</p>\n<p>When you make a trick attack, if you choose the target of your attack before you move, your movement doesn’t provoke attacks of opportunity from that target. When you use your standard action to move, you can choose one creature; you don’t provoke attacks of opportunity from that creature for this movement.</p>"
>>>>>>> d5c69399
        },
        "descriptors": [],
        "details": {
          "category": "classFeature",
          "combat": false,
          "specialAbilityType": "ex"
        },
        "duration": {
          "units": "",
          "value": null
        },
        "formula": "",
        "id": "w1xTRT6gPp8aKYKf",
        "isActive": null,
        "modifiers": [],
        "properties": {},
        "range": {
          "additional": "",
          "per": "",
          "units": "",
          "value": null
        },
        "recharge": {
          "charged": false,
          "value": null
        },
        "requirements": "2nd Level",
        "rollNotes": "",
        "save": {
          "type": "",
          "dc": null,
          "descriptor": ""
        },
        "source": "Operative Exploit",
        "system": {
          "container": {
            "contents": [
              {
                "id": "wefFXNZ2YBjMitFa",
                "index": 0
              }
            ]
          }
        },
        "target": {
          "type": "",
          "value": null
        },
        "uses": {
          "max": 0,
          "per": null,
          "value": 0
        }
      }
    },
    {
      "_id": "z4hiD1OXUXDR827h",
      "name": "Ghost",
      "type": "feat",
      "_stats": {
        "coreVersion": 12,
        "systemId": "sfrpg",
        "systemVersion": "0.27.0"
      },
      "img": "systems/sfrpg/icons/classes/ghost.webp",
      "system": {
        "type": "",
        "ability": null,
        "abilityMods": {
          "parts": []
        },
        "actionTarget": "",
        "actionType": "",
        "activation": {
          "type": "",
          "condition": "",
          "cost": 0
        },
        "area": {
          "effect": "",
          "shapable": false,
          "shape": "",
          "units": "",
          "value": null
        },
        "attackBonus": 0,
        "chatFlavor": "",
        "critical": {
          "effect": "",
          "parts": []
        },
        "damage": {
          "parts": []
        },
        "damageNotes": "",
        "description": {
          "chat": "",
          "gmnotes": "",
          "short": "",
          "unidentified": "",
          "value": "<p>&gt;@UUID[Compendium.sfrpg.class-features.PU3uwrAcmGXMGo2n]{Specialization}</p>\n<p>You can move from place to place without being noticed.</p>\n<p><strong>Associated Skills</strong>: @UUID[Compendium.sfrpg.rules.GMkLZsN3a7YPvA03.JournalEntryPage.3QdtsfnVJsHEdrt0]{Acrobatics} and @UUID[Compendium.sfrpg.rules.GMkLZsN3a7YPvA03.JournalEntryPage.5h3iePfJaeQMc3Qr]{Stealth}. When you use Stealth to make a trick attack, you gain a +4 bonus to the skill check.</p>\n<p><strong>Specialization Exploit</strong>: @UUID[Compendium.sfrpg.class-features.WkZqCJUS19WvgeHA]{Cloaking Field (Ex)}</p>"
        },
        "descriptors": {
          "acid": false,
          "air": false,
          "calling": false,
          "chaotic": false,
          "charm": false,
          "cold": false,
          "compulsion": false,
          "creation": false,
          "curse": false,
          "darkness": false,
          "death": false,
          "disease": false,
          "earth": false,
          "electricity": false,
          "emotion": false,
          "evil": false,
          "fear": false,
          "fire": false,
          "force": false,
          "good": false,
          "healing": false,
          "language-dependent": false,
          "lawful": false,
          "light": false,
          "mind-affecting": false,
          "pain": false,
          "poison": false,
          "polymorph": false,
          "radiation": false,
          "scrying": false,
          "sense-dependent": false,
          "shadow": false,
          "sonic": false,
          "summoning": false,
          "teleportation": false,
          "water": false
        },
        "details": {
          "category": "classFeature",
          "combat": false,
          "specialAbilityType": ""
        },
        "duration": {
          "units": "",
          "value": null
        },
        "formula": "",
        "isActive": null,
        "modifiers": [
          {
            "_id": "9844e3e3-46ae-4e20-9a7d-889d77fc29bb",
            "name": "Ghost Trick Attack Bonus",
            "type": "untyped",
            "condition": "",
            "effectType": "skill",
            "enabled": true,
            "max": 0,
            "modifier": "4",
            "modifierType": "formula",
            "notes": "",
            "source": "",
            "subtab": "misc",
            "valueAffected": "ste"
          }
        ],
        "properties": {},
        "range": {
          "additional": "",
          "per": "",
          "units": "",
          "value": null
        },
        "recharge": {
          "charged": false,
          "value": null
        },
        "requirements": "1st Level",
        "rollNotes": "",
        "save": {
          "type": "",
          "dc": null,
          "descriptor": ""
        },
        "source": "Specialization",
        "target": {
          "type": "",
          "value": null
        },
        "uses": {
          "max": 0,
          "per": null,
          "value": 0
        }
      }
    },
    {
      "_id": "g0Dt8Af5oyPLgUvN",
      "name": "Jump jets",
      "type": "upgrade",
      "_stats": {
        "coreVersion": 12,
        "systemId": "sfrpg",
        "systemVersion": "0.27.0"
      },
      "img": "icons/commodities/tech/smoke-spout-blue.webp",
      "system": {
        "type": "",
        "ability": null,
        "abilityMods": {
          "parts": []
        },
        "actionTarget": "",
        "actionType": null,
        "activation": {
          "type": "",
          "condition": "",
          "cost": 0
        },
        "allowedArmorType": "lightAndHeavy",
        "ammunitionType": "",
        "area": {
          "effect": "",
          "shapable": false,
          "shape": "",
          "units": "",
          "value": 0
        },
        "attackBonus": 0,
        "attributes": {
          "ac": {
            "value": "5"
          },
          "customBuilt": false,
          "dex": {
            "mod": ""
          },
          "hardness": {
            "value": "4"
          },
          "hp": {
            "max": "7",
            "value": 7
          },
          "size": "medium",
          "sturdy": false
        },
        "attuned": false,
        "bulk": "L",
        "capacity": {
          "max": 20,
          "value": 20
        },
        "chatFlavor": "",
        "container": {
          "contents": [],
          "includeContentsInWealthCalculation": true,
          "isOpen": true,
          "storage": []
        },
        "critical": {
          "effect": "",
          "parts": []
        },
        "damage": {
          "parts": []
        },
        "damageNotes": "",
        "description": {
          "chat": "",
          "gmnotes": "",
          "short": "",
          "unidentified": "",
          "value": "<p>You can activate jump jets as part of a move action in order to fly during your movement. You can fly up to 30 feet (average maneuverability) with a maximum height of 10 feet, or you can fly up to 20 feet straight up. You must land at the end of your move action. Jump jets can’t lift you if you’re @UUID[Compendium.sfrpg.conditions.OwZA6flUQPH0jPA0]{Encumbered}.</p>\n<p>This upgrade can be installed only in light or heavy armor.</p>"
        },
        "descriptors": [],
        "duration": {
          "units": "text",
          "value": null
        },
        "equippable": false,
        "equipped": false,
        "formula": "",
        "identified": true,
        "isActive": null,
        "level": 2,
        "modifiers": [],
        "price": 1000,
        "properties": {},
        "quantity": 1,
        "quantityPerPack": 1,
        "range": {
          "additional": "",
          "per": "",
          "units": "",
          "value": null
        },
        "rollNotes": "",
        "save": {
          "type": "",
          "dc": null,
          "descriptor": ""
        },
        "slots": 1,
        "source": "CRB pg. 205",
        "target": {
          "type": "",
          "value": null
        },
        "usage": {
          "per": "action",
          "value": 2
        },
        "uses": {
          "max": null,
          "per": null,
          "value": null
        }
      }
    },
    {
      "_id": "Edsu9vW6fIDGceic",
      "name": "Second skin",
      "type": "equipment",
      "_stats": {
        "coreVersion": 12,
        "systemId": "sfrpg",
        "systemVersion": "0.27.0"
      },
      "img": "systems/sfrpg/icons/equipment/armor/second-skin.webp",
      "system": {
        "type": "",
        "ability": null,
        "abilityMods": {
          "parts": []
        },
        "actionTarget": "",
        "actionType": "",
        "activation": {
          "type": "",
          "condition": "",
          "cost": 0
        },
        "ammunitionType": "",
        "area": {
          "effect": "",
          "shapable": false,
          "shape": "",
          "units": "",
          "value": null
        },
        "armor": {
          "type": "light",
          "acp": 0,
          "dex": 5,
          "eac": 1,
          "kac": 2,
          "speedAdjust": 0
        },
        "attackBonus": 0,
        "attributes": {
          "ac": {
            "value": "5"
          },
          "customBuilt": false,
          "dex": {
            "mod": ""
          },
          "hardness": {
            "value": "7"
          },
          "hp": {
            "max": "`8",
            "value": null
          },
          "size": "medium",
          "sturdy": true
        },
        "attuned": false,
        "bulk": "L",
        "capacity": {
          "max": 0,
          "value": 0
        },
        "chatFlavor": "",
        "container": {
          "contents": [],
          "includeContentsInWealthCalculation": 1,
          "isOpen": true,
          "storage": [
            {
              "type": "slot",
              "acceptsType": [
                "upgrade",
                "weapon"
              ],
              "affectsEncumbrance": true,
              "amount": 1,
              "subtype": "armorUpgrade",
              "weightProperty": "slots"
            }
          ]
        },
        "critical": {
          "effect": "",
          "parts": []
        },
        "damage": {
          "parts": []
        },
        "damageNotes": "",
        "description": {
          "chat": "",
          "gmnotes": "",
          "short": "",
          "unidentified": "",
<<<<<<< HEAD
          "value": "<p>&gt;@UUID[Compendium.sfrpg.class-features.Item.PU3uwrAcmGXMGo2n]{Specialization}</p>\n<p>You can move from place to place without being noticed.</p>\n<p><strong>Associated Skills</strong>: Acrobatics and Stealth. When you use Stealth to make a trick attack, you gain a +1 bonus to the skill check.</p>\n<p><strong>Specialization Exploit</strong>:@UUID[Compendium.sfrpg.class-features.Item.WkZqCJUS19WvgeHA]{Cloaking Field (Ex)}</p>\n<p><strong>Phase Shift Escape (Ex)</strong>: At 11th level, you can move through solid matter by taking your body’s matter out of phase for just a moment. As a full action, you can spend 1 Resolve Point to phase through up to 5 feet of solid matter. If you attempt to phase through something that is too thick, you spend the Resolve Point and take the action but the attempt fails. You cannot phase through force effects such as force fields or the barrier created by <em>wall of force</em>. After using phase shift escape, you can’t use it again until after you’ve taken a full 8-hour rest.</p>"
=======
          "value": "<p>This flexible body stocking fits tightly against its wearer and can be worn under ordinary clothes. If a second skin matches the wearerâ€™s skin tone, this type of light armor can be difficult to detect. A second skin can also accept upgrades, making it popular for celebrities, diplomats, and other individuals who want protection without appearing to wear armor.</p>"
>>>>>>> d5c69399
        },
        "descriptors": [],
        "duration": {
          "units": "",
          "value": null
        },
        "equippable": true,
        "equipped": true,
        "formula": "",
        "identified": true,
        "isActive": null,
        "level": 1,
        "modifiers": [],
        "price": 250,
        "proficient": false,
        "properties": {},
        "quantity": 1,
        "quantityPerPack": 1,
        "range": {
          "additional": "",
          "per": "",
          "units": "",
          "value": null
        },
        "reach": "",
        "rollNotes": "",
        "save": {
          "type": "",
          "dc": null,
          "descriptor": ""
        },
        "size": "",
        "source": "CRB pg. 197",
        "specialMaterials": {},
        "speed": "",
        "strength": 0,
        "target": {
          "type": "",
          "value": null
        },
        "usage": {
          "per": "",
          "value": 0
        },
        "uses": {
          "max": 0,
          "per": null,
          "value": 0
        }
      }
    }
  ],
  "prototypeToken": {
    "name": "Planar Scion, Tiefling",
    "actorLink": false,
    "alpha": 1,
    "appendNumber": false,
    "bar1": {
      "attribute": "attributes.hp"
    },
    "bar2": {
      "attribute": ""
    },
    "detectionModes": [],
    "displayBars": 20,
    "displayName": 20,
    "disposition": -1,
    "height": 1,
    "hexagonalShape": 0,
    "light": {
      "alpha": 0.5,
      "angle": 360,
      "animation": {
        "type": null,
        "intensity": 5,
        "reverse": false,
        "speed": 5
      },
      "attenuation": 0.5,
      "bright": 0,
      "color": null,
      "coloration": 1,
      "contrast": 0,
      "darkness": {
        "max": 1,
        "min": 0
      },
      "dim": 0,
      "luminosity": 0.5,
      "negative": false,
      "priority": 0,
      "saturation": 0,
      "shadows": 0
    },
    "lockRotation": false,
    "occludable": {
      "radius": 0
    },
    "prependAdjective": false,
    "randomImg": false,
    "ring": {
      "colors": {
        "background": null,
        "ring": null
      },
      "effects": 1,
      "enabled": false,
      "subject": {
        "scale": 1,
        "texture": null
      }
    },
    "rotation": 0,
    "sight": {
      "angle": 360,
      "attenuation": 0.1,
      "brightness": 1,
      "color": null,
      "contrast": 0,
      "enabled": false,
      "range": 0,
      "saturation": 0,
      "visionMode": "basic"
    },
    "texture": {
      "alphaThreshold": 0.75,
      "anchorX": 0.5,
      "anchorY": 0.5,
      "fit": "contain",
      "offsetX": 0,
      "offsetY": 0,
      "rotation": 0,
      "scaleX": 1,
      "scaleY": 1,
      "src": "icons/svg/mystery-man.svg",
      "tint": "#ffffff"
    },
    "width": 1
  },
  "system": {
    "abilities": {
      "cha": {
        "base": 0,
        "min": 3,
        "misc": 0,
        "mod": 0,
        "value": 10
      },
      "con": {
        "base": 0,
        "min": 3,
        "misc": 0,
        "mod": 0,
        "value": 10
      },
      "dex": {
        "base": 4,
        "min": 3,
        "misc": 0,
        "mod": 4,
        "value": 10
      },
      "int": {
        "base": 2,
        "min": 3,
        "misc": 0,
        "mod": 2,
        "value": 10
      },
      "str": {
        "base": 1,
        "min": 3,
        "misc": 0,
        "mod": 1,
        "value": 10
      },
      "wis": {
        "base": 0,
        "min": 3,
        "misc": 0,
        "mod": 0,
        "value": 10
      }
    },
    "attributes": {
      "abilityDC": {
        "base": "0"
      },
      "arms": "2",
      "bab": 0,
      "baseSpellDC": {
        "base": "0"
      },
      "cmd": {
        "min": 0,
        "tooltip": [],
        "value": 10
      },
      "eac": {
        "base": 13,
        "min": 0,
        "tooltip": [],
        "value": 13
      },
      "fort": {
        "base": 0,
        "bonus": 0,
        "misc": 0,
        "tooltip": [],
        "value": 0
      },
      "hp": {
        "max": 23,
        "min": 0,
        "temp": null,
        "tempmax": null,
        "tooltip": [],
        "value": 23
      },
      "init": {
        "bonus": 0,
        "tooltip": [],
        "total": 5,
        "value": 5
      },
      "kac": {
        "base": 14,
        "min": 0,
        "tooltip": [],
        "value": 14
      },
      "keyability": "",
      "reach": "5",
      "reflex": {
        "base": 5,
        "bonus": 5,
        "misc": 0,
        "tooltip": [],
        "value": 0
      },
      "space": "",
      "speed": {
        "burrowing": {
          "base": 0
        },
        "climbing": {
          "base": 0
        },
        "flying": {
          "base": 0,
          "baseManeuverability": 0
        },
        "land": {
          "base": 30
        },
        "mainMovement": "land",
        "special": "original base: 30 ft.",
        "swimming": {
          "base": 0
        },
        "value": null
      },
      "spellcasting": "",
      "will": {
        "base": 3,
        "bonus": 3,
        "misc": 0,
        "tooltip": [],
        "value": 0
      }
    },
    "conditions": {
      "asleep": false,
      "bleeding": false,
      "blinded": false,
      "broken": false,
      "burning": false,
      "confused": false,
      "cowering": false,
      "dazed": false,
      "dazzled": false,
      "dead": false,
      "deafened": false,
      "dying": false,
      "encumbered": false,
      "entangled": false,
      "exhausted": false,
      "fascinated": false,
      "fatigued": false,
      "flatfooted": false,
      "frightened": false,
      "grappled": false,
      "helpless": false,
      "nauseated": false,
      "offkilter": false,
      "offtarget": false,
      "overburdened": false,
      "panicked": false,
      "paralyzed": false,
      "pinned": false,
      "prone": false,
      "shaken": false,
      "sickened": false,
      "stable": false,
      "staggered": false,
      "stunned": false,
      "unconscious": false
    },
    "counterClasses": {
      "values": {}
    },
    "currency": {
      "credit": 0,
      "upb": 0
    },
    "details": {
      "type": "Outsider (native)",
      "alignment": "LE",
      "aura": "",
      "biography": {
        "age": 0,
        "dateOfBirth": "",
        "deity": "",
        "fullBodyImage": "systems/sfrpg/images/mystery-body.webp",
        "genderPronouns": "",
        "height": "",
        "homeWorld": "",
        "otherVisuals": "",
        "public": "",
        "value": "<p>Many kinds of extraplanar beings can infuse humanoids’ bloodlines, whether as a side effect of powerful magic or the result of a tryst; those in whom extraplanar traits surface strongly are known as planar scions. Aasimars and tieflings, the mortal offspring of celestials and fiends, respectively, are the most common of these. Though planar scions resemble their humanoid kin, their appearance and demeanor bear supernatural touches. Tieflings might have horns, vestigial wings, or cloven hooves, while aasimars may have glowing eyes or a metallic sheen to their hair and skin.</p>\n<p>Because of their innate curiosity, humans are more likely to dally with outsiders, and as a consequence, a significant percentage of planar scions living in the Pact Worlds are descended from humans. However, because humans are far less populous than in pre-Gap eras, planar scions descended from other humanoid races are now far more numerous. A planar scion might pass for a member of the humanoid parent’s species, or the scion’s otherworldly features could make their origin obvious to those who are familiar with the species’ normal characteristics. Those whose outsider blood is evident still find acceptance in most major settlements across the Pact Worlds, where diverse beings coexist in peace. On @UUID[Compendium.sfrpg.setting.Item.hepqXl6gFvs5sDQu]{Absalom Station}, the hub of interspecies relations, few people bat an eye when they meet an aasimar or tiefling.</p>\n<p>However, in insular or tradition-bound communities, any signs of plane-touched heritage can be a blessing—or a death sentence—depending on the dominant traditions. The demon-worshiping @UUID[Compendium.sfrpg.races.Item.3kLK4WKPqNvFTwIB]{Drow} of @UUID[Compendium.sfrpg.setting.Item.psZBx1kcx9pHsLrz]{Apostae} see tieflings as a favor from demonic patrons, while the elves of Sovyrian on @UUID[Compendium.sfrpg.setting.Item.mkJGLfpJkvAKLZz3]{Castrovel} are likely to banish children who bear such fiendish heritage. The Radiant Cathedral, on the other hand, trains aasimars to become beacons of the Sarenite faith, and also guides tieflings to a brighter future than their heritage suggests. Formians, shobhads, vesk, and other species with flexible morality view aasimars and tieflings, particularly those descended from their own kind, with both admiration and suspicion.</p>\n<p>Planar scions are often outliers in their community, either put on a pedestal or ostracized because of their ancestry. The potent blood that courses through the veins of aasimars and tieflings also makes them ambitious; many choose a dangerous but rewarding profession, such as explorer, mercenary, spy, or pilot.</p>",
        "weight": ""
      },
      "class": "",
      "combatRole": "expert",
      "cr": 2,
      "environment": "any",
      "organization": "solitary, pair, or gang (3-6)",
      "organizationSize": {
        "max": null,
        "min": 1
      },
      "race": "",
      "raceAndGrafts": "Tiefling operative",
      "source": "AA2 pg. 98",
      "subtype": "Native",
      "xp": {
        "value": 10
      }
    },
    "modifiers": [
      {
        "_id": "79d1b6a8-504b-4fc5-b44d-d7f5c532a722",
        "name": "Fire Resistance",
        "type": "untyped",
        "condition": "",
        "effectType": "energy-resistance",
        "enabled": true,
        "max": 0,
        "modifier": "5",
        "modifierType": "constant",
        "notes": "",
        "source": "",
        "subtab": "permanent",
        "valueAffected": "fire"
      },
      {
        "_id": "61c4a43f-75eb-488a-8be2-194721b8cb8a",
        "name": "Cold Resistance",
        "type": "untyped",
        "condition": "",
        "effectType": "energy-resistance",
        "enabled": true,
        "max": 0,
        "modifier": "5",
        "modifierType": "constant",
        "notes": "",
        "source": "",
        "subtab": "permanent",
        "valueAffected": "cold"
      },
      {
        "_id": "b5c6ac93-9587-49a1-9eee-157144bb6c31",
        "name": "Electricity Resistance",
        "type": "untyped",
        "condition": "",
        "effectType": "energy-resistance",
        "enabled": true,
        "max": 0,
        "modifier": "5",
        "modifierType": "constant",
        "notes": "",
        "source": "",
        "subtab": "permanent",
        "valueAffected": "electricity"
      }
    ],
    "skills": {
      "acr": {
        "ability": "dex",
        "enabled": true,
        "hasArmorCheckPenalty": true,
        "isTrainedOnly": false,
        "min": 0,
        "misc": 0,
        "mod": 13,
        "ranks": 13,
        "value": 0
      },
      "ath": {
        "ability": "str",
        "enabled": true,
        "hasArmorCheckPenalty": true,
        "isTrainedOnly": false,
        "min": 0,
        "misc": 0,
        "mod": 8,
        "ranks": 8,
        "value": 0
      },
      "blu": {
        "ability": "cha",
        "enabled": true,
        "hasArmorCheckPenalty": false,
        "isTrainedOnly": false,
        "min": 0,
        "misc": 0,
        "mod": 13,
        "ranks": 13,
        "value": 0
      },
      "com": {
        "ability": "int",
        "enabled": false,
        "hasArmorCheckPenalty": false,
        "isTrainedOnly": true,
        "min": 0,
        "misc": 0,
        "mod": 0,
        "ranks": 0,
        "value": 0
      },
      "cul": {
        "ability": "int",
        "enabled": false,
        "hasArmorCheckPenalty": false,
        "isTrainedOnly": true,
        "min": 0,
        "misc": 0,
        "mod": 0,
        "ranks": 0,
        "value": 0
      },
      "dip": {
        "ability": "cha",
        "enabled": false,
        "hasArmorCheckPenalty": false,
        "isTrainedOnly": false,
        "min": 0,
        "misc": 0,
        "mod": 0,
        "ranks": 0,
        "value": 0
      },
      "dis": {
        "ability": "cha",
        "enabled": false,
        "hasArmorCheckPenalty": false,
        "isTrainedOnly": false,
        "min": 0,
        "misc": 0,
        "mod": 0,
        "ranks": 0,
        "value": 0
      },
      "eng": {
        "ability": "int",
        "enabled": false,
        "hasArmorCheckPenalty": false,
        "isTrainedOnly": true,
        "min": 0,
        "misc": 0,
        "mod": 0,
        "ranks": 0,
        "value": 0
      },
      "int": {
        "ability": "cha",
        "enabled": false,
        "hasArmorCheckPenalty": false,
        "isTrainedOnly": false,
        "min": 0,
        "misc": 0,
        "mod": 0,
        "ranks": 0,
        "value": 0
      },
      "lsc": {
        "ability": "int",
        "enabled": false,
        "hasArmorCheckPenalty": false,
        "isTrainedOnly": true,
        "min": 0,
        "misc": 0,
        "mod": 0,
        "ranks": 0,
        "value": 0
      },
      "med": {
        "ability": "int",
        "enabled": false,
        "hasArmorCheckPenalty": false,
        "isTrainedOnly": true,
        "min": 0,
        "misc": 0,
        "mod": 0,
        "ranks": 0,
        "value": 0
      },
      "mys": {
        "ability": "wis",
        "enabled": false,
        "hasArmorCheckPenalty": false,
        "isTrainedOnly": true,
        "min": 0,
        "misc": 0,
        "mod": 0,
        "ranks": 0,
        "value": 0
      },
      "per": {
        "ability": "wis",
        "enabled": true,
        "hasArmorCheckPenalty": false,
        "isTrainedOnly": false,
        "min": 0,
        "misc": 0,
        "mod": 8,
        "ranks": 8,
        "value": 0
      },
      "phs": {
        "ability": "int",
        "enabled": false,
        "hasArmorCheckPenalty": false,
        "isTrainedOnly": true,
        "min": 0,
        "misc": 0,
        "mod": 0,
        "ranks": 0,
        "value": 0
      },
      "pil": {
        "ability": "dex",
        "enabled": false,
        "hasArmorCheckPenalty": false,
        "isTrainedOnly": false,
        "min": 0,
        "misc": 0,
        "mod": 0,
        "ranks": 0,
        "value": 0
      },
      "pro": {
        "ability": "int",
        "enabled": false,
        "hasArmorCheckPenalty": false,
        "isTrainedOnly": true,
        "min": 0,
        "misc": 0,
        "mod": 0,
        "ranks": 0,
        "subname": "",
        "value": 3
      },
      "sen": {
        "ability": "wis",
        "enabled": false,
        "hasArmorCheckPenalty": false,
        "isTrainedOnly": false,
        "min": 0,
        "misc": 0,
        "mod": 0,
        "ranks": 0,
        "value": 0
      },
      "sle": {
        "ability": "dex",
        "enabled": true,
        "hasArmorCheckPenalty": true,
        "isTrainedOnly": true,
        "min": 0,
        "misc": 0,
        "mod": 8,
        "ranks": 8,
        "value": 0
      },
      "ste": {
        "ability": "dex",
        "enabled": true,
        "hasArmorCheckPenalty": true,
        "isTrainedOnly": false,
        "min": 0,
        "misc": 0,
        "mod": 8,
        "ranks": 8,
        "value": 0
      },
      "sur": {
        "ability": "wis",
        "enabled": false,
        "hasArmorCheckPenalty": false,
        "isTrainedOnly": false,
        "min": 0,
        "misc": 0,
        "mod": 0,
        "ranks": 0,
        "value": 0
      }
    },
    "spells": {
      "spell0": {
        "max": 0,
        "perClass": {},
        "value": 0
      },
      "spell1": {
        "max": 0,
        "perClass": {},
        "value": 0
      },
      "spell2": {
        "max": 0,
        "perClass": {},
        "value": 0
      },
      "spell3": {
        "max": 0,
        "perClass": {},
        "value": 0
      },
      "spell4": {
        "max": 0,
        "perClass": {},
        "value": 0
      },
      "spell5": {
        "max": 0,
        "perClass": {},
        "value": 0
      },
      "spell6": {
        "max": 0,
        "perClass": {},
        "value": 0
      }
    },
    "traits": {
      "ci": {
        "custom": "",
        "value": []
      },
      "damageReduction": {
        "negatedBy": "",
        "value": 0
      },
      "di": {
        "custom": "",
        "value": []
      },
      "dr": {
        "custom": "",
        "value": [
          {
            "cold": "5"
          },
          {
            "electricity": "5"
          },
          {
            "fire": "5"
          }
        ]
      },
      "dv": {
        "custom": "",
        "value": []
      },
      "languages": {
        "custom": "Akitonian",
        "value": [
          "common",
          "eoxian",
          "infernal"
        ]
      },
      "senses": "darkvision 60 ft.",
      "size": "medium",
      "spellResistance": {
        "base": 0
      },
      "sr": 0
    }
  }
}<|MERGE_RESOLUTION|>--- conflicted
+++ resolved
@@ -5,7 +5,7 @@
   "_stats": {
     "coreVersion": 12,
     "systemId": "sfrpg",
-    "systemVersion": "0.27.0"
+    "systemVersion": "0.26.1"
   },
   "img": "icons/svg/mystery-man.svg",
   "items": [
@@ -16,7 +16,7 @@
       "_stats": {
         "coreVersion": 12,
         "systemId": "sfrpg",
-        "systemVersion": "0.27.0"
+        "systemVersion": "0.26.1"
       },
       "img": "systems/sfrpg/icons/classes/evasion.webp",
       "system": {
@@ -34,7 +34,6 @@
         },
         "area": {
           "effect": "",
-          "shapable": false,
           "shape": "",
           "units": "",
           "value": null
@@ -260,14 +259,10 @@
           "gravitation": false,
           "guided": false,
           "harrying": false,
-          "healing": false,
           "holyWater": false,
-          "hybrid": false,
-          "hydrodynamic": false,
           "ignite": false,
           "indirect": false,
           "injection": false,
-          "instrumental": false,
           "integrated": false,
           "line": false,
           "living": false,
@@ -518,6 +513,179 @@
           "additional": "",
           "per": "",
           "units": "ft",
+          "value": 30
+        },
+        "rollNotes": "",
+        "save": {
+          "type": "",
+          "dc": null,
+          "descriptor": "negate"
+        },
+        "source": "Core Rulebook, P. 173",
+        "special": "",
+        "specialMaterials": {},
+        "target": {
+          "type": "",
+          "value": ""
+        },
+        "usage": {
+          "per": "round",
+          "value": 1
+        },
+        "uses": {
+          "max": 0,
+          "per": "",
+          "value": 0
+        },
+        "weaponCategory": "projectile",
+        "weaponType": "smallA"
+      }
+    },
+    {
+      "_id": "jiGy535B4Eil5gcy",
+      "name": "Shirren-Eye Rifle, Tactical",
+      "type": "weapon",
+      "_stats": {
+        "coreVersion": 12,
+        "systemId": "sfrpg",
+        "systemVersion": "0.26.1"
+      },
+      "img": "systems/sfrpg/icons/equipment/weapons/shirren-eye-rifle-tactical.webp",
+      "system": {
+        "type": "",
+        "ability": "",
+        "actionTarget": "kac",
+        "actionType": "rwak",
+        "activation": {
+          "type": "none",
+          "condition": "",
+          "cost": null
+        },
+        "ammunitionType": "",
+        "area": {
+          "effect": "",
+          "shape": "",
+          "units": "none",
+          "value": null
+        },
+        "attackBonus": 8,
+        "attributes": {
+          "ac": {
+            "value": ""
+          },
+          "customBuilt": false,
+          "dex": {
+            "mod": ""
+          },
+          "hardness": {
+            "value": ""
+          },
+          "hp": {
+            "max": "",
+            "value": 6
+          },
+          "size": "medium",
+          "sturdy": true
+        },
+        "attuned": false,
+        "bulk": "1",
+        "capacity": {
+          "max": 1,
+          "value": 1
+        },
+        "chatFlavor": "",
+        "container": {
+          "contents": [],
+          "includeContentsInWealthCalculation": 1,
+          "isOpen": true,
+          "storage": [
+            {
+              "type": "slot",
+              "acceptsType": [
+                "fusion"
+              ],
+              "affectsEncumbrance": true,
+              "amount": 2,
+              "subtype": "fusion",
+              "weightProperty": "level"
+            }
+          ]
+        },
+        "critical": {
+          "effect": "",
+          "parts": []
+        },
+        "damage": {
+          "parts": [
+            {
+              "formula": "1d10",
+              "operator": "",
+              "types": {
+                "piercing": true
+              }
+            }
+          ]
+        },
+        "damageNotes": "",
+        "description": {
+          "chat": "",
+          "gmnotes": "",
+          "short": "",
+          "unidentified": "",
+          "value": "<p>Shirren-eye rifles are named for their compound sights, which resemble the eyes of the insectile race, but are rarely manufactured by shirren companies. Shirren-eye rifles are extremely accurate and favored by snipers and sharpshooters.</p>\n<h3 class=\"framing\"><strong>Projectile Weapons</strong></h3>\n<hr />\n<p>Projectile weapons fire solid rounds, such as bullets or rockets. While projectile weapons are relatively antiquated, they provide serviceable firepower at a reasonable price to many travelers and traders.</p>"
+        },
+        "descriptors": [],
+        "duration": {
+          "units": "",
+          "value": ""
+        },
+        "equippable": false,
+        "equipped": true,
+        "formula": "",
+        "identified": true,
+        "isActive": null,
+        "level": 2,
+        "modifiers": [],
+        "price": 755,
+        "proficient": true,
+        "properties": {
+          "amm": false,
+          "analog": true,
+          "archaic": false,
+          "automatic": false,
+          "blast": false,
+          "block": false,
+          "boost": false,
+          "bright": false,
+          "disarm": false,
+          "entangle": false,
+          "explode": false,
+          "injection": false,
+          "line": false,
+          "living": false,
+          "mind-affecting": false,
+          "nonlethal": false,
+          "one": false,
+          "operative": false,
+          "penetrating": true,
+          "powered": false,
+          "qreload": false,
+          "radioactive": false,
+          "reach": false,
+          "sniper": false,
+          "stun": false,
+          "subtle": false,
+          "thrown": false,
+          "trip": false,
+          "two": true,
+          "unwieldy": true
+        },
+        "quantity": null,
+        "quantityPerPack": 1,
+        "range": {
+          "additional": "",
+          "per": "",
+          "units": "ft",
           "value": 70
         },
         "rollNotes": "",
@@ -544,6 +712,86 @@
         },
         "weaponCategory": "projectile",
         "weaponType": "sniper"
+      }
+    },
+    {
+      "_id": "cDKyBAKOGtoMDZ1s",
+      "name": "Fiendish Gloom (Su)",
+      "type": "feat",
+      "_stats": {
+        "coreVersion": 12,
+        "systemId": "sfrpg",
+        "systemVersion": "0.26.1"
+      },
+      "img": "icons/svg/mystery-man.svg",
+      "system": {
+        "type": "",
+        "ability": null,
+        "actionTarget": "",
+        "actionType": null,
+        "activation": {
+          "type": "",
+          "condition": "",
+          "cost": 0
+        },
+        "area": {
+          "effect": "",
+          "shape": "",
+          "units": "",
+          "value": 0
+        },
+        "attackBonus": 0,
+        "chatFlavor": "",
+        "critical": {
+          "effect": "",
+          "parts": []
+        },
+        "damage": {
+          "parts": []
+        },
+        "damageNotes": "",
+        "description": {
+          "chat": "",
+          "gmnotes": "",
+          "short": "",
+          "unidentified": "",
+          "value": "<p>As a standard action, the tiefling causes light within 20 feet of her to decrease one step. This gloom lasts for up to 1 minute, but the tiefling can dismiss it as a swift action. Nonmagical light sources can’t increase the light level in this area. Magical light can increase the light level in this area only if it’s from an item or creature of a level or CR higher than that of the tiefling. A tiefling can use this ability once per day, plus a number of times equal to half her CR or level.</p>"
+        },
+        "descriptors": [],
+        "duration": {
+          "units": "",
+          "value": null
+        },
+        "formula": "",
+        "isActive": null,
+        "modifiers": [],
+        "range": {
+          "additional": "",
+          "per": "",
+          "units": "",
+          "value": null
+        },
+        "recharge": {
+          "charged": false,
+          "value": null
+        },
+        "requirements": "",
+        "rollNotes": "",
+        "save": {
+          "type": "",
+          "dc": null,
+          "descriptor": ""
+        },
+        "source": "",
+        "target": {
+          "type": "",
+          "value": null
+        },
+        "uses": {
+          "max": 0,
+          "per": null,
+          "value": 0
+        }
       }
     },
     {
@@ -553,17 +801,14 @@
       "_stats": {
         "coreVersion": 12,
         "systemId": "sfrpg",
-        "systemVersion": "0.27.0"
-      },
-      "img": "systems/sfrpg/icons/classes/trick_attack.webp",
+        "systemVersion": "0.26.1"
+      },
+      "img": "icons/svg/mystery-man.svg",
       "system": {
         "type": "",
         "ability": null,
-        "abilityMods": {
-          "parts": []
-        },
         "actionTarget": "",
-        "actionType": "",
+        "actionType": null,
         "activation": {
           "type": "",
           "condition": "",
@@ -571,7 +816,6 @@
         },
         "area": {
           "effect": "",
-          "shapable": false,
           "shape": "",
           "units": "",
           "value": 0
@@ -592,6 +836,89 @@
           "short": "",
           "unidentified": "",
           "value": ""
+        },
+        "descriptors": [],
+        "duration": {
+          "units": "",
+          "value": null
+        },
+        "formula": "",
+        "isActive": null,
+        "modifiers": [],
+        "range": {
+          "additional": "",
+          "per": "",
+          "units": "",
+          "value": null
+        },
+        "recharge": {
+          "charged": false,
+          "value": null
+        },
+        "requirements": "",
+        "rollNotes": "",
+        "save": {
+          "type": "",
+          "dc": null,
+          "descriptor": ""
+        },
+        "source": "",
+        "target": {
+          "type": "",
+          "value": null
+        },
+        "uses": {
+          "max": 0,
+          "per": null,
+          "value": 0
+        }
+      }
+    },
+    {
+      "_id": "kEXCZlgiAvdNnCiP",
+      "name": "Operative Exploit",
+      "type": "feat",
+      "_stats": {
+        "coreVersion": 12,
+        "systemId": "sfrpg",
+        "systemVersion": "0.26.1"
+      },
+      "img": "systems/sfrpg/icons/classes/operative_exploit.webp",
+      "system": {
+        "type": "",
+        "ability": null,
+        "abilityMods": {
+          "parts": []
+        },
+        "actionTarget": "",
+        "actionType": "",
+        "activation": {
+          "type": "",
+          "condition": "",
+          "cost": 0
+        },
+        "area": {
+          "effect": "",
+          "shape": "",
+          "units": "",
+          "value": null
+        },
+        "attackBonus": 0,
+        "chatFlavor": "",
+        "critical": {
+          "effect": "",
+          "parts": []
+        },
+        "damage": {
+          "parts": []
+        },
+        "damageNotes": "",
+        "description": {
+          "chat": "",
+          "gmnotes": "",
+          "short": "",
+          "unidentified": "",
+          "value": "<p>&gt;@UUID[Compendium.sfrpg.class-features.Item.PU3uwrAcmGXMGo2n]{Specialization}</p>\n<p>You can move from place to place without being noticed.</p>\n<p><strong>Associated Skills</strong>: @UUID[Compendium.sfrpg.rules.GMkLZsN3a7YPvA03.JournalEntryPage.3QdtsfnVJsHEdrt0]{Acrobatics} and @UUID[Compendium.sfrpg.rules.GMkLZsN3a7YPvA03.JournalEntryPage.5h3iePfJaeQMc3Qr]{Stealth}. When you use Stealth to make a trick attack, you gain a +4 bonus to the skill check.</p>\n<p><strong>Specialization Exploit</strong>: @UUID[Compendium.sfrpg.class-features.Item.WkZqCJUS19WvgeHA]{Cloaking Field (Ex)}</p>"
         },
         "descriptors": {
           "acid": false,
@@ -631,11 +958,7 @@
           "teleportation": false,
           "water": false
         },
-        "details": {
-          "category": "feat",
-          "combat": false,
-          "specialAbilityType": ""
-        },
+        "descriptors": [],
         "duration": {
           "units": "",
           "value": null
@@ -643,7 +966,6 @@
         "formula": "",
         "isActive": null,
         "modifiers": [],
-        "properties": {},
         "range": {
           "additional": "",
           "per": "",
@@ -654,14 +976,14 @@
           "charged": false,
           "value": null
         },
-        "requirements": "",
+        "requirements": "2nd Level",
         "rollNotes": "",
         "save": {
           "type": "",
           "dc": null,
           "descriptor": ""
         },
-        "source": "",
+        "source": "Operative",
         "target": {
           "type": "",
           "value": null
@@ -674,1021 +996,18 @@
       }
     },
     {
-      "_id": "kEXCZlgiAvdNnCiP",
-      "name": "Operative Exploit",
-      "type": "feat",
-      "_stats": {
-        "coreVersion": 12,
-        "systemId": "sfrpg",
-        "systemVersion": "0.27.0"
-      },
-      "img": "systems/sfrpg/icons/classes/operative_exploit.webp",
-      "system": {
-        "type": "",
-        "ability": null,
-        "abilityMods": {
-          "parts": []
-        },
-        "actionTarget": "",
-        "actionType": "",
-        "activation": {
-          "type": "",
-          "condition": "",
-          "cost": 0
-        },
-        "area": {
-          "effect": "",
-          "shapable": false,
-          "shape": "",
-          "units": "",
-          "value": null
-        },
-        "attackBonus": 0,
-        "chatFlavor": "",
-        "critical": {
-          "effect": "",
-          "parts": []
-        },
-        "damage": {
-          "parts": []
-        },
-        "damageNotes": "",
-        "description": {
-          "chat": "",
-          "gmnotes": "",
-          "short": "",
-          "unidentified": "",
-          "value": "<p>&gt;@UUID[Compendium.sfrpg.classes.uf8ADOAeBrtUkPVl]{Operative}</p>\n<p>As you gain experience, you learn special tricks called operative exploits. You learn your first operative exploit at 2nd level, and you learn an additional exploit every 2 levels thereafter. If an operative exploit allows a saving throw to resist its effects, the DC is equal to 10 + half your operative level + your Dexterity modifier. If it requires an enemy to attempt a skill check, the DC is equal to 10 + 1-1/2 × your operative level + your Dexterity modifier. The list of operative exploits appears on page 95. You cannot learn the same exploit more than once unless it specially says otherwise.</p>\n<h2>2nd Level</h2>\n<p>@UUID[Compendium.sfrpg.class-features.c84usvQez3sMyhmj]{Alien Archive (Ex)}</p>\n<p>@UUID[Compendium.sfrpg.class-features.QJjE9tvp0YFNhjfg]{Armor Optimizer (Ex)}</p>\n<p>@UUID[Compendium.sfrpg.class-features.uZa83E9JvgkMLtzW]{Combat Trick (Ex)}</p>\n<p>@UUID[Compendium.sfrpg.class-features.N8E9qYb7SgeXN9XO]{Death Strike (Ex)}</p>\n<p>@UUID[Compendium.sfrpg.class-features.UrjjbL5MKr0HQFsJ]{Feign Death (Ex)}</p>\n<p>@UUID[Compendium.sfrpg.class-features.wlrYsn05dMaEpe5K]{Field Treatment (Ex)}</p>\n<p>@UUID[Compendium.sfrpg.class-features.ejMFotFoC7gbTqvh]{Holographic Clone (Ex)}</p>\n<p>@UUID[Compendium.sfrpg.class-features.FdhfWip1bVpjOHOp]{Inoculation (Ex)}</p>\n<p>@UUID[Compendium.sfrpg.class-features.eseniVOUmdIC9kAe]{Jack of All Trades (Ex)}</p>\n<p>@UUID[Compendium.sfrpg.class-features.39NjCmzw2Tq62sVc]{Kick It Up (Ex)}</p>\n<p>@UUID[Compendium.sfrpg.class-features.P6aQ6Wpt5KOZEjIF]{Nightvision (Ex)}</p>\n<p>@UUID[Compendium.sfrpg.class-features.Z3MPGoaXFFLHxv35]{Quick Disguise (Ex)}</p>\n<p>@UUID[Compendium.sfrpg.class-features.HtyPUSKEX9s6GSYs]{Shuriken Assassin (Ex)}</p>\n<p>@UUID[Compendium.sfrpg.class-features.Suznr1WSCjd8lRMo]{Uncanny Mobility (Ex)}</p>\n<p>@UUID[Compendium.sfrpg.class-features.NaGCVIyrwQsH8bV5]{Uncanny Pilot (Ex)}</p>\n<p>@UUID[Compendium.sfrpg.class-features.AOHkbIjjeez1xyd8]{Without a Trace (Ex)}</p>\n<h2>6th Level</h2>\n<p>@UUID[Compendium.sfrpg.class-features.OAVc1W07QUCBNS94]{Bleeding&nbsp;Shot (Ex)}</p>\n<p>@UUID[Compendium.sfrpg.class-features.rKRXkuuYb1KXP8wG]{Certainty (Ex)}</p>\n<p>@UUID[Compendium.sfrpg.class-features.KHg9HjJVua1BA6ti]{Debilitating Sniper (Ex)}</p>\n<p>@UUID[Compendium.sfrpg.class-features.pQyvikDN4ygzK3XW]{Disrupting Shot (Ex)}</p>\n<p>@UUID[Compendium.sfrpg.class-features.zHvk8K9j9J16Pq7d]{Enhanced Senses (Ex)}</p>\n<p>@UUID[Compendium.sfrpg.class-features.s7Ky6ciGqZo76ufI]{Hampering Shot (Ex)}</p>\n<p>@UUID[Compendium.sfrpg.class-features.iXNufpth6OcQ3cxp]{Interfering Shot (Ex)}</p>\n<p>@UUID[Compendium.sfrpg.class-features.76pPNAgYq34lJGJz]{Mentalist's Bane}</p>\n<p>@UUID[Compendium.sfrpg.class-features.7jMP5sAgsJWIDV9F]{Soft Movement (Ex)}</p>\n<p>@UUID[Compendium.sfrpg.class-features.GQ1CfD6EuVcaj5vW]{Speed Hacker (Ex)}</p>\n<p>@UUID[Compendium.sfrpg.class-features.o2GDNS1g87yquIMS]{Staggering Shot (Ex)}</p>\n<p>@UUID[Compendium.sfrpg.class-features.COMSo09Fc4dT1oy7]{Stalwart (Ex)}</p>\n<p>@UUID[Compendium.sfrpg.class-features.53vvS3ogfOHTmtEz]{Sure-Footed (Ex)}</p>\n<p>@UUID[Compendium.sfrpg.class-features.rKdRBoMFfRWWPU4B]{Uncanny Shooter (Ex)}</p>\n<h2>10th Level</h2>\n<p>@UUID[Compendium.sfrpg.class-features.WkZqCJUS19WvgeHA]{Cloaking Field (Ex)}</p>\n<p>@UUID[Compendium.sfrpg.class-features.RWsWmKuo1dvfF3X5]{Deactivating Shot}</p>\n<p>@UUID[Compendium.sfrpg.class-features.ROKksmxjvBSC1bEH]{Elusive Hacker (Ex)}</p>\n<p>@UUID[Compendium.sfrpg.class-features.tJrt3OsZ3UVPvFEi]{Ever Vigilant (Ex)}</p>\n<p>@UUID[Compendium.sfrpg.class-features.ISaVcxApeHWdY767]{Glimpse the Truth (Ex)}</p>\n<p>@UUID[Compendium.sfrpg.class-features.YjDe1a16TvdF232b]{Holographic Distraction (Ex)}</p>\n<p>@UUID[Compendium.sfrpg.class-features.SpG4uN6bOeAJcBhH]{Improved Evasion (Ex)}</p>\n<p>@UUID[Compendium.sfrpg.class-features.a7OzSFRznAqvqyNC]{Improved Uncanny Mobility (Ex)}</p>\n<p>@UUID[Compendium.sfrpg.class-features.ZxQ5PHUhMXg7tzzc]{Intelligence Network (Ex)}</p>\n<p>@UUID[Compendium.sfrpg.class-features.92c1eOFEI5CQy2y4]{Master of Disguise (Ex)}</p>\n<p>@UUID[Compendium.sfrpg.class-features.uxOdzER7HJu4GEZz]{Psychokinetic Skills (Sp)}</p>\n<p>@UUID[Compendium.sfrpg.class-features.WIPXaqsgvZt9cLU9]{Spider Climber (Su)}</p>\n<p>@UUID[Compendium.sfrpg.class-features.baRuU23mPo6lkVbn]{Stunning Shot (Ex)}</p>\n<p>@UUID[Compendium.sfrpg.class-features.qfdLaLl6DqIG0oyC]{Versatile Movement (Ex)}</p>\n<h2>14th Level</h2>\n<p>@UUID[Compendium.sfrpg.class-features.ItE5wzk3HJFz9xaF]{Audacity (Ex)}</p>\n<p>@UUID[Compendium.sfrpg.class-features.IbnGI8G3EtQ0FMtH]{Dual Specialization (Ex)}</p>\n<p>@UUID[Compendium.sfrpg.class-features.FFhU2gNfYWtPm7oq]{Efficient Cloaking Field (Ex)}</p>\n<p>@UUID[Compendium.sfrpg.class-features.DBLjsVe5tkMG7Qoo]{Knockout Shot (Ex)}</p>\n<p>@UUID[Compendium.sfrpg.class-features.C82WDji3fMQmvWH0]{Multiattack Mastery (Ex)}</p>\n<p>@UUID[Compendium.sfrpg.class-features.UPpUSE3BLhDOzr8Z]{Shadow Slide (Sp)}</p>\n<p>@UUID[Compendium.sfrpg.class-features.AHFqNCWYiq0xUjNM]{Uncanny Senses (Ex)}</p>"
-        },
-        "descriptors": [],
-        "details": {
-          "category": "feat",
-          "combat": false,
-          "specialAbilityType": ""
-        },
-        "duration": {
-          "units": "",
-          "value": null
-        },
-        "formula": "",
-        "id": "kEXCZlgiAvdNnCiP",
-        "isActive": null,
-        "modifiers": [],
-        "properties": {},
-        "range": {
-          "additional": "",
-          "per": "",
-          "units": "",
-          "value": null
-        },
-        "recharge": {
-          "charged": false,
-          "value": null
-        },
-        "requirements": "2nd Level",
-        "rollNotes": "",
-        "save": {
-          "type": "",
-          "dc": null,
-          "descriptor": ""
-        },
-        "source": "Operative",
-        "system": {
-          "container": {
-            "contents": [
-              {
-                "id": "w1xTRT6gPp8aKYKf",
-                "index": 0
-              }
-            ]
-          }
-        },
-        "target": {
-          "type": "",
-          "value": null
-        },
-        "uses": {
-          "max": 0,
-          "per": null,
-          "value": 0
-        }
-      }
-    },
-    {
-      "_id": "PqGfqqUTYxa1AVrN",
-      "name": "Baton, tactical",
-      "type": "weapon",
-      "_stats": {
-        "coreVersion": 12,
-        "systemId": "sfrpg",
-        "systemVersion": "0.27.0"
-      },
-      "img": "icons/weapons/staves/staff-simple.webp",
-      "system": {
-        "type": "",
-        "ability": "str",
-        "abilityMods": {
-          "parts": []
-        },
-        "actionTarget": "kac",
-        "actionType": "mwak",
-        "activation": {
-          "type": "none",
-          "condition": "",
-          "cost": null
-        },
-        "ammunitionType": "",
-        "area": {
-          "effect": "",
-          "shapable": false,
-          "shape": "",
-          "units": "ft",
-          "value": ""
-        },
-        "attackBonus": 4,
-        "attributes": {
-          "ac": {
-            "value": "5"
-          },
-          "customBuilt": false,
-          "dex": {
-            "mod": ""
-          },
-          "hardness": {
-            "value": "7"
-          },
-          "hp": {
-            "max": "18",
-            "value": 18
-          },
-          "size": "medium",
-          "sturdy": true
-        },
-        "attuned": false,
-        "bulk": "L",
-        "capacity": {
-          "max": null,
-          "value": null
-        },
-        "chatFlavor": "",
-        "container": {
-          "contents": [],
-          "includeContentsInWealthCalculation": true,
-          "isOpen": true,
-          "storage": []
-        },
-        "critical": {
-          "effect": "",
-          "parts": []
-        },
-        "damage": {
-          "parts": [
-            {
-              "name": "",
-              "formula": "1d4 + @abilities.str.mod",
-              "group": null,
-              "isPrimarySection": true,
-              "types": {
-                "acid": false,
-                "bludgeoning": true,
-                "cold": false,
-                "electricity": false,
-                "fire": false,
-                "healing": false,
-                "piercing": false,
-                "slashing": false,
-                "sonic": false
-              }
-            }
-          ],
-          "primaryGroup": null
-        },
-        "damageNotes": "",
-        "description": {
-          "chat": "",
-          "gmnotes": "",
-          "short": "",
-          "unidentified": "",
-          "value": "<p>A baton is a thin, solid metal shaft, usually with a textured rubber grip. A tactical baton can be used to inflict precise bludgeoning blows. An advanced baton, used by elite mercenary and security companies, often has an additional shaft, as well as a weighted end that can be powered to connect with substantially more force than a tactical baton.</p>"
-        },
-        "descriptors": [],
-        "duration": {
-          "units": "text",
-          "value": ""
-        },
-        "equippable": false,
-        "equipped": true,
-        "formula": "",
-        "identified": true,
-        "isActive": null,
-        "isEquipment": true,
-        "level": 1,
-        "modifiers": [],
-        "price": 90,
-        "proficient": true,
-        "properties": {
-          "aeon": false,
-          "amm": false,
-          "analog": true,
-          "antibiological": false,
-          "archaic": false,
-          "aurora": false,
-          "automatic": false,
-          "blast": false,
-          "block": false,
-          "boost": false,
-          "breach": false,
-          "breakdown": false,
-          "bright": false,
-          "buttressing": false,
-          "cluster": false,
-          "conceal": false,
-          "deconstruct": false,
-          "deflect": false,
-          "disarm": false,
-          "double": false,
-          "drainCharge": false,
-          "echo": false,
-          "entangle": false,
-          "explode": false,
-          "extinguish": false,
-          "feint": false,
-          "fiery": false,
-          "firstArc": false,
-          "flexibleLine": false,
-          "force": false,
-          "freeHands": false,
-          "fueled": false,
-          "gearArray": false,
-          "grapple": false,
-          "gravitation": false,
-          "guided": false,
-          "harrying": false,
-          "healing": false,
-          "holyWater": false,
-          "hybrid": false,
-          "hydrodynamic": false,
-          "ignite": false,
-          "indirect": false,
-          "injection": false,
-          "instrumental": false,
-          "integrated": false,
-          "line": false,
-          "living": false,
-          "lockdown": false,
-          "mind-affecting": false,
-          "mine": false,
-          "mire": false,
-          "modal": false,
-          "necrotic": false,
-          "nonlethal": false,
-          "one": true,
-          "operative": true,
-          "penetrating": false,
-          "polarize": false,
-          "polymorphic": false,
-          "powered": false,
-          "professional": false,
-          "propel": false,
-          "punchGun": false,
-          "qreload": false,
-          "radioactive": false,
-          "reach": false,
-          "recall": false,
-          "regrowth": false,
-          "relic": false,
-          "reposition": false,
-          "scramble": false,
-          "shape": false,
-          "shatter": false,
-          "shells": false,
-          "shield": false,
-          "sniper": false,
-          "stun": false,
-          "subtle": false,
-          "sunder": false,
-          "swarm": false,
-          "tail": false,
-          "teleportive": false,
-          "thought": false,
-          "throttle": false,
-          "thrown": true,
-          "thruster": false,
-          "trip": false,
-          "two": false,
-          "unbalancing": false,
-          "underwater": false,
-          "unwieldy": false,
-          "variantBoost": false,
-          "wideLine": false
-        },
-        "quantity": 1,
-        "quantityPerPack": 1,
-        "range": {
-          "additional": "",
-          "per": "",
-          "units": "ft",
-          "value": "20"
-        },
-        "rollNotes": "",
-        "save": {
-          "type": "",
-          "dc": "",
-          "descriptor": "negate"
-        },
-        "skillCheck": {
-          "type": "",
-          "dc": ""
-        },
-        "source": "CRB pg. 171",
-        "special": "",
-        "specialMaterials": {
-          "abysium": false,
-          "adamantine": false,
-          "coldiron": false,
-          "diatha": false,
-          "djezet": false,
-          "horacalcum": false,
-          "inubrix": false,
-          "khefak": false,
-          "noqual": false,
-          "nyblantine": false,
-          "purplecores": false,
-          "siccatite": false,
-          "silver": false,
-          "voidglass": false
-        },
-        "target": {
-          "type": "",
-          "value": ""
-        },
-        "usage": {
-          "per": "",
-          "value": null
-        },
-        "uses": {
-          "max": "",
-          "per": "",
-          "value": null
-        },
-        "weaponCategory": "uncategorized",
-        "weaponType": "basicM"
-      }
-    },
-    {
-      "_id": "f28JSt0JzmHhtH9y",
-      "name": "Rounds, Small Arm",
-      "type": "ammunition",
-      "_stats": {
-        "coreVersion": 12,
-        "systemId": "sfrpg",
-        "systemVersion": "0.27.0"
-      },
-      "img": "systems/sfrpg/icons/equipment/weapons/rounds-small-arm.webp",
-      "system": {
-        "type": "",
-        "abilityMods": {
-          "parts": []
-        },
-        "ammunitionType": "roundS",
-        "attributes": {
-          "ac": {
-            "value": ""
-          },
-          "customBuilt": false,
-          "dex": {
-            "mod": ""
-          },
-          "hardness": {
-            "value": ""
-          },
-          "hp": {
-            "max": "",
-            "value": 6
-          },
-          "size": "medium",
-          "sturdy": false
-        },
-        "attuned": false,
-        "bulk": "L",
-        "capacity": {
-          "max": 0,
-          "value": 0
-        },
-        "critical": {
-          "parts": []
-        },
-        "damage": {
-          "parts": []
-        },
-        "description": {
-          "chat": "",
-          "gmnotes": "",
-          "short": "",
-          "unidentified": "",
-          "value": "<p>Cased rounds are housed in magazines, which can be fitted into the appropriate weapon.</p>\n<p><strong>Capacity:</strong> 30</p>"
-        },
-        "equippable": false,
-        "equipped": false,
-        "identified": true,
-        "level": 1,
-        "price": 40,
-        "quantity": 45,
-        "quantityPerPack": 30,
-        "source": "Core Rulebook",
-        "specialMaterials": {
-          "abysium": false,
-          "adamantine": false,
-          "coldiron": false,
-          "diatha": false,
-          "djezet": false,
-          "horacalcum": false,
-          "inubrix": false,
-          "khefak": false,
-          "noqual": false,
-          "nyblantine": false,
-          "purplecores": false,
-          "siccatite": false,
-          "silver": false,
-          "voidglass": false
-        },
-        "useCapacity": false
-      }
-    },
-    {
-      "_id": "YgnxpCg96d4iAA6C",
-      "name": "Rounds, Longarm and Sniper",
-      "type": "ammunition",
-      "_stats": {
-        "coreVersion": 12,
-        "systemId": "sfrpg",
-        "systemVersion": "0.27.0"
-      },
-      "img": "systems/sfrpg/icons/equipment/weapons/rounds-longarm-and-sniper.webp",
-      "system": {
-        "type": "",
-        "ammunitionType": "roundL",
-        "attributes": {
-          "ac": {
-            "value": ""
-          },
-          "customBuilt": false,
-          "dex": {
-            "mod": ""
-          },
-          "hardness": {
-            "value": ""
-          },
-          "hp": {
-            "max": "",
-            "value": 6
-          },
-          "size": "medium",
-          "sturdy": false
-        },
-        "attuned": false,
-        "bulk": "L",
-        "capacity": {
-          "max": 0,
-          "value": 0
-        },
-        "damage": {
-          "parts": []
-        },
-        "description": {
-          "chat": "",
-          "gmnotes": "",
-          "short": "",
-          "unidentified": "",
-          "value": "<p>Cased rounds are housed in magazines, which can be fitted into the appropriate weapon.</p>\n<p><strong>Capacity:</strong> 25</p>"
-        },
-        "equippable": false,
-        "equipped": false,
-        "identified": true,
-        "level": 1,
-        "price": 75,
-        "quantity": 25,
-        "quantityPerPack": 25,
-        "source": "Core Rulebook",
-        "specialMaterials": {},
-        "useCapacity": false
-      }
-    },
-    {
-      "_id": "gv0Ias4eP37U6yMZ",
-      "name": "Fiendish Gloom (Su)",
-      "type": "feat",
-      "_stats": {
-        "coreVersion": 12,
-        "systemId": "sfrpg",
-        "systemVersion": "0.27.0"
-      },
-      "img": "icons/magic/perception/silhouette-stealth-shadow.webp",
-      "system": {
-        "type": "",
-        "ability": null,
-        "abilityMods": {
-          "parts": []
-        },
-        "actionTarget": "",
-        "actionType": "",
-        "activation": {
-          "type": "action",
-          "condition": "",
-          "cost": 0
-        },
-        "area": {
-          "effect": "",
-          "shapable": false,
-          "shape": "sphere",
-          "units": "ft",
-          "value": "20"
-        },
-        "attackBonus": 0,
-        "chatFlavor": "",
-        "critical": {
-          "effect": "",
-          "parts": []
-        },
-        "damage": {
-          "parts": []
-        },
-        "damageNotes": "",
-        "description": {
-          "chat": "",
-          "gmnotes": "",
-          "short": "",
-          "unidentified": "",
-<<<<<<< HEAD
-          "value": "<p>&gt;@UUID[Compendium.sfrpg.classes.Item.uf8ADOAeBrtUkPVl]{Operative}</p>\n<p>As you gain experience, you learn special tricks called operative exploits. You learn your first operative exploit at 2nd level, and you learn an additional exploit every 2 levels thereafter. If an operative exploit allows a saving throw to resist its effects, the DC is equal to 10 + half your operative level + your Dexterity modifier. If it requires an enemy to attempt a skill check, the DC is equal to 10 + 1-1/2 × your operative level + your Dexterity modifier. The list of operative exploits appears on page 95. You cannot learn the same exploit more than once unless it specially says otherwise.</p>\n<h2>2nd Level</h2>\n<p>@UUID[Compendium.sfrpg.class-features.Item.c84usvQez3sMyhmj]{Alien Archive (Ex)}</p>\n<p>@UUID[Compendium.sfrpg.class-features.Item.QJjE9tvp0YFNhjfg]{Armor Optimizer (Ex)}</p>\n<p>@UUID[Compendium.sfrpg.class-features.Item.uZa83E9JvgkMLtzW]{Combat Trick (Ex)}</p>\n<p>@UUID[Compendium.sfrpg.class-features.Item.N8E9qYb7SgeXN9XO]{Death Strike (Ex)}</p>\n<p>@UUID[Compendium.sfrpg.class-features.Item.UrjjbL5MKr0HQFsJ]{Feign Death (Ex)}</p>\n<p>@UUID[Compendium.sfrpg.class-features.Item.wlrYsn05dMaEpe5K]{Field Treatment (Ex)}</p>\n<p>@UUID[Compendium.sfrpg.class-features.Item.ejMFotFoC7gbTqvh]{Holographic Clone (Ex)}</p>\n<p>@UUID[Compendium.sfrpg.class-features.Item.FdhfWip1bVpjOHOp]{Inoculation (Ex)}</p>\n<p>@UUID[Compendium.sfrpg.class-features.Item.eseniVOUmdIC9kAe]{Jack of All Trades (Ex)}</p>\n<p>@UUID[Compendium.sfrpg.class-features.Item.39NjCmzw2Tq62sVc]{Kick It Up (Ex)}</p>\n<p>@UUID[Compendium.sfrpg.class-features.Item.P6aQ6Wpt5KOZEjIF]{Nightvision (Ex)}</p>\n<p>@UUID[Compendium.sfrpg.class-features.Item.Z3MPGoaXFFLHxv35]{Quick Disguise (Ex)}</p>\n<p>@UUID[Compendium.sfrpg.class-features.Item.HtyPUSKEX9s6GSYs]{Shuriken Assassin (Ex)}</p>\n<p>@UUID[Compendium.sfrpg.class-features.Item.Suznr1WSCjd8lRMo]{Uncanny Mobility (Ex)}</p>\n<p>@UUID[Compendium.sfrpg.class-features.Item.NaGCVIyrwQsH8bV5]{Uncanny Pilot (Ex)}</p>\n<p>@UUID[Compendium.sfrpg.class-features.Item.AOHkbIjjeez1xyd8]{Without a Trace (Ex)}</p>\n<h2>6th Level</h2>\n<p>@UUID[Compendium.sfrpg.class-features.Item.OAVc1W07QUCBNS94]{Bleeding&nbsp;Shot (Ex)}</p>\n<p>@UUID[Compendium.sfrpg.class-features.Item.rKRXkuuYb1KXP8wG]{Certainty (Ex)}</p>\n<p>@UUID[Compendium.sfrpg.class-features.Item.KHg9HjJVua1BA6ti]{Debilitating Sniper (Ex)}</p>\n<p>@UUID[Compendium.sfrpg.class-features.Item.pQyvikDN4ygzK3XW]{Disrupting Shot (Ex)}</p>\n<p>@UUID[Compendium.sfrpg.class-features.Item.zHvk8K9j9J16Pq7d]{Enhanced Senses (Ex)}</p>\n<p>@UUID[Compendium.sfrpg.class-features.Item.s7Ky6ciGqZo76ufI]{Hampering Shot (Ex)}</p>\n<p>@UUID[Compendium.sfrpg.class-features.Item.iXNufpth6OcQ3cxp]{Interfering Shot (Ex)}</p>\n<p>@UUID[Compendium.sfrpg.class-features.Item.76pPNAgYq34lJGJz]{Mentalist's Bane}</p>\n<p>@UUID[Compendium.sfrpg.class-features.Item.7jMP5sAgsJWIDV9F]{Soft Movement (Ex)}</p>\n<p>@UUID[Compendium.sfrpg.class-features.Item.GQ1CfD6EuVcaj5vW]{Speed Hacker (Ex)}</p>\n<p>@UUID[Compendium.sfrpg.class-features.Item.o2GDNS1g87yquIMS]{Staggering Shot (Ex)}</p>\n<p>@UUID[Compendium.sfrpg.class-features.Item.COMSo09Fc4dT1oy7]{Stalwart (Ex)}</p>\n<p>@UUID[Compendium.sfrpg.class-features.Item.53vvS3ogfOHTmtEz]{Sure-Footed (Ex)}</p>\n<p>@UUID[Compendium.sfrpg.class-features.Item.rKdRBoMFfRWWPU4B]{Uncanny Shooter (Ex)}</p>\n<h2>10th Level</h2>\n<p>@UUID[Compendium.sfrpg.class-features.Item.WkZqCJUS19WvgeHA]{Cloaking Field (Ex)}</p>\n<p>@UUID[Compendium.sfrpg.class-features.Item.RWsWmKuo1dvfF3X5]{Deactivating Shot}</p>\n<p>@UUID[Compendium.sfrpg.class-features.Item.ROKksmxjvBSC1bEH]{Elusive Hacker (Ex)}</p>\n<p>@UUID[Compendium.sfrpg.class-features.Item.tJrt3OsZ3UVPvFEi]{Ever Vigilant (Ex)}</p>\n<p>@UUID[Compendium.sfrpg.class-features.Item.ISaVcxApeHWdY767]{Glimpse the Truth (Ex)}</p>\n<p>@UUID[Compendium.sfrpg.class-features.Item.YjDe1a16TvdF232b]{Holographic Distraction (Ex)}</p>\n<p>@UUID[Compendium.sfrpg.class-features.Item.SpG4uN6bOeAJcBhH]{Improved Evasion (Ex)}</p>\n<p>@UUID[Compendium.sfrpg.class-features.Item.a7OzSFRznAqvqyNC]{Improved Uncanny Mobility (Ex)}</p>\n<p>@UUID[Compendium.sfrpg.class-features.Item.ZxQ5PHUhMXg7tzzc]{Intelligence Network (Ex)}</p>\n<p>@UUID[Compendium.sfrpg.class-features.Item.92c1eOFEI5CQy2y4]{Master of Disguise (Ex)}</p>\n<p>@UUID[Compendium.sfrpg.class-features.Item.uxOdzER7HJu4GEZz]{Psychokinetic Skills (Sp)}</p>\n<p>@UUID[Compendium.sfrpg.class-features.Item.WIPXaqsgvZt9cLU9]{Spider Climber (Su)}</p>\n<p>@UUID[Compendium.sfrpg.class-features.Item.baRuU23mPo6lkVbn]{Stunning Shot (Ex)}</p>\n<p>@UUID[Compendium.sfrpg.class-features.Item.qfdLaLl6DqIG0oyC]{Versatile Movement (Ex)}</p>\n<h2>14th Level</h2>\n<p>@UUID[Compendium.sfrpg.class-features.Item.ItE5wzk3HJFz9xaF]{Audacity (Ex)}</p>\n<p>@UUID[Compendium.sfrpg.class-features.Item.IbnGI8G3EtQ0FMtH]{Dual Specialization (Ex)}</p>\n<p>@UUID[Compendium.sfrpg.class-features.Item.FFhU2gNfYWtPm7oq]{Efficient Cloaking Field (Ex)}</p>\n<p>@UUID[Compendium.sfrpg.class-features.Item.DBLjsVe5tkMG7Qoo]{Knockout Shot (Ex)}</p>\n<p>@UUID[Compendium.sfrpg.class-features.Item.C82WDji3fMQmvWH0]{Multiattack Mastery (Ex)}</p>\n<p>@UUID[Compendium.sfrpg.class-features.Item.UPpUSE3BLhDOzr8Z]{Shadow Slide (Sp)}</p>\n<p>@UUID[Compendium.sfrpg.class-features.Item.AHFqNCWYiq0xUjNM]{Uncanny Senses (Ex)}</p>"
-=======
-          "value": "<p>As a standard action, the tiefling causes light within 20 feet of her to decrease one step. This gloom lasts for up to 1 minute, but the tiefling can dismiss it as a swift action. Nonmagical light sources can’t increase the light level in this area. Magical light can increase the light level in this area only if it’s from an item or creature of a level or CR higher than that of the tiefling. A tiefling can use this ability once per day, plus a number of times equal to half her CR or level.</p>"
-        },
-        "descriptors": {
-          "acid": false,
-          "air": false,
-          "calling": false,
-          "chaotic": false,
-          "charm": false,
-          "cold": false,
-          "compulsion": false,
-          "creation": false,
-          "curse": false,
-          "darkness": false,
-          "death": false,
-          "disease": false,
-          "earth": false,
-          "electricity": false,
-          "emotion": false,
-          "evil": false,
-          "fear": false,
-          "fire": false,
-          "force": false,
-          "good": false,
-          "healing": false,
-          "language-dependent": false,
-          "lawful": false,
-          "light": false,
-          "mind-affecting": false,
-          "pain": false,
-          "poison": false,
-          "polymorph": false,
-          "radiation": false,
-          "scrying": false,
-          "sense-dependent": false,
-          "shadow": false,
-          "sonic": false,
-          "summoning": false,
-          "teleportation": false,
-          "water": false
-        },
-        "details": {
-          "category": "universalCreatureRule",
-          "combat": false,
-          "specialAbilityType": ""
-        },
-        "duration": {
-          "units": "minute",
-          "value": "1"
-        },
-        "formula": "",
-        "isActive": null,
-        "modifiers": [],
-        "properties": {},
-        "range": {
-          "additional": "",
-          "per": "",
-          "units": "none",
-          "value": null
-        },
-        "recharge": {
-          "charged": false,
-          "value": null
-        },
-        "requirements": "Tiefling",
-        "rollNotes": "",
-        "save": {
-          "type": "",
-          "dc": null,
-          "descriptor": ""
-        },
-        "source": "AA2 pg. 98",
-        "target": {
-          "type": "",
-          "value": ""
-        },
-        "uses": {
-          "max": "1",
-          "per": "day",
-          "value": 1
-        }
-      }
-    },
-    {
-      "_id": "w1xTRT6gPp8aKYKf",
-      "name": "Uncanny Mobility (Ex)",
-      "type": "feat",
-      "_stats": {
-        "coreVersion": 12,
-        "systemId": "sfrpg",
-        "systemVersion": "0.27.0"
-      },
-      "img": "systems/sfrpg/icons/classes/uncanny_mobility.webp",
-      "system": {
-        "type": "",
-        "ability": null,
-        "abilityMods": {
-          "parts": []
-        },
-        "actionTarget": "",
-        "actionType": "",
-        "activation": {
-          "type": "",
-          "condition": "",
-          "cost": 0
-        },
-        "area": {
-          "effect": "",
-          "shapable": false,
-          "shape": "",
-          "units": "",
-          "value": null
-        },
-        "attackBonus": 0,
-        "chatFlavor": "",
-        "critical": {
-          "effect": "",
-          "parts": []
-        },
-        "damage": {
-          "parts": []
-        },
-        "damageNotes": "",
-        "description": {
-          "chat": "",
-          "gmnotes": "",
-          "short": "",
-          "unidentified": "",
-          "value": "<p>&gt;@UUID[Compendium.sfrpg.class-features.On2ZrPJTe8FURsXY]{Operative Exploit}</p>\n<p>When you make a trick attack, if you choose the target of your attack before you move, your movement doesn’t provoke attacks of opportunity from that target. When you use your standard action to move, you can choose one creature; you don’t provoke attacks of opportunity from that creature for this movement.</p>"
->>>>>>> d5c69399
-        },
-        "descriptors": [],
-        "details": {
-          "category": "classFeature",
-          "combat": false,
-          "specialAbilityType": "ex"
-        },
-        "duration": {
-          "units": "",
-          "value": null
-        },
-        "formula": "",
-        "id": "w1xTRT6gPp8aKYKf",
-        "isActive": null,
-        "modifiers": [],
-        "properties": {},
-        "range": {
-          "additional": "",
-          "per": "",
-          "units": "",
-          "value": null
-        },
-        "recharge": {
-          "charged": false,
-          "value": null
-        },
-        "requirements": "2nd Level",
-        "rollNotes": "",
-        "save": {
-          "type": "",
-          "dc": null,
-          "descriptor": ""
-        },
-        "source": "Operative Exploit",
-        "system": {
-          "container": {
-            "contents": [
-              {
-                "id": "wefFXNZ2YBjMitFa",
-                "index": 0
-              }
-            ]
-          }
-        },
-        "target": {
-          "type": "",
-          "value": null
-        },
-        "uses": {
-          "max": 0,
-          "per": null,
-          "value": 0
-        }
-      }
-    },
-    {
-      "_id": "z4hiD1OXUXDR827h",
-      "name": "Ghost",
-      "type": "feat",
-      "_stats": {
-        "coreVersion": 12,
-        "systemId": "sfrpg",
-        "systemVersion": "0.27.0"
-      },
-      "img": "systems/sfrpg/icons/classes/ghost.webp",
-      "system": {
-        "type": "",
-        "ability": null,
-        "abilityMods": {
-          "parts": []
-        },
-        "actionTarget": "",
-        "actionType": "",
-        "activation": {
-          "type": "",
-          "condition": "",
-          "cost": 0
-        },
-        "area": {
-          "effect": "",
-          "shapable": false,
-          "shape": "",
-          "units": "",
-          "value": null
-        },
-        "attackBonus": 0,
-        "chatFlavor": "",
-        "critical": {
-          "effect": "",
-          "parts": []
-        },
-        "damage": {
-          "parts": []
-        },
-        "damageNotes": "",
-        "description": {
-          "chat": "",
-          "gmnotes": "",
-          "short": "",
-          "unidentified": "",
-          "value": "<p>&gt;@UUID[Compendium.sfrpg.class-features.PU3uwrAcmGXMGo2n]{Specialization}</p>\n<p>You can move from place to place without being noticed.</p>\n<p><strong>Associated Skills</strong>: @UUID[Compendium.sfrpg.rules.GMkLZsN3a7YPvA03.JournalEntryPage.3QdtsfnVJsHEdrt0]{Acrobatics} and @UUID[Compendium.sfrpg.rules.GMkLZsN3a7YPvA03.JournalEntryPage.5h3iePfJaeQMc3Qr]{Stealth}. When you use Stealth to make a trick attack, you gain a +4 bonus to the skill check.</p>\n<p><strong>Specialization Exploit</strong>: @UUID[Compendium.sfrpg.class-features.WkZqCJUS19WvgeHA]{Cloaking Field (Ex)}</p>"
-        },
-        "descriptors": {
-          "acid": false,
-          "air": false,
-          "calling": false,
-          "chaotic": false,
-          "charm": false,
-          "cold": false,
-          "compulsion": false,
-          "creation": false,
-          "curse": false,
-          "darkness": false,
-          "death": false,
-          "disease": false,
-          "earth": false,
-          "electricity": false,
-          "emotion": false,
-          "evil": false,
-          "fear": false,
-          "fire": false,
-          "force": false,
-          "good": false,
-          "healing": false,
-          "language-dependent": false,
-          "lawful": false,
-          "light": false,
-          "mind-affecting": false,
-          "pain": false,
-          "poison": false,
-          "polymorph": false,
-          "radiation": false,
-          "scrying": false,
-          "sense-dependent": false,
-          "shadow": false,
-          "sonic": false,
-          "summoning": false,
-          "teleportation": false,
-          "water": false
-        },
-        "details": {
-          "category": "classFeature",
-          "combat": false,
-          "specialAbilityType": ""
-        },
-        "duration": {
-          "units": "",
-          "value": null
-        },
-        "formula": "",
-        "isActive": null,
-        "modifiers": [
-          {
-            "_id": "9844e3e3-46ae-4e20-9a7d-889d77fc29bb",
-            "name": "Ghost Trick Attack Bonus",
-            "type": "untyped",
-            "condition": "",
-            "effectType": "skill",
-            "enabled": true,
-            "max": 0,
-            "modifier": "4",
-            "modifierType": "formula",
-            "notes": "",
-            "source": "",
-            "subtab": "misc",
-            "valueAffected": "ste"
-          }
-        ],
-        "properties": {},
-        "range": {
-          "additional": "",
-          "per": "",
-          "units": "",
-          "value": null
-        },
-        "recharge": {
-          "charged": false,
-          "value": null
-        },
-        "requirements": "1st Level",
-        "rollNotes": "",
-        "save": {
-          "type": "",
-          "dc": null,
-          "descriptor": ""
-        },
-        "source": "Specialization",
-        "target": {
-          "type": "",
-          "value": null
-        },
-        "uses": {
-          "max": 0,
-          "per": null,
-          "value": 0
-        }
-      }
-    },
-    {
-      "_id": "g0Dt8Af5oyPLgUvN",
-      "name": "Jump jets",
-      "type": "upgrade",
-      "_stats": {
-        "coreVersion": 12,
-        "systemId": "sfrpg",
-        "systemVersion": "0.27.0"
-      },
-      "img": "icons/commodities/tech/smoke-spout-blue.webp",
-      "system": {
-        "type": "",
-        "ability": null,
-        "abilityMods": {
-          "parts": []
-        },
-        "actionTarget": "",
-        "actionType": null,
-        "activation": {
-          "type": "",
-          "condition": "",
-          "cost": 0
-        },
-        "allowedArmorType": "lightAndHeavy",
-        "ammunitionType": "",
-        "area": {
-          "effect": "",
-          "shapable": false,
-          "shape": "",
-          "units": "",
-          "value": 0
-        },
-        "attackBonus": 0,
-        "attributes": {
-          "ac": {
-            "value": "5"
-          },
-          "customBuilt": false,
-          "dex": {
-            "mod": ""
-          },
-          "hardness": {
-            "value": "4"
-          },
-          "hp": {
-            "max": "7",
-            "value": 7
-          },
-          "size": "medium",
-          "sturdy": false
-        },
-        "attuned": false,
-        "bulk": "L",
-        "capacity": {
-          "max": 20,
-          "value": 20
-        },
-        "chatFlavor": "",
-        "container": {
-          "contents": [],
-          "includeContentsInWealthCalculation": true,
-          "isOpen": true,
-          "storage": []
-        },
-        "critical": {
-          "effect": "",
-          "parts": []
-        },
-        "damage": {
-          "parts": []
-        },
-        "damageNotes": "",
-        "description": {
-          "chat": "",
-          "gmnotes": "",
-          "short": "",
-          "unidentified": "",
-          "value": "<p>You can activate jump jets as part of a move action in order to fly during your movement. You can fly up to 30 feet (average maneuverability) with a maximum height of 10 feet, or you can fly up to 20 feet straight up. You must land at the end of your move action. Jump jets can’t lift you if you’re @UUID[Compendium.sfrpg.conditions.OwZA6flUQPH0jPA0]{Encumbered}.</p>\n<p>This upgrade can be installed only in light or heavy armor.</p>"
-        },
-        "descriptors": [],
-        "duration": {
-          "units": "text",
-          "value": null
-        },
-        "equippable": false,
-        "equipped": false,
-        "formula": "",
-        "identified": true,
-        "isActive": null,
-        "level": 2,
-        "modifiers": [],
-        "price": 1000,
-        "properties": {},
-        "quantity": 1,
-        "quantityPerPack": 1,
-        "range": {
-          "additional": "",
-          "per": "",
-          "units": "",
-          "value": null
-        },
-        "rollNotes": "",
-        "save": {
-          "type": "",
-          "dc": null,
-          "descriptor": ""
-        },
-        "slots": 1,
-        "source": "CRB pg. 205",
-        "target": {
-          "type": "",
-          "value": null
-        },
-        "usage": {
-          "per": "action",
-          "value": 2
-        },
-        "uses": {
-          "max": null,
-          "per": null,
-          "value": null
-        }
-      }
-    },
-    {
-      "_id": "Edsu9vW6fIDGceic",
-      "name": "Second skin",
+      "_id": "7wHB4bY5JBj6Yrz0",
+      "name": "Second Skin",
       "type": "equipment",
       "_stats": {
         "coreVersion": 12,
         "systemId": "sfrpg",
-        "systemVersion": "0.27.0"
+        "systemVersion": "0.26.1"
       },
       "img": "systems/sfrpg/icons/equipment/armor/second-skin.webp",
       "system": {
         "type": "",
         "ability": null,
-        "abilityMods": {
-          "parts": []
-        },
         "actionTarget": "",
         "actionType": "",
         "activation": {
@@ -1699,7 +1018,6 @@
         "ammunitionType": "",
         "area": {
           "effect": "",
-          "shapable": false,
           "shape": "",
           "units": "",
           "value": null
@@ -1715,18 +1033,18 @@
         "attackBonus": 0,
         "attributes": {
           "ac": {
-            "value": "5"
+            "value": ""
           },
           "customBuilt": false,
           "dex": {
             "mod": ""
           },
           "hardness": {
-            "value": "7"
+            "value": ""
           },
           "hp": {
-            "max": "`8",
-            "value": null
+            "max": "",
+            "value": 6
           },
           "size": "medium",
           "sturdy": true
@@ -1753,6 +1071,16 @@
               "amount": 1,
               "subtype": "armorUpgrade",
               "weightProperty": "slots"
+            },
+            {
+              "type": "slot",
+              "acceptsType": [
+                "weapon"
+              ],
+              "affectsEncumbrance": true,
+              "amount": 0,
+              "subtype": "weaponSlot",
+              "weightProperty": ""
             }
           ]
         },
@@ -1769,18 +1097,14 @@
           "gmnotes": "",
           "short": "",
           "unidentified": "",
-<<<<<<< HEAD
-          "value": "<p>&gt;@UUID[Compendium.sfrpg.class-features.Item.PU3uwrAcmGXMGo2n]{Specialization}</p>\n<p>You can move from place to place without being noticed.</p>\n<p><strong>Associated Skills</strong>: Acrobatics and Stealth. When you use Stealth to make a trick attack, you gain a +1 bonus to the skill check.</p>\n<p><strong>Specialization Exploit</strong>:@UUID[Compendium.sfrpg.class-features.Item.WkZqCJUS19WvgeHA]{Cloaking Field (Ex)}</p>\n<p><strong>Phase Shift Escape (Ex)</strong>: At 11th level, you can move through solid matter by taking your body’s matter out of phase for just a moment. As a full action, you can spend 1 Resolve Point to phase through up to 5 feet of solid matter. If you attempt to phase through something that is too thick, you spend the Resolve Point and take the action but the attempt fails. You cannot phase through force effects such as force fields or the barrier created by <em>wall of force</em>. After using phase shift escape, you can’t use it again until after you’ve taken a full 8-hour rest.</p>"
-=======
-          "value": "<p>This flexible body stocking fits tightly against its wearer and can be worn under ordinary clothes. If a second skin matches the wearerâ€™s skin tone, this type of light armor can be difficult to detect. A second skin can also accept upgrades, making it popular for celebrities, diplomats, and other individuals who want protection without appearing to wear armor.</p>"
->>>>>>> d5c69399
+          "value": "<p>This flexible body stocking fits tightly against its wearer and can be worn under ordinary clothes. If a second skin matches the wearer’s skin tone, this type of light armor can be difficult to detect. A second skin can also accept upgrades, making it popular for celebrities, diplomats, and other individuals who want protection without appearing to wear armor.</p>"
         },
         "descriptors": [],
         "duration": {
           "units": "",
           "value": null
         },
-        "equippable": true,
+        "equippable": false,
         "equipped": true,
         "formula": "",
         "identified": true,
@@ -1788,8 +1112,7 @@
         "level": 1,
         "modifiers": [],
         "price": 250,
-        "proficient": false,
-        "properties": {},
+        "proficient": true,
         "quantity": 1,
         "quantityPerPack": 1,
         "range": {
@@ -1806,7 +1129,7 @@
           "descriptor": ""
         },
         "size": "",
-        "source": "CRB pg. 197",
+        "source": "Core Rulebook",
         "specialMaterials": {},
         "speed": "",
         "strength": 0,
@@ -1817,6 +1140,207 @@
         "usage": {
           "per": "",
           "value": 0
+        },
+        "uses": {
+          "max": 0,
+          "per": null,
+          "value": 0
+        }
+      }
+    },
+    {
+      "_id": "AB5tXqu35K0tk3rC",
+      "name": "45 Small Arm",
+      "type": "goods",
+      "_stats": {
+        "coreVersion": 12,
+        "systemId": "sfrpg",
+        "systemVersion": "0.26.1"
+      },
+      "img": "systems/sfrpg/icons/equipment/weapons/rounds-small-arm.webp",
+      "system": {
+        "type": "",
+        "abilityMods": {
+          "parts": []
+        },
+        "attributes": {
+          "ac": {
+            "value": ""
+          },
+          "customBuilt": false,
+          "dex": {
+            "mod": ""
+          },
+          "hardness": {
+            "value": ""
+          },
+          "hp": {
+            "max": "",
+            "value": 6
+          },
+          "size": "medium",
+          "sturdy": false
+        },
+        "attuned": false,
+        "bulk": "L",
+        "critical": {
+          "parts": []
+        },
+        "damage": {
+          "parts": []
+        },
+        "description": {
+          "chat": "",
+          "gmnotes": "",
+          "short": "",
+          "unidentified": "",
+          "value": "<p>Cased rounds are housed in magazines, which can be fitted into the appropriate weapon.</p>\n<p><strong>Capacity:</strong> 30</p>"
+        },
+        "equippable": false,
+        "equipped": false,
+        "identified": true,
+        "level": 1,
+        "modifiers": [],
+        "price": 40,
+        "quantity": 1,
+        "quantityPerPack": 1,
+        "source": "Core Rulebook"
+      }
+    },
+    {
+      "_id": "h7mftOrvSP0WGSsC",
+      "name": "25 Sniper Rounds",
+      "type": "goods",
+      "_stats": {
+        "coreVersion": 12,
+        "systemId": "sfrpg",
+        "systemVersion": "0.26.1"
+      },
+      "img": "icons/svg/mystery-man.svg",
+      "system": {
+        "type": "",
+        "abilityMods": {
+          "parts": []
+        },
+        "attributes": {
+          "ac": {
+            "value": ""
+          },
+          "customBuilt": false,
+          "dex": {
+            "mod": ""
+          },
+          "hardness": {
+            "value": ""
+          },
+          "hp": {
+            "max": "",
+            "value": 6
+          },
+          "size": "medium",
+          "sturdy": false
+        },
+        "attuned": false,
+        "bulk": "L",
+        "critical": {
+          "parts": []
+        },
+        "damage": {
+          "parts": []
+        },
+        "description": {
+          "chat": "",
+          "gmnotes": "",
+          "short": "",
+          "unidentified": "",
+          "value": ""
+        },
+        "equippable": false,
+        "equipped": false,
+        "identified": true,
+        "level": 1,
+        "modifiers": [],
+        "price": 0,
+        "quantity": 1,
+        "quantityPerPack": 1,
+        "source": ""
+      }
+    },
+    {
+      "_id": "NPdvuC9qr2aTFShB",
+      "name": "Ghost",
+      "type": "feat",
+      "_stats": {
+        "coreVersion": 12,
+        "systemId": "sfrpg",
+        "systemVersion": "0.26.1"
+      },
+      "img": "systems/sfrpg/icons/classes/ghost.webp",
+      "system": {
+        "type": "",
+        "ability": null,
+        "abilityMods": {
+          "parts": []
+        },
+        "actionTarget": "",
+        "actionType": "",
+        "activation": {
+          "type": "",
+          "condition": "",
+          "cost": 0
+        },
+        "area": {
+          "effect": "",
+          "shape": "",
+          "units": "",
+          "value": null
+        },
+        "attackBonus": 0,
+        "chatFlavor": "",
+        "critical": {
+          "effect": "",
+          "parts": []
+        },
+        "damage": {
+          "parts": []
+        },
+        "damageNotes": "",
+        "description": {
+          "chat": "",
+          "gmnotes": "",
+          "short": "",
+          "unidentified": "",
+          "value": "This flexible body stocking fits tightly against its wearer and can be worn under ordinary clothes. If a second skin matches the wearer's skin tone, this type of light armor can be difficult to detect. A second skin can also accept upgrades, making it popular for celebrities, diplomats, and other individuals who want protection without appearing to wear armor.</p>"
+        },
+        "descriptors": [],
+        "duration": {
+          "units": "",
+          "value": null
+        },
+        "formula": "",
+        "isActive": null,
+        "modifiers": [],
+        "range": {
+          "additional": "",
+          "per": "",
+          "units": "",
+          "value": null
+        },
+        "recharge": {
+          "charged": false,
+          "value": null
+        },
+        "requirements": "1st Level",
+        "rollNotes": "",
+        "save": {
+          "type": "",
+          "dc": null,
+          "descriptor": ""
+        },
+        "source": "Specialization",
+        "target": {
+          "type": "",
+          "value": null
         },
         "uses": {
           "max": 0,
@@ -1830,7 +1354,6 @@
     "name": "Planar Scion, Tiefling",
     "actorLink": false,
     "alpha": 1,
-    "appendNumber": false,
     "bar1": {
       "attribute": "attributes.hp"
     },
@@ -1842,7 +1365,6 @@
     "displayName": 20,
     "disposition": -1,
     "height": 1,
-    "hexagonalShape": 0,
     "light": {
       "alpha": 0.5,
       "angle": 360,
@@ -1863,29 +1385,11 @@
       },
       "dim": 0,
       "luminosity": 0.5,
-      "negative": false,
-      "priority": 0,
       "saturation": 0,
       "shadows": 0
     },
     "lockRotation": false,
-    "occludable": {
-      "radius": 0
-    },
-    "prependAdjective": false,
     "randomImg": false,
-    "ring": {
-      "colors": {
-        "background": null,
-        "ring": null
-      },
-      "effects": 1,
-      "enabled": false,
-      "subject": {
-        "scale": 1,
-        "texture": null
-      }
-    },
     "rotation": 0,
     "sight": {
       "angle": 360,
@@ -1899,17 +1403,13 @@
       "visionMode": "basic"
     },
     "texture": {
-      "alphaThreshold": 0.75,
-      "anchorX": 0.5,
-      "anchorY": 0.5,
-      "fit": "contain",
       "offsetX": 0,
       "offsetY": 0,
       "rotation": 0,
       "scaleX": 1,
       "scaleY": 1,
       "src": "icons/svg/mystery-man.svg",
-      "tint": "#ffffff"
+      "tint": null
     },
     "width": 1
   },
@@ -1960,12 +1460,12 @@
     },
     "attributes": {
       "abilityDC": {
-        "base": "0"
+        "base": 0
       },
       "arms": "2",
       "bab": 0,
       "baseSpellDC": {
-        "base": "0"
+        "base": 0
       },
       "cmd": {
         "min": 0,
@@ -2107,7 +1607,6 @@
         "weight": ""
       },
       "class": "",
-      "combatRole": "expert",
       "cr": 2,
       "environment": "any",
       "organization": "solitary, pair, or gang (3-6)",
@@ -2123,53 +1622,7 @@
         "value": 10
       }
     },
-    "modifiers": [
-      {
-        "_id": "79d1b6a8-504b-4fc5-b44d-d7f5c532a722",
-        "name": "Fire Resistance",
-        "type": "untyped",
-        "condition": "",
-        "effectType": "energy-resistance",
-        "enabled": true,
-        "max": 0,
-        "modifier": "5",
-        "modifierType": "constant",
-        "notes": "",
-        "source": "",
-        "subtab": "permanent",
-        "valueAffected": "fire"
-      },
-      {
-        "_id": "61c4a43f-75eb-488a-8be2-194721b8cb8a",
-        "name": "Cold Resistance",
-        "type": "untyped",
-        "condition": "",
-        "effectType": "energy-resistance",
-        "enabled": true,
-        "max": 0,
-        "modifier": "5",
-        "modifierType": "constant",
-        "notes": "",
-        "source": "",
-        "subtab": "permanent",
-        "valueAffected": "cold"
-      },
-      {
-        "_id": "b5c6ac93-9587-49a1-9eee-157144bb6c31",
-        "name": "Electricity Resistance",
-        "type": "untyped",
-        "condition": "",
-        "effectType": "energy-resistance",
-        "enabled": true,
-        "max": 0,
-        "modifier": "5",
-        "modifierType": "constant",
-        "notes": "",
-        "source": "",
-        "subtab": "permanent",
-        "valueAffected": "electricity"
-      }
-    ],
+    "modifiers": [],
     "skills": {
       "acr": {
         "ability": "dex",
