{
  "_id": "RMLtNtslZEl1Mye0",
  "name": "Planar Scion, Tiefling",
  "type": "npc2",
  "data": {
    "abilities": {
      "cha": {
        "base": 0,
        "min": 3,
        "misc": 0,
        "mod": 0,
        "value": 10
      },
      "con": {
        "base": 0,
        "min": 3,
        "misc": 0,
        "mod": 0,
        "value": 10
      },
      "dex": {
        "base": 4,
        "min": 3,
        "misc": 0,
        "mod": 4,
        "value": 10
      },
      "int": {
        "base": 2,
        "min": 3,
        "misc": 0,
        "mod": 2,
        "value": 10
      },
      "str": {
        "base": 1,
        "min": 3,
        "misc": 0,
        "mod": 1,
        "value": 10
      },
      "wis": {
        "base": 0,
        "min": 3,
        "misc": 0,
        "mod": 0,
        "value": 10
      }
    },
    "attributes": {
      "arms": "2",
      "bab": 0,
      "cmd": {
        "min": 0,
        "tooltip": [],
        "value": 10
      },
      "eac": {
        "base": 13,
        "min": 0,
        "tooltip": [],
        "value": 13
      },
      "fort": {
        "base": 0,
        "bonus": 0,
        "misc": 0,
        "tooltip": [],
        "value": 0
      },
      "hp": {
        "max": 23,
        "min": 0,
        "temp": null,
        "tempmax": null,
        "tooltip": [],
        "value": 23
      },
      "init": {
        "bonus": 0,
        "tooltip": [],
        "total": 5,
        "value": 5
      },
      "kac": {
        "base": 14,
        "min": 0,
        "tooltip": [],
        "value": 14
      },
      "keyability": "",
      "reach": "5",
      "reflex": {
        "base": 5,
        "bonus": 5,
        "misc": 0,
        "tooltip": [],
        "value": 0
      },
      "rp": {
        "max": 0,
        "min": 0,
        "tooltip": [],
        "value": 0
      },
      "sp": {
        "max": 0,
        "min": 0,
        "tooltip": [],
        "value": 0
      },
      "space": "",
      "speed": {
        "burrowing": {
          "base": 0
        },
        "climbing": {
          "base": 0
        },
        "flying": {
          "base": 0
        },
        "land": {
          "base": 30
        },
        "mainMovement": "land",
        "special": "original base: 30 ft.",
        "swimming": {
          "base": 0
        }
      },
      "spellcasting": "",
      "will": {
        "base": 3,
        "bonus": 3,
        "misc": 0,
        "tooltip": [],
        "value": 0
      }
    },
    "conditions": {
      "asleep": false,
      "bleeding": false,
      "blinded": false,
      "broken": false,
      "burning": false,
      "confused": false,
      "cowering": false,
      "dazed": false,
      "dazzled": false,
      "dead": false,
      "deafened": false,
      "dying": false,
      "encumbered": false,
      "entangled": false,
      "exhausted": false,
      "fascinated": false,
      "fatigued": false,
      "flatfooted": false,
      "frightened": false,
      "grappled": false,
      "helpless": false,
      "nauseated": false,
      "offkilter": false,
      "offtarget": false,
      "overburdened": false,
      "panicked": false,
      "paralyzed": false,
      "pinned": false,
      "prone": false,
      "shaken": false,
      "sickened": false,
      "stable": false,
      "staggered": false,
      "stunned": false,
      "unconscious": false
    },
    "counterClasses": {
      "values": {}
    },
    "currency": {
      "credit": 0,
      "upb": 0
    },
    "details": {
      "type": "Outsider (native)",
      "alignment": "LE",
      "aura": "",
      "biography": {
        "public": "",
        "value": "<p>Many kinds of extraplanar beings can infuse humanoids&rsquo; bloodlines, whether as a side effect of powerful magic or the result of a tryst; those in whom extraplanar traits surface strongly are known as planar scions. Aasimars and tieflings, the mortal offspring of celestials and fiends, respectively, are the most common of these. Though planar scions resemble their humanoid kin, their appearance and demeanor bear supernatural touches. Tieflings might have horns, vestigial wings, or cloven hooves, while aasimars may have glowing eyes or a metallic sheen to their hair and skin.<br /><br />Because of their innate curiosity, humans are more likely to dally with outsiders, and as a consequence, a significant percentage of planar scions living in the Pact Worlds are descended from humans. However, because humans are far less populous than in pre-Gap eras, planar scions descended from other humanoid races are now far more numerous. A planar scion might pass for a member of the humanoid parent&rsquo;s species, or the scion&rsquo;s otherworldly features could make their origin obvious to those who are familiar with the species&rsquo; normal characteristics. Those whose outsider blood is evident still find acceptance in most major settlements across the Pact Worlds, where diverse beings coexist in peace. On @Compendium[sfrpg.setting.hepqXl6gFvs5sDQu]{Absalom Station}, the hub of interspecies relations, few people bat an eye when they meet an aasimar or tiefling.<br /><br />However, in insular or tradition-bound communities, any signs of plane-touched heritage can be a blessing&mdash;or a death sentence&mdash;depending on the dominant traditions. The demon-worshiping @Compendium[sfrpg.races.3kLK4WKPqNvFTwIB]{Drow} of @Compendium[sfrpg.setting.psZBx1kcx9pHsLrz]{Apostae} see tieflings as a favor from demonic patrons, while the elves of Sovyrian on @Compendium[sfrpg.setting.mkJGLfpJkvAKLZz3]{Castrovel} are likely to banish children who bear such fiendish heritage. The Radiant Cathedral, on the other hand, trains aasimars to become beacons of the Sarenite faith, and also guides tieflings to a brighter future than their heritage suggests. Formians, shobhads, vesk, and other species with flexible morality view aasimars and tieflings, particularly those descended from their own kind, with both admiration and suspicion.<br /><br />Planar scions are often outliers in their community, either put on a pedestal or ostracized because of their ancestry. The potent blood that courses through the veins of aasimars and tieflings also makes them ambitious; many choose a dangerous but rewarding profession, such as explorer, mercenary, spy, or pilot.</p>"
      },
      "class": "",
      "cr": 2,
      "environment": "any",
      "organization": "solitary, pair, or gang (3-6)",
      "race": "",
      "raceAndGrafts": "Tiefling operative",
      "source": "AA2 pg. 98",
      "subtype": "Native",
      "xp": {
        "value": 10
      }
    },
    "modifiers": [],
    "skills": {
      "acr": {
        "ability": "dex",
        "enabled": true,
        "hasArmorCheckPenalty": true,
        "isTrainedOnly": false,
        "misc": 0,
        "mod": 13,
        "ranks": 13,
        "value": 0
      },
      "ath": {
        "ability": "str",
        "enabled": true,
        "hasArmorCheckPenalty": true,
        "isTrainedOnly": false,
        "misc": 0,
        "mod": 8,
        "ranks": 8,
        "value": 0
      },
      "blu": {
        "ability": "cha",
        "enabled": true,
        "hasArmorCheckPenalty": false,
        "isTrainedOnly": false,
        "misc": 0,
        "mod": 13,
        "ranks": 13,
        "value": 0
      },
      "com": {
        "ability": "int",
        "enabled": false,
        "hasArmorCheckPenalty": false,
        "isTrainedOnly": true,
        "misc": 0,
        "mod": 0,
        "ranks": 0,
        "value": 0
      },
      "cul": {
        "ability": "int",
        "enabled": false,
        "hasArmorCheckPenalty": false,
        "isTrainedOnly": true,
        "misc": 0,
        "mod": 0,
        "ranks": 0,
        "value": 0
      },
      "dip": {
        "ability": "cha",
        "enabled": false,
        "hasArmorCheckPenalty": false,
        "isTrainedOnly": false,
        "misc": 0,
        "mod": 0,
        "ranks": 0,
        "value": 0
      },
      "dis": {
        "ability": "cha",
        "enabled": false,
        "hasArmorCheckPenalty": false,
        "isTrainedOnly": false,
        "misc": 0,
        "mod": 0,
        "ranks": 0,
        "value": 0
      },
      "eng": {
        "ability": "int",
        "enabled": false,
        "hasArmorCheckPenalty": false,
        "isTrainedOnly": true,
        "misc": 0,
        "mod": 0,
        "ranks": 0,
        "value": 0
      },
      "int": {
        "ability": "cha",
        "enabled": false,
        "hasArmorCheckPenalty": false,
        "isTrainedOnly": false,
        "misc": 0,
        "mod": 0,
        "ranks": 0,
        "value": 0
      },
      "lsc": {
        "ability": "int",
        "enabled": false,
        "hasArmorCheckPenalty": false,
        "isTrainedOnly": true,
        "misc": 0,
        "mod": 0,
        "ranks": 0,
        "value": 0
      },
      "med": {
        "ability": "int",
        "enabled": false,
        "hasArmorCheckPenalty": false,
        "isTrainedOnly": true,
        "misc": 0,
        "mod": 0,
        "ranks": 0,
        "value": 0
      },
      "mys": {
        "ability": "wis",
        "enabled": false,
        "hasArmorCheckPenalty": false,
        "isTrainedOnly": true,
        "misc": 0,
        "mod": 0,
        "ranks": 0,
        "value": 0
      },
      "per": {
        "ability": "wis",
        "enabled": true,
        "hasArmorCheckPenalty": false,
        "isTrainedOnly": false,
        "misc": 0,
        "mod": 8,
        "ranks": 8,
        "value": 0
      },
      "phs": {
        "ability": "int",
        "enabled": false,
        "hasArmorCheckPenalty": false,
        "isTrainedOnly": true,
        "misc": 0,
        "mod": 0,
        "ranks": 0,
        "value": 0
      },
      "pil": {
        "ability": "dex",
        "enabled": false,
        "hasArmorCheckPenalty": false,
        "isTrainedOnly": false,
        "misc": 0,
        "mod": 0,
        "ranks": 0,
        "value": 0
      },
      "pro": {
        "ability": "int",
        "enabled": false,
        "hasArmorCheckPenalty": false,
        "isTrainedOnly": true,
        "misc": 0,
        "mod": 0,
        "ranks": 0,
        "subname": "",
        "value": 3
      },
      "sen": {
        "ability": "wis",
        "enabled": false,
        "hasArmorCheckPenalty": false,
        "isTrainedOnly": false,
        "misc": 0,
        "mod": 0,
        "ranks": 0,
        "value": 0
      },
      "sle": {
        "ability": "dex",
        "enabled": true,
        "hasArmorCheckPenalty": true,
        "isTrainedOnly": true,
        "misc": 0,
        "mod": 8,
        "ranks": 8,
        "value": 0
      },
      "ste": {
        "ability": "dex",
        "enabled": true,
        "hasArmorCheckPenalty": true,
        "isTrainedOnly": false,
        "misc": 0,
        "mod": 8,
        "ranks": 8,
        "value": 0
      },
      "sur": {
        "ability": "wis",
        "enabled": false,
        "hasArmorCheckPenalty": false,
        "isTrainedOnly": false,
        "misc": 0,
        "mod": 0,
        "ranks": 0,
        "value": 0
      }
    },
    "spells": {
      "spell0": {
        "max": 0,
        "value": 0
      },
      "spell1": {
        "max": 0,
        "value": 0
      },
      "spell2": {
        "max": 0,
        "value": 0
      },
      "spell3": {
        "max": 0,
        "value": 0
      },
      "spell4": {
        "max": 0,
        "value": 0
      },
      "spell5": {
        "max": 0,
        "value": 0
      },
      "spell6": {
        "max": 0,
        "value": 0
      }
    },
    "traits": {
      "ci": {
        "custom": "",
        "value": []
      },
      "damageReduction": {
        "negatedBy": "",
        "value": 0
      },
      "di": {
        "custom": "",
        "value": []
      },
      "dr": {
        "custom": "",
        "value": [
          {
            "cold": "5"
          },
          {
            "electricity": "5"
          },
          {
            "fire": "5"
          }
        ]
      },
      "dv": {
        "custom": "",
        "value": []
      },
      "languages": {
        "custom": "Akitonian",
        "value": [
          "common",
          "eoxian",
          "infernal"
        ]
      },
      "senses": "darkvision 60 ft.",
      "size": "medium",
      "sr": 0
    }
  },
  "effects": [],
  "flags": {},
  "img": "icons/svg/mystery-man.svg",
  "items": [
    {
      "_id": "EImxklMrHua0hew6",
      "name": "Evasion (Ex) (Operative)",
      "type": "feat",
      "data": {
        "type": "",
        "ability": null,
        "abilityMods": {
          "parts": []
        },
        "actionType": "",
        "activation": {
          "type": "",
          "condition": "",
          "cost": 0
        },
        "area": {
          "effect": "",
          "shape": "",
          "units": "",
          "value": null
        },
        "attackBonus": 0,
        "chatFlavor": "",
        "critical": {
          "effect": "",
          "parts": []
        },
        "damage": {
          "parts": []
        },
        "description": {
          "chat": "",
          "unidentified": "",
          "value": "<p>&gt;<a class=\"entity-link\" data-pack=\"sfrpg.classes\" data-id=\"uf8ADOAeBrtUkPVl\" draggable=\"true\"><i class=\"fas fa-suitcase\"></i> Operative</a></p>\n        <p><span id=\"ctl00_MainContent_DataListClasses_ctl00_LabelName\">If you succeed at a Reflex save against an effect that normally has a partial effect on a successful save, you instead suffer no effect. You gain this benefit only when unencumbered and wearing light armor or no armor, and you lose the benefit when you are helpless or otherwise unable to move.</span></p>"
        },
        "descriptors": [],
        "duration": {
          "units": "",
          "value": null
        },
        "formula": "",
        "modifiers": [],
        "range": {
          "additional": "",
          "per": "",
          "units": "",
          "value": null
        },
        "recharge": {
          "charged": false,
          "value": null
        },
        "requirements": "2nd Level",
        "save": {
          "type": "",
          "dc": null,
          "descriptor": ""
        },
        "source": "Operative",
        "target": {
          "type": "",
          "value": null
        },
        "uses": {
          "max": 0,
          "per": null,
          "value": 0
        }
      },
      "effects": [],
      "flags": {},
<<<<<<< HEAD
      "img": "systems/sfrpg/icons/classes/evasion.png",
      "sort": 100000
=======
      "img": "systems/sfrpg/icons/classes/evasion.webp",
      "effects": []
>>>>>>> 2b095a38
    },
    {
      "_id": "woC3Rq5Mnx9YQwiF",
      "name": "Baton, tactical",
      "type": "weapon",
      "data": {
        "type": "",
        "ability": "",
        "abilityMods": {
          "parts": []
        },
        "actionType": "mwak",
        "activation": {
          "type": "none",
          "condition": "",
          "cost": null
        },
        "area": {
          "effect": "",
          "shape": "",
          "units": "none",
          "value": null
        },
        "attackBonus": 8,
        "attributes": {
          "ac": {
            "value": ""
          },
          "customBuilt": false,
          "dex": {
            "mod": ""
          },
          "hardness": {
            "value": ""
          },
          "hp": {
            "max": "",
            "value": 6
          },
          "size": "medium",
          "sturdy": true
        },
        "attuned": false,
        "bulk": "L",
        "capacity": {
          "max": null,
          "value": null
        },
        "chatFlavor": "",
        "container": {
          "contents": [],
          "storage": [
            {
              "type": "slot",
              "acceptsType": [
                "fusion"
              ],
              "affectsEncumbrance": true,
              "amount": 1,
              "subtype": "fusion",
              "weightProperty": "level"
            }
          ]
        },
        "critical": {
          "effect": "",
          "parts": []
        },
        "damage": {
          "parts": [
            {
              "formula": "1d4+1",
              "operator": "",
              "types": {
                "bludgeoning": true
              }
            }
          ]
        },
        "description": {
          "chat": "",
          "unidentified": "",
          "value": "<p>A baton is a thin, solid metal shaft, usually with a textured rubber grip. A tactical baton can be used to inflict precise bludgeoning blows. An advanced baton, used by elite mercenary and security companies, often has an additional shaft, as well as a weighted end that can be powered to connect with substantially more force than a tactical baton.</p>"
        },
        "descriptors": [],
        "duration": {
          "units": "",
          "value": ""
        },
        "equipped": true,
        "formula": "",
        "identified": true,
        "level": 1,
        "modifiers": [],
        "price": 90,
        "proficient": true,
        "properties": {
          "aeon": false,
          "amm": false,
          "analog": true,
          "antibiological": false,
          "archaic": false,
          "aurora": false,
          "automatic": false,
          "blast": false,
          "block": false,
          "boost": false,
          "breach": false,
          "breakdown": false,
          "bright": false,
          "cluster": false,
          "conceal": false,
          "deconstruct": false,
          "deflect": false,
          "disarm": false,
          "double": false,
          "drainCharge": false,
          "echo": false,
          "entangle": false,
          "explode": false,
          "extinguish": false,
          "feint": false,
          "fiery": false,
          "firstArc": false,
          "flexibleLine": false,
          "force": false,
          "freeHands": false,
          "fueled": false,
          "grapple": false,
          "gravitation": false,
          "guided": false,
          "harrying": false,
          "holyWater": false,
          "ignite": false,
          "indirect": false,
          "injection": false,
          "integrated": false,
          "line": false,
          "living": false,
          "lockdown": false,
          "mind-affecting": false,
          "mine": false,
          "mire": false,
          "modal": false,
          "necrotic": false,
          "nonlethal": false,
          "one": true,
          "operative": true,
          "penetrating": false,
          "polarize": false,
          "polymorphic": false,
          "powered": false,
          "professional": false,
          "punchGun": false,
          "qreload": false,
          "radioactive": false,
          "reach": false,
          "recall": false,
          "relic": false,
          "reposition": false,
          "shape": false,
          "shells": false,
          "shield": false,
          "sniper": false,
          "stun": false,
          "subtle": false,
          "sunder": false,
          "swarm": false,
          "tail": false,
          "teleportive": false,
          "thought": false,
          "throttle": false,
          "thrown": false,
          "trip": false,
          "two": false,
          "underwater": false,
          "unwieldy": false,
          "variantBoost": false,
          "wideLine": false
        },
        "quantity": null,
        "range": {
          "additional": "",
          "per": "",
          "units": "none",
          "value": null
        },
        "save": {
          "type": "",
          "dc": null,
          "descriptor": "negate"
        },
        "source": "Core Rulebook, P. 171",
        "special": "",
        "target": {
          "type": "",
          "value": ""
        },
        "usage": {
          "per": "",
          "value": null
        },
        "uses": {
          "max": 0,
          "per": "",
          "value": 0
        },
        "weaponCategory": "uncategorized",
        "weaponType": "basicM"
      },
      "effects": [],
      "flags": {},
      "img": "icons/svg/mystery-man.svg",
      "sort": 400000
    },
    {
      "_id": "vyE3oV0BIi6JvZS3",
      "name": "Semi-auto pistol, tactical",
      "type": "weapon",
      "data": {
        "type": "",
        "ability": "",
        "actionType": "rwak",
        "activation": {
          "type": "none",
          "condition": "",
          "cost": null
        },
        "area": {
          "effect": "",
          "shape": "",
          "units": "none",
          "value": null
        },
        "attackBonus": 8,
        "attributes": {
          "ac": {
            "value": ""
          },
          "customBuilt": false,
          "dex": {
            "mod": ""
          },
          "hardness": {
            "value": ""
          },
          "hp": {
            "max": "",
            "value": 6
          },
          "size": "medium",
          "sturdy": true
        },
        "attuned": false,
        "bulk": "L",
        "capacity": {
          "max": 9,
          "value": 9
        },
        "chatFlavor": "",
        "container": {
          "contents": [],
          "storage": [
            {
              "type": "slot",
              "acceptsType": [
                "fusion"
              ],
              "affectsEncumbrance": true,
              "amount": 1,
              "subtype": "fusion",
              "weightProperty": "level"
            }
          ]
        },
        "critical": {
          "effect": "",
          "parts": []
        },
        "damage": {
          "parts": [
            {
              "formula": "1d6",
              "operator": "",
              "types": {
                "piercing": true
              }
            }
          ]
        },
        "description": {
          "chat": "",
          "unidentified": "",
          "value": "<p>The semiautomatic mechanism of this pistol discharges spent cartridges and reloads fresh ones in the barrel, provided a cartridge remains in the magazine.</p>"
        },
        "descriptors": [],
        "duration": {
          "units": "",
          "value": ""
        },
        "equipped": true,
        "formula": "",
        "identified": true,
        "level": 1,
        "modifiers": [],
        "price": 260,
        "proficient": true,
        "properties": {
          "amm": false,
          "analog": true,
          "archaic": false,
          "automatic": false,
          "blast": false,
          "block": false,
          "boost": false,
          "bright": false,
          "disarm": false,
          "entangle": false,
          "explode": false,
          "injection": false,
          "line": false,
          "nonlethal": false,
          "one": true,
          "operative": false,
          "penetrating": false,
          "powered": false,
          "qreload": false,
          "reach": false,
          "sniper": false,
          "stun": false,
          "thrown": false,
          "trip": false,
          "two": false,
          "unwieldy": false
        },
        "quantity": null,
        "range": {
          "additional": "",
          "per": "",
          "units": "ft",
          "value": 30
        },
        "save": {
          "type": "",
          "dc": null,
          "descriptor": "negate"
        },
        "source": "Core Rulebook, P. 173",
        "special": "",
        "target": {
          "type": "",
          "value": ""
        },
        "usage": {
          "per": "round",
          "value": 1
        },
        "uses": {
          "max": 0,
          "per": "",
          "value": 0
        },
        "weaponCategory": "projectile",
        "weaponType": "smallA"
      },
      "effects": [],
      "flags": {},
<<<<<<< HEAD
      "img": "systems/sfrpg/icons/equipment/weapons/semi-auto-pistol-tactical.jpg",
      "sort": 100001
=======
      "img": "systems/sfrpg/icons/equipment/weapons/semi-auto-pistol-tactical.webp",
      "effects": []
>>>>>>> 2b095a38
    },
    {
      "_id": "jiGy535B4Eil5gcy",
      "name": "Shirren-Eye Rifle, Tactical",
      "type": "weapon",
      "data": {
        "type": "",
        "ability": "",
        "actionType": "rwak",
        "activation": {
          "type": "none",
          "condition": "",
          "cost": null
        },
        "area": {
          "effect": "",
          "shape": "",
          "units": "none",
          "value": null
        },
        "attackBonus": 8,
        "attributes": {
          "ac": {
            "value": ""
          },
          "customBuilt": false,
          "dex": {
            "mod": ""
          },
          "hardness": {
            "value": ""
          },
          "hp": {
            "max": "",
            "value": 6
          },
          "size": "medium",
          "sturdy": true
        },
        "attuned": false,
        "bulk": "1",
        "capacity": {
          "max": 1,
          "value": 1
        },
        "chatFlavor": "",
        "container": {
          "contents": [],
          "storage": [
            {
              "type": "slot",
              "acceptsType": [
                "fusion"
              ],
              "affectsEncumbrance": true,
              "amount": 2,
              "subtype": "fusion",
              "weightProperty": "level"
            }
          ]
        },
        "critical": {
          "effect": "",
          "parts": []
        },
        "damage": {
          "parts": [
            {
              "formula": "1d10",
              "operator": "",
              "types": {
                "piercing": true
              }
            }
          ]
        },
        "description": {
          "chat": "",
          "unidentified": "",
          "value": "<p><span id=\"ctl00_MainContent_DataListTalentsAll_ctl00_LabelName\">Shirren-eye rifles are named for their compound sights, which resemble the eyes of the insectile race, but are rarely manufactured by shirren companies. Shirren-eye rifles are extremely accurate and favored by snipers and sharpshooters.</span></p>\n<h3 class=\"framing\"><strong>Projectile Weapons</strong></h3>\n<hr>\n<p>Projectile weapons fire solid rounds, such as bullets or rockets. While projectile weapons are relatively antiquated, they provide serviceable firepower at a reasonable price to many travelers and traders.</p>"
        },
        "descriptors": [],
        "duration": {
          "units": "",
          "value": ""
        },
        "equipped": true,
        "formula": "",
        "identified": true,
        "level": 2,
        "modifiers": [],
        "price": 755,
        "proficient": true,
        "properties": {
          "amm": false,
          "analog": true,
          "archaic": false,
          "automatic": false,
          "blast": false,
          "block": false,
          "boost": false,
          "bright": false,
          "disarm": false,
          "entangle": false,
          "explode": false,
          "injection": false,
          "line": false,
          "living": false,
          "mind-affecting": false,
          "nonlethal": false,
          "one": false,
          "operative": false,
          "penetrating": true,
          "powered": false,
          "qreload": false,
          "radioactive": false,
          "reach": false,
          "sniper": false,
          "stun": false,
          "subtle": false,
          "thrown": false,
          "trip": false,
          "two": true,
          "unwieldy": true
        },
        "quantity": null,
        "range": {
          "additional": "",
          "per": "",
          "units": "ft",
          "value": 70
        },
        "save": {
          "type": "",
          "dc": null,
          "descriptor": "negate"
        },
        "source": "Core Rulebook",
        "special": "",
        "target": {
          "type": "",
          "value": ""
        },
        "usage": {
          "per": "round",
          "value": 1
        },
        "uses": {
          "max": 0,
          "per": "",
          "value": 0
        },
        "weaponCategory": "projectile",
        "weaponType": "sniper"
      },
      "effects": [],
      "flags": {},
<<<<<<< HEAD
      "img": "systems/sfrpg/icons/equipment/weapons/shirren-eye-rifle-tactical.jpg",
      "sort": 500000
=======
      "img": "systems/sfrpg/icons/equipment/weapons/shirren-eye-rifle-tactical.webp",
      "effects": []
>>>>>>> 2b095a38
    },
    {
      "_id": "cDKyBAKOGtoMDZ1s",
      "name": "Fiendish Gloom (Su)",
      "type": "feat",
      "data": {
        "type": "",
        "ability": null,
        "actionType": null,
        "activation": {
          "type": "",
          "condition": "",
          "cost": 0
        },
        "area": {
          "effect": "",
          "shape": "",
          "units": "",
          "value": 0
        },
        "attackBonus": 0,
        "chatFlavor": "",
        "critical": {
          "effect": "",
          "parts": []
        },
        "damage": {
          "parts": []
        },
        "description": {
          "chat": "",
          "unidentified": "",
          "value": "As a standard action, the tiefling causes light within 20 feet of her to decrease one step. This gloom lasts for up to 1 minute, but the tiefling can dismiss it as a swift action. Nonmagical light sources can’t increase the light level in this area. Magical light can increase the light level in this area only if it’s from an item or creature of a level or CR higher than that of the tiefling. A tiefling can use this ability once per day, plus a number of times equal to half her CR or level."
        },
        "descriptors": [],
        "duration": {
          "units": "",
          "value": null
        },
        "formula": "",
        "modifiers": [],
        "range": {
          "additional": "",
          "per": "",
          "units": "",
          "value": null
        },
        "recharge": {
          "charged": false,
          "value": null
        },
        "requirements": "",
        "save": {
          "type": "",
          "dc": null,
          "descriptor": ""
        },
        "source": "",
        "target": {
          "type": "",
          "value": null
        },
        "uses": {
          "max": 0,
          "per": null,
          "value": 0
        }
      },
      "effects": [],
      "flags": {},
      "sort": 600000
    },
    {
      "_id": "rvkIxgj7eJ1TXorr",
      "name": "Trick Attack +1d4",
      "type": "feat",
      "data": {
        "type": "",
        "ability": null,
        "actionType": null,
        "activation": {
          "type": "",
          "condition": "",
          "cost": 0
        },
        "area": {
          "effect": "",
          "shape": "",
          "units": "",
          "value": 0
        },
        "attackBonus": 0,
        "chatFlavor": "",
        "critical": {
          "effect": "",
          "parts": []
        },
        "damage": {
          "parts": []
        },
        "description": {
          "chat": "",
          "unidentified": "",
          "value": ""
        },
        "descriptors": [],
        "duration": {
          "units": "",
          "value": null
        },
        "formula": "",
        "modifiers": [],
        "range": {
          "additional": "",
          "per": "",
          "units": "",
          "value": null
        },
        "recharge": {
          "charged": false,
          "value": null
        },
        "requirements": "",
        "save": {
          "type": "",
          "dc": null,
          "descriptor": ""
        },
        "source": "",
        "target": {
          "type": "",
          "value": null
        },
        "uses": {
          "max": 0,
          "per": null,
          "value": 0
        }
      },
      "effects": [],
      "flags": {},
      "sort": 700000
    },
    {
      "_id": "kEXCZlgiAvdNnCiP",
      "name": "Operative Exploit",
      "type": "feat",
      "data": {
        "type": "",
        "ability": null,
        "abilityMods": {
          "parts": []
        },
        "actionType": "",
        "activation": {
          "type": "",
          "condition": "",
          "cost": 0
        },
        "area": {
          "effect": "",
          "shape": "",
          "units": "",
          "value": null
        },
        "attackBonus": 0,
        "chatFlavor": "",
        "critical": {
          "effect": "",
          "parts": []
        },
        "damage": {
          "parts": []
        },
        "description": {
          "chat": "",
          "unidentified": "",
          "value": "<p>&gt;<a class=\"entity-link\" draggable=\"true\" data-pack=\"sfrpg.classes\" data-id=\"uf8ADOAeBrtUkPVl\"> Operative</a></p>\n<p><span id=\"ctl00_MainContent_DataListClasses_ctl00_LabelName\">As you gain experience, you learn special tricks called operative exploits. You learn your first operative exploit at 2nd level, and you learn an additional exploit every 2 levels thereafter. If an operative exploit allows a saving throw to resist its effects, the DC is equal to 10 + half your operative level + your Dexterity modifier. If it requires an enemy to attempt a skill check, the DC is equal to 10 + 1-1/2 × your operative level + your Dexterity modifier. The list of operative exploits appears on page 95. You cannot learn the same exploit more than once unless it specially says otherwise.</span></p>\n<p>&nbsp;</p>\n<h2>2nd Level</h2>\n<p><a class=\"entity-link\" draggable=\"true\" data-pack=\"sfrpg.class-features\" data-id=\"c84usvQez3sMyhmj\"> Alien Archive (Ex)</a></p>\n<p><a class=\"entity-link\" draggable=\"true\" data-pack=\"sfrpg.class-features\" data-id=\"QJjE9tvp0YFNhjfg\"> Armor Optimizer (Ex)</a></p>\n<p><a class=\"entity-link\" draggable=\"true\" data-pack=\"sfrpg.class-features\" data-id=\"uZa83E9JvgkMLtzW\"> Combat Trick (Ex)</a></p>\n<p>@Compendium[sfrpg.class-features.N8E9qYb7SgeXN9XO]{Death Strike (Ex)}</p>\n<p>@Compendium[sfrpg.class-features.UrjjbL5MKr0HQFsJ]{Feign Death (Ex)}</p>\n<p><a class=\"entity-link\" draggable=\"true\" data-pack=\"sfrpg.class-features\" data-id=\"wlrYsn05dMaEpe5K\">Field Treatment (Ex)</a></p>\n<p><a class=\"entity-link\" draggable=\"true\" data-pack=\"sfrpg.class-features\" data-id=\"ejMFotFoC7gbTqvh\"> Holographic Clone (Ex)</a></p>\n<p><a class=\"entity-link\" draggable=\"true\" data-pack=\"sfrpg.class-features\" data-id=\"FdhfWip1bVpjOHOp\"> Inoculation (Ex)</a></p>\n<p><a class=\"entity-link\" draggable=\"true\" data-pack=\"sfrpg.class-features\" data-id=\"eseniVOUmdIC9kAe\"> Jack of All Trades (Ex)</a></p>\n<p>@Compendium[sfrpg.class-features.39NjCmzw2Tq62sVc]{Kick It Up (Ex)}</p>\n<p><a class=\"entity-link\" draggable=\"true\" data-pack=\"sfrpg.class-features\" data-id=\"P6aQ6Wpt5KOZEjIF\"> Nightvision (Ex)</a></p>\n<p><a class=\"entity-link\" draggable=\"true\" data-pack=\"sfrpg.class-features\" data-id=\"Z3MPGoaXFFLHxv35\"> Quick Disguise (Ex)</a></p>\n<p>@Compendium[sfrpg.class-features.HtyPUSKEX9s6GSYs]{Shuriken Assassin (Ex)}</p>\n<p><a class=\"entity-link\" draggable=\"true\" data-pack=\"sfrpg.class-features\" data-id=\"Suznr1WSCjd8lRMo\"> Uncanny Mobility (Ex)</a></p>\n<p><a class=\"entity-link\" draggable=\"true\" data-pack=\"sfrpg.class-features\" data-id=\"NaGCVIyrwQsH8bV5\"> Uncanny Pilot (Ex)</a></p>\n<p>@Compendium[sfrpg.class-features.AOHkbIjjeez1xyd8]{Without a Trace (Ex)}</p>\n<h2>6th Level</h2>\n<p><a class=\"entity-link\" draggable=\"true\" data-pack=\"sfrpg.class-features\" data-id=\"OAVc1W07QUCBNS94\">Bleeding&nbsp;Shot (Ex)</a></p>\n<p><a class=\"entity-link\" draggable=\"true\" data-pack=\"sfrpg.class-features\" data-id=\"rKRXkuuYb1KXP8wG\"> Certainty (Ex)</a></p>\n<p><a class=\"entity-link\" draggable=\"true\" data-pack=\"sfrpg.class-features\" data-id=\"KHg9HjJVua1BA6ti\"> Debilitating Sniper (Ex)</a></p>\n<p>@Compendium[sfrpg.class-features.pQyvikDN4ygzK3XW]{Disrupting Shot (Ex)}</p>\n<p><a class=\"entity-link\" draggable=\"true\" data-pack=\"sfrpg.class-features\" data-id=\"zHvk8K9j9J16Pq7d\"> Enhanced Senses (Ex)</a></p>\n<p><a class=\"entity-link\" draggable=\"true\" data-pack=\"sfrpg.class-features\" data-id=\"s7Ky6ciGqZo76ufI\"> Hampering Shot (Ex)</a></p>\n<p><a class=\"entity-link\" draggable=\"true\" data-pack=\"sfrpg.class-features\" data-id=\"iXNufpth6OcQ3cxp\"> Interfering Shot (Ex)</a></p>\n<p><a class=\"entity-link\" draggable=\"true\" data-pack=\"sfrpg.class-features\" data-id=\"76pPNAgYq34lJGJz\"> Mentalist's Bane</a></p>\n<p>@Compendium[sfrpg.class-features.7jMP5sAgsJWIDV9F]{Soft Movement (Ex)}</p>\n<p><a class=\"entity-link\" draggable=\"true\" data-pack=\"sfrpg.class-features\" data-id=\"GQ1CfD6EuVcaj5vW\"> Speed Hacker (Ex)</a></p>\n<p><a class=\"entity-link\" draggable=\"true\" data-pack=\"sfrpg.class-features\" data-id=\"o2GDNS1g87yquIMS\"> Staggering Shot (Ex)</a></p>\n<p><a class=\"entity-link\" draggable=\"true\" data-pack=\"sfrpg.class-features\" data-id=\"COMSo09Fc4dT1oy7\"> Stalwart (Ex)</a></p>\n<p><a class=\"entity-link\" draggable=\"true\" data-pack=\"sfrpg.class-features\" data-id=\"53vvS3ogfOHTmtEz\"> Sure-Footed (Ex)</a></p>\n<p><a class=\"entity-link\" draggable=\"true\" data-pack=\"sfrpg.class-features\" data-id=\"rKdRBoMFfRWWPU4B\"> Uncanny Shooter (Ex)</a></p>\n<h2>10th Level</h2>\n<p><a class=\"entity-link\" draggable=\"true\" data-pack=\"sfrpg.class-features\" data-id=\"WkZqCJUS19WvgeHA\"> Cloaking Field (Ex)</a></p>\n<p><a class=\"entity-link\" draggable=\"true\" data-pack=\"sfrpg.class-features\" data-id=\"RWsWmKuo1dvfF3X5\"> Deactivating Shot</a></p>\n<p><a class=\"entity-link\" draggable=\"true\" data-pack=\"sfrpg.class-features\" data-id=\"ROKksmxjvBSC1bEH\"> Elusive Hacker (Ex)</a></p>\n<p><a class=\"entity-link\" draggable=\"true\" data-pack=\"sfrpg.class-features\" data-id=\"tJrt3OsZ3UVPvFEi\"> Ever Vigilant (Ex)</a></p>\n<p><a class=\"entity-link\" draggable=\"true\" data-pack=\"sfrpg.class-features\" data-id=\"ISaVcxApeHWdY767\"> Glimpse the Truth (Ex)</a></p>\n<p><a class=\"entity-link\" draggable=\"true\" data-pack=\"sfrpg.class-features\" data-id=\"YjDe1a16TvdF232b\"> Holographic Distraction (Ex)</a></p>\n<p><a class=\"entity-link\" draggable=\"true\" data-pack=\"sfrpg.class-features\" data-id=\"SpG4uN6bOeAJcBhH\"> Improved Evasion (Ex)</a></p>\n<p><a class=\"entity-link\" draggable=\"true\" data-pack=\"sfrpg.class-features\" data-id=\"a7OzSFRznAqvqyNC\"> Improved Uncanny Mobility (Ex)</a></p>\n<p>@Compendium[sfrpg.class-features.ZxQ5PHUhMXg7tzzc]{Intelligence Network (Ex)}</p>\n<p><a class=\"entity-link\" draggable=\"true\" data-pack=\"sfrpg.class-features\" data-id=\"92c1eOFEI5CQy2y4\"> Master of Disguise (Ex)</a></p>\n<p>@Compendium[sfrpg.class-features.uxOdzER7HJu4GEZz]{Psychokinetic Skills (Sp)}</p>\n<p>@Compendium[sfrpg.class-features.WIPXaqsgvZt9cLU9]{Spider Climber (Su)}</p>\n<p><a class=\"entity-link\" draggable=\"true\" data-pack=\"sfrpg.class-features\" data-id=\"baRuU23mPo6lkVbn\"> Stunning Shot (Ex)</a></p>\n<p><a class=\"entity-link\" draggable=\"true\" data-pack=\"sfrpg.class-features\" data-id=\"qfdLaLl6DqIG0oyC\"> Versatile Movement (Ex)</a></p>\n<h2>14th Level</h2>\n<p>@Compendium[sfrpg.class-features.ItE5wzk3HJFz9xaF]{Audacity (Ex)}</p>\n<p>@Compendium[sfrpg.class-features.IbnGI8G3EtQ0FMtH]{Dual Specialization (Ex)}</p>\n<p><a class=\"entity-link\" draggable=\"true\" data-pack=\"sfrpg.class-features\" data-id=\"FFhU2gNfYWtPm7oq\">Efficient Cloaking Field (Ex)</a></p>\n<p><a class=\"entity-link\" draggable=\"true\" data-pack=\"sfrpg.class-features\" data-id=\"DBLjsVe5tkMG7Qoo\"> Knockout Shot (Ex)</a></p>\n<p><a class=\"entity-link\" draggable=\"true\" data-pack=\"sfrpg.class-features\" data-id=\"C82WDji3fMQmvWH0\"> Multiattack Mastery (Ex)</a></p>\n<p>@Compendium[sfrpg.class-features.UPpUSE3BLhDOzr8Z]{Shadow Slide (Sp)}</p>\n<p><a class=\"entity-link\" draggable=\"true\" data-pack=\"sfrpg.class-features\" data-id=\"AHFqNCWYiq0xUjNM\"> Uncanny Senses (Ex)</a></p>"
        },
        "descriptors": [],
        "duration": {
          "units": "",
          "value": null
        },
        "formula": "",
        "modifiers": [],
        "range": {
          "additional": "",
          "per": "",
          "units": "",
          "value": null
        },
        "recharge": {
          "charged": false,
          "value": null
        },
        "requirements": "2nd Level",
        "save": {
          "type": "",
          "dc": null,
          "descriptor": ""
        },
        "source": "Operative",
        "target": {
          "type": "",
          "value": null
        },
        "uses": {
          "max": 0,
          "per": null,
          "value": 0
        }
      },
      "effects": [],
      "flags": {},
<<<<<<< HEAD
      "img": "systems/sfrpg/icons/classes/operative_exploit.png",
      "sort": 675000
=======
      "img": "systems/sfrpg/icons/classes/operative_exploit.webp",
      "effects": []
>>>>>>> 2b095a38
    },
    {
      "_id": "7wHB4bY5JBj6Yrz0",
      "name": "Second Skin",
      "type": "equipment",
      "data": {
        "type": "",
        "ability": null,
        "actionType": "",
        "activation": {
          "type": "",
          "condition": "",
          "cost": 0
        },
        "area": {
          "effect": "",
          "shape": "",
          "units": "",
          "value": null
        },
        "armor": {
          "type": "light",
          "acp": 0,
          "dex": 5,
          "eac": 1,
          "kac": 2,
          "speedAdjust": 0
        },
        "attackBonus": 0,
        "attributes": {
          "ac": {
            "value": ""
          },
          "customBuilt": false,
          "dex": {
            "mod": ""
          },
          "hardness": {
            "value": ""
          },
          "hp": {
            "max": "",
            "value": 6
          },
          "size": "medium",
          "sturdy": true
        },
        "attuned": false,
        "bulk": "L",
        "capacity": {
          "max": 0,
          "value": 0
        },
        "chatFlavor": "",
        "container": {
          "contents": [],
          "storage": [
            {
              "type": "slot",
              "acceptsType": [
                "upgrade",
                "weapon"
              ],
              "affectsEncumbrance": true,
              "amount": 1,
              "subtype": "armorUpgrade",
              "weightProperty": "slots"
            },
            {
              "type": "slot",
              "acceptsType": [
                "weapon"
              ],
              "affectsEncumbrance": true,
              "amount": 0,
              "subtype": "weaponSlot",
              "weightProperty": ""
            }
          ]
        },
        "critical": {
          "effect": "",
          "parts": []
        },
        "damage": {
          "parts": []
        },
        "description": {
          "chat": "",
          "unidentified": "",
          "value": "<p><span id=\"ctl00_MainContent_DataListTalentsAll_ctl00_LabelName\">This flexible body stocking fits tightly against its wearer and can be worn under ordinary clothes. If a second skin matches the wearer’s skin tone, this type of light armor can be difficult to detect. A second skin can also accept upgrades, making it popular for celebrities, diplomats, and other individuals who want protection without appearing to wear armor.&nbsp;</span></p>"
        },
        "descriptors": [],
        "duration": {
          "units": "",
          "value": null
        },
        "equipped": true,
        "formula": "",
        "identified": true,
        "level": 1,
        "modifiers": [],
        "price": 250,
        "proficient": true,
        "quantity": 1,
        "range": {
          "additional": "",
          "per": "",
          "units": "",
          "value": null
        },
        "reach": "",
        "save": {
          "type": "",
          "dc": null,
          "descriptor": ""
        },
        "size": "",
        "source": "Core Rulebook",
        "speed": "",
        "strength": 0,
        "target": {
          "type": "",
          "value": null
        },
        "usage": {
          "per": "",
          "value": 0
        },
        "uses": {
          "max": 0,
          "per": null,
          "value": 0
        }
      },
      "effects": [],
      "flags": {},
<<<<<<< HEAD
      "img": "systems/sfrpg/icons/equipment/armor/second-skin.jpg",
      "sort": 1000000
=======
      "img": "systems/sfrpg/icons/equipment/armor/second-skin.webp",
      "effects": []
>>>>>>> 2b095a38
    },
    {
      "_id": "AB5tXqu35K0tk3rC",
      "name": "45 Small Arm",
      "type": "goods",
      "data": {
        "type": "",
        "abilityMods": {
          "parts": []
        },
        "attributes": {
          "ac": {
            "value": ""
          },
          "customBuilt": false,
          "dex": {
            "mod": ""
          },
          "hardness": {
            "value": ""
          },
          "hp": {
            "max": "",
            "value": 6
          },
          "size": "medium",
          "sturdy": false
        },
        "attuned": false,
        "bulk": "L",
        "critical": {
          "parts": []
        },
        "damage": {
          "parts": []
        },
        "description": {
          "chat": "",
          "unidentified": "",
          "value": "<p><span id=\"ctl00_MainContent_DataListTalentsAll_ctl00_LabelName\">Cased rounds are housed in magazines, which can be fitted into the appropriate weapon.&nbsp;</span></p>\n<p><strong>Capacity:</strong> 30</p>"
        },
        "equipped": false,
        "identified": true,
        "level": 1,
        "modifiers": [],
        "price": 40,
        "quantity": 1,
        "source": "Core Rulebook"
      },
      "effects": [],
      "flags": {},
<<<<<<< HEAD
      "img": "systems/sfrpg/icons/equipment/weapons/rounds-small-arm.jpg",
      "sort": 1100000
=======
      "img": "systems/sfrpg/icons/equipment/weapons/rounds-small-arm.webp",
      "effects": []
>>>>>>> 2b095a38
    },
    {
      "_id": "h7mftOrvSP0WGSsC",
      "name": "25 Sniper Rounds",
      "type": "goods",
      "data": {
        "type": "",
        "abilityMods": {
          "parts": []
        },
        "attributes": {
          "ac": {
            "value": ""
          },
          "customBuilt": false,
          "dex": {
            "mod": ""
          },
          "hardness": {
            "value": ""
          },
          "hp": {
            "max": "",
            "value": 6
          },
          "size": "medium",
          "sturdy": false
        },
        "attuned": false,
        "bulk": "L",
        "critical": {
          "parts": []
        },
        "damage": {
          "parts": []
        },
        "description": {
          "chat": "",
          "unidentified": "",
          "value": ""
        },
        "equipped": false,
        "identified": true,
        "level": 1,
        "modifiers": [],
        "price": 0,
        "quantity": 1,
        "source": ""
      },
      "effects": [],
      "flags": {},
      "sort": 1200000
    },
    {
      "_id": "NPdvuC9qr2aTFShB",
      "name": "Ghost",
      "type": "feat",
      "data": {
        "type": "",
        "ability": null,
        "abilityMods": {
          "parts": []
        },
        "actionType": "",
        "activation": {
          "type": "",
          "condition": "",
          "cost": 0
        },
        "area": {
          "effect": "",
          "shape": "",
          "units": "",
          "value": null
        },
        "attackBonus": 0,
        "chatFlavor": "",
        "critical": {
          "effect": "",
          "parts": []
        },
        "damage": {
          "parts": []
        },
        "description": {
          "chat": "",
          "unidentified": "",
          "value": "<p>&gt;<a class=\"entity-link\" data-pack=\"sfrpg.class-features\" data-id=\"PU3uwrAcmGXMGo2n\" draggable=\"true\"><i class=\"fas fa-suitcase\"></i> Specialization</a></p>\n        <p><span id=\"ctl00_MainContent_DataListTalentsAll_ctl04_LabelName\">You can move from place to place without being noticed.<br><br><strong>Associated Skills</strong>: Acrobatics and Stealth. When you use Stealth to make a trick attack, you gain a +1 bonus to the skill check.<br><strong>Specialization Exploit</strong>: <a class=\"entity-link\" data-pack=\"sfrpg.class-features\" data-id=\"WkZqCJUS19WvgeHA\" draggable=\"true\"><i class=\"fas fa-suitcase\"></i> Cloaking Field (Ex)</a><br><strong>Phase Shift Escape (Ex)</strong>: At 11th level, you can move through solid matter by taking your body’s matter out of phase for just a moment. As a full action, you can spend 1 Resolve Point to phase through up to 5 feet of solid matter. If you attempt to phase through something that is too thick, you spend the Resolve Point and take the action but the attempt fails. You cannot phase through force effects such as force fields or the barrier created by <em>wall of force</em>. After using phase shift escape, you can’t use it again until after you’ve taken a full 8-hour rest.</span></p>"
        },
        "descriptors": [],
        "duration": {
          "units": "",
          "value": null
        },
        "formula": "",
        "modifiers": [],
        "range": {
          "additional": "",
          "per": "",
          "units": "",
          "value": null
        },
        "recharge": {
          "charged": false,
          "value": null
        },
        "requirements": "1st Level",
        "save": {
          "type": "",
          "dc": null,
          "descriptor": ""
        },
        "source": "Specialization",
        "target": {
          "type": "",
          "value": null
        },
        "uses": {
          "max": 0,
          "per": null,
          "value": 0
        }
      },
      "effects": [],
      "flags": {},
<<<<<<< HEAD
      "img": "systems/sfrpg/icons/classes/ghost.jpg",
      "sort": 650000
=======
      "img": "systems/sfrpg/icons/classes/ghost.webp",
      "effects": []
>>>>>>> 2b095a38
    }
  ],
  "token": {
    "name": "Planar Scion, Tiefling",
    "actorId": "mqEzvgvuRQqvKZ3i",
    "actorLink": false,
    "bar1": {
      "attribute": "attributes.hp"
    },
    "bar2": {
      "attribute": ""
    },
    "brightLight": 0,
    "brightSight": 0,
    "dimLight": 0,
    "dimSight": 0,
    "displayBars": 40,
    "displayName": 0,
    "disposition": 0,
    "flags": {},
    "height": 1,
    "img": "icons/svg/mystery-man.svg",
    "lightAlpha": 1,
    "lightAngle": 360,
    "lightAnimation": {
      "type": "",
      "intensity": 5,
      "speed": 5
    },
    "lightColor": "",
    "lockRotation": false,
    "mirrorX": false,
    "mirrorY": false,
    "randomImg": false,
    "rotation": 0,
    "scale": 1,
    "sightAngle": 360,
    "tint": "",
    "vision": false,
    "width": 1
  }
}<|MERGE_RESOLUTION|>--- conflicted
+++ resolved
@@ -556,13 +556,8 @@
       },
       "effects": [],
       "flags": {},
-<<<<<<< HEAD
-      "img": "systems/sfrpg/icons/classes/evasion.png",
+      "img": "systems/sfrpg/icons/classes/evasion.webp",
       "sort": 100000
-=======
-      "img": "systems/sfrpg/icons/classes/evasion.webp",
-      "effects": []
->>>>>>> 2b095a38
     },
     {
       "_id": "woC3Rq5Mnx9YQwiF",
@@ -930,13 +925,8 @@
       },
       "effects": [],
       "flags": {},
-<<<<<<< HEAD
-      "img": "systems/sfrpg/icons/equipment/weapons/semi-auto-pistol-tactical.jpg",
+      "img": "systems/sfrpg/icons/equipment/weapons/semi-auto-pistol-tactical.webp",
       "sort": 100001
-=======
-      "img": "systems/sfrpg/icons/equipment/weapons/semi-auto-pistol-tactical.webp",
-      "effects": []
->>>>>>> 2b095a38
     },
     {
       "_id": "jiGy535B4Eil5gcy",
@@ -1094,13 +1084,8 @@
       },
       "effects": [],
       "flags": {},
-<<<<<<< HEAD
-      "img": "systems/sfrpg/icons/equipment/weapons/shirren-eye-rifle-tactical.jpg",
+      "img": "systems/sfrpg/icons/equipment/weapons/shirren-eye-rifle-tactical.webp",
       "sort": 500000
-=======
-      "img": "systems/sfrpg/icons/equipment/weapons/shirren-eye-rifle-tactical.webp",
-      "effects": []
->>>>>>> 2b095a38
     },
     {
       "_id": "cDKyBAKOGtoMDZ1s",
@@ -1171,6 +1156,7 @@
       },
       "effects": [],
       "flags": {},
+      "img": "icons/svg/mystery-man.svg",
       "sort": 600000
     },
     {
@@ -1242,6 +1228,7 @@
       },
       "effects": [],
       "flags": {},
+      "img": "icons/svg/mystery-man.svg",
       "sort": 700000
     },
     {
@@ -1316,13 +1303,8 @@
       },
       "effects": [],
       "flags": {},
-<<<<<<< HEAD
-      "img": "systems/sfrpg/icons/classes/operative_exploit.png",
+      "img": "systems/sfrpg/icons/classes/operative_exploit.webp",
       "sort": 675000
-=======
-      "img": "systems/sfrpg/icons/classes/operative_exploit.webp",
-      "effects": []
->>>>>>> 2b095a38
     },
     {
       "_id": "7wHB4bY5JBj6Yrz0",
@@ -1460,13 +1442,8 @@
       },
       "effects": [],
       "flags": {},
-<<<<<<< HEAD
-      "img": "systems/sfrpg/icons/equipment/armor/second-skin.jpg",
+      "img": "systems/sfrpg/icons/equipment/armor/second-skin.webp",
       "sort": 1000000
-=======
-      "img": "systems/sfrpg/icons/equipment/armor/second-skin.webp",
-      "effects": []
->>>>>>> 2b095a38
     },
     {
       "_id": "AB5tXqu35K0tk3rC",
@@ -1518,13 +1495,8 @@
       },
       "effects": [],
       "flags": {},
-<<<<<<< HEAD
-      "img": "systems/sfrpg/icons/equipment/weapons/rounds-small-arm.jpg",
+      "img": "systems/sfrpg/icons/equipment/weapons/rounds-small-arm.webp",
       "sort": 1100000
-=======
-      "img": "systems/sfrpg/icons/equipment/weapons/rounds-small-arm.webp",
-      "effects": []
->>>>>>> 2b095a38
     },
     {
       "_id": "h7mftOrvSP0WGSsC",
@@ -1576,6 +1548,7 @@
       },
       "effects": [],
       "flags": {},
+      "img": "icons/svg/mystery-man.svg",
       "sort": 1200000
     },
     {
@@ -1650,13 +1623,8 @@
       },
       "effects": [],
       "flags": {},
-<<<<<<< HEAD
-      "img": "systems/sfrpg/icons/classes/ghost.jpg",
+      "img": "systems/sfrpg/icons/classes/ghost.webp",
       "sort": 650000
-=======
-      "img": "systems/sfrpg/icons/classes/ghost.webp",
-      "effects": []
->>>>>>> 2b095a38
     }
   ],
   "token": {
