{
  "_id": "1HX0TcrpW7wsPHG1",
  "name": "Nihili",
  "type": "npc2",
  "data": {
    "abilities": {
      "cha": {
        "base": 0,
        "min": 3,
        "misc": 0,
        "mod": 0,
        "value": 10
      },
      "con": {
        "base": 0,
        "min": 3,
        "misc": 0,
        "mod": 0,
        "value": 10
      },
      "dex": {
        "base": 3,
        "min": 3,
        "misc": 0,
        "mod": 3,
        "value": 10
      },
      "int": {
        "base": 2,
        "min": 3,
        "misc": 0,
        "mod": 2,
        "value": 10
      },
      "str": {
        "base": 5,
        "min": 3,
        "misc": 0,
        "mod": 5,
        "value": 10
      },
      "wis": {
        "base": 0,
        "min": 3,
        "misc": 0,
        "mod": 0,
        "value": 10
      }
    },
    "attributes": {
      "arms": "2",
      "bab": 0,
      "cmd": {
        "min": 0,
        "tooltip": [],
        "value": 10
      },
      "eac": {
        "base": 17,
        "min": 0,
        "tooltip": [],
        "value": 17
      },
      "fort": {
        "base": 7,
        "bonus": 7,
        "misc": 0,
        "tooltip": [],
        "value": 0
      },
      "hp": {
        "max": 72,
        "min": 0,
        "temp": null,
        "tempmax": null,
        "tooltip": [],
        "value": 72
      },
      "init": {
        "bonus": 0,
        "tooltip": [],
        "total": 3,
        "value": 3
      },
      "kac": {
        "base": 19,
        "min": 0,
        "tooltip": [],
        "value": 19
      },
      "keyability": "",
      "reach": "5",
      "reflex": {
        "base": 7,
        "bonus": 7,
        "misc": 0,
        "tooltip": [],
        "value": 0
      },
      "rp": {
        "max": 0,
        "min": 0,
        "tooltip": [],
        "value": 0
      },
      "sp": {
        "max": 0,
        "min": 0,
        "tooltip": [],
        "value": 0
      },
      "space": "",
      "speed": {
        "burrowing": {
          "base": 0
        },
        "climbing": {
          "base": 0
        },
        "flying": {
          "base": 0
        },
        "land": {
          "base": 30
        },
        "mainMovement": "land",
        "special": "original base: 30 ft.; original special: climb 20 ft.",
        "swimming": {
          "base": 0
        }
      },
      "spellcasting": "",
      "will": {
        "base": 6,
        "bonus": 6,
        "misc": 0,
        "tooltip": [],
        "value": 0
      }
    },
    "conditions": {
      "asleep": false,
      "bleeding": false,
      "blinded": false,
      "broken": false,
      "burning": false,
      "confused": false,
      "cowering": false,
      "dazed": false,
      "dazzled": false,
      "dead": false,
      "deafened": false,
      "dying": false,
      "encumbered": false,
      "entangled": false,
      "exhausted": false,
      "fascinated": false,
      "fatigued": false,
      "flatfooted": false,
      "frightened": false,
      "grappled": false,
      "helpless": false,
      "nauseated": false,
      "offkilter": false,
      "offtarget": false,
      "overburdened": false,
      "panicked": false,
      "paralyzed": false,
      "pinned": false,
      "prone": false,
      "shaken": false,
      "sickened": false,
      "stable": false,
      "staggered": false,
      "stunned": false,
      "unconscious": false
    },
    "counterClasses": {
      "values": {}
    },
    "currency": {
      "credit": 0,
      "upb": 0
    },
    "details": {
      "type": "Undead",
      "alignment": "NE",
      "aura": "Gravity Well (5 ft. DC 15 Ref)",
      "biography": {
        "public": "",
        "value": "<section>\n<h2>Nihili</h2>\n<p>More so than any harsh desert or freezing tundra, the airless void of space is an unforgiving killer. Most life-forms can survive for about 90 seconds in a vacuum before dying, though rapid depressurization can cause unconsciousness in as little as 15 seconds. When an unprotected body is introduced to a vacuum, the gases inside it begin to expand due to the difference in pressure. While this causes discomfort, especially in the abdominal area due to the expansion of intestinal gases, the real danger comes from any oxygen still in the lungs. If that gas can&rsquo;t escape (say, because the person is trying to hold his breath), the delicate pulmonary tissue can become severely damaged. Those who survive such an event can be left with permanent injuries, such as blindness, a collapsed lung, or worse. Those who do not survive spend their last few moments in terrible pain and mind-numbing terror, and sometimes such suffering prevents souls from passing on to the afterlife. These unfortunate creatures rise again as undead monstrosities known as nihilis.<br /><br />With puffy skin, ragged wounds from gases escaping the body, and gaping mouths, nihilis might resemble mindless zombies, but they have a sharp intellect and powers that make them far more formidable. A nihili&rsquo;s gaze can crush the lungs of any living creature who sees it, as if the victim were being squeezed by a giant hand. In addition, nihilis creates their own gravity, allowing them to move easily about the wrecked starships where they are usually found. This aura can surprise those attempting to float past nihilis in zero gravity, often causing them to fall face first onto whatever surfaces the undead are standing on. Nihilis that perished floating through the void use this ability to cling to passing vehicles, eventually working their way inside to slaughter the vessels&rsquo; crews.<br /><br />Nihilis have an everlasting hatred of the living, especially of spacefarers for daring to travel the void. Some scholars posit that nihilis are the embodiment of outer space&rsquo;s cruelest aspects and exist only to punish those who sully its vacuum. While most scoff at the idea of ascribing a will to something so vast and pervasive as space, there is no denying that nihilis exist and are vicious killers. The undead use their natural cunning to lie in wait for potential victims, usually crouching in dark corners near the ceiling where few think to look before springing into combat. They fight with almost no sense of self-preservation, unless vastly outnumbered, at which time the nihilis turn and flee. Once nihilis have killed their victims, they usually leave the corpses where they fall, having no desire to consume living flesh or blood. They then begin the hunt for further prey.<br /><br />Most nihilis occur naturally, but they can be created by powerful spellcasters using the&nbsp;@Compendium[sfrpg.spells.tDS3tcN5yD0Y9D52]{Animate Dead}&nbsp;spell. Animating a nihili in this way requires crushed rock from a planetoid with no atmosphere as part of casting the spell. Nihilis created by Eoxian necromancers are sometimes assigned to ships of the Corpse Fleet as engineers, as they can walk along the outside of the vessels with little difficulty in order to make repairs. An ambitious nihili who proves its worth might eventually become the captain of its own Corpse Fleet ship.<br /><br />Rumors speak of a cult of nihilis in the fringes of the Vast who have discovered a small tear in reality that opens up onto the Negative Energy Plane. Calling it a &ldquo;dark star,&rdquo; these nihilis eject corpses (usually of victims they have killed) into the surrounding vacuum as sacrifices; some of these bodies are animated as nihilis who immediately attain honored positions in the cult, as they preach of sinister whispers from beyond the portal that encourage this gruesome form of reproduction. When one of these nihilis is destroyed, its remaining flesh is almost instantly flensed from its body, leaving a skeleton marked with glowing blue runes that are difficult for living creatures to focus on&mdash;attempting to do so results in blurred vision and nosebleeds. The few mystics who have studied these runes (usually through sketches or eyewitness descriptions) have yet to decipher their meaning. A small handful of rune-marked bones are kept in smoked-glass cases inside secure vaults by a few arcane research bases within the Pact Worlds.<br /><br />No one knows for certain whether the nihilis who worship this &ldquo;dark star&rdquo; are venerating a shadowy entity or are suffering from some unknown kind of madness. However, travelers who survive passing through this region return with tales of huge masses of floating corpses forming a ring around a cloud of ebony particles that seems to absorb all light.</p>\n<h2>Ecology</h2>\n<h3>Environment</h3>\n<p>any vacuum</p>\n<p>&nbsp;</p>\n<h3>Organization</h3>\n<p>any</p>\n<p>&nbsp;</p>\n</section>"
      },
      "class": "",
      "cr": 5,
      "environment": "",
      "race": "",
      "raceAndGrafts": "",
      "source": "AA1 pg. 82",
      "xp": {
        "value": 10
      }
    },
    "modifiers": [],
    "skills": {
      "acr": {
        "ability": "dex",
        "enabled": false,
        "hasArmorCheckPenalty": true,
        "isTrainedOnly": false,
        "misc": 0,
        "mod": 0,
        "ranks": 0,
        "value": 0
      },
      "ath": {
        "ability": "str",
        "enabled": true,
        "hasArmorCheckPenalty": true,
        "isTrainedOnly": false,
        "misc": 0,
        "mod": 16,
        "ranks": 16,
        "value": 0
      },
      "blu": {
        "ability": "cha",
        "enabled": false,
        "hasArmorCheckPenalty": false,
        "isTrainedOnly": false,
        "misc": 0,
        "mod": 0,
        "ranks": 0,
        "value": 0
      },
      "com": {
        "ability": "int",
        "enabled": false,
        "hasArmorCheckPenalty": false,
        "isTrainedOnly": true,
        "misc": 0,
        "mod": 0,
        "ranks": 0,
        "value": 0
      },
      "cul": {
        "ability": "int",
        "enabled": false,
        "hasArmorCheckPenalty": false,
        "isTrainedOnly": true,
        "misc": 0,
        "mod": 0,
        "ranks": 0,
        "value": 0
      },
      "dip": {
        "ability": "cha",
        "enabled": false,
        "hasArmorCheckPenalty": false,
        "isTrainedOnly": false,
        "misc": 0,
        "mod": 0,
        "ranks": 0,
        "value": 0
      },
      "dis": {
        "ability": "cha",
        "enabled": false,
        "hasArmorCheckPenalty": false,
        "isTrainedOnly": false,
        "misc": 0,
        "mod": 0,
        "ranks": 0,
        "value": 0
      },
      "eng": {
        "ability": "int",
        "enabled": false,
        "hasArmorCheckPenalty": false,
        "isTrainedOnly": true,
        "misc": 0,
        "mod": 0,
        "ranks": 0,
        "value": 0
      },
      "int": {
        "ability": "cha",
        "enabled": false,
        "hasArmorCheckPenalty": false,
        "isTrainedOnly": false,
        "misc": 0,
        "mod": 0,
        "ranks": 0,
        "value": 0
      },
      "lsc": {
        "ability": "int",
        "enabled": false,
        "hasArmorCheckPenalty": false,
        "isTrainedOnly": true,
        "misc": 0,
        "mod": 0,
        "ranks": 0,
        "value": 0
      },
      "med": {
        "ability": "int",
        "enabled": false,
        "hasArmorCheckPenalty": false,
        "isTrainedOnly": true,
        "misc": 0,
        "mod": 0,
        "ranks": 0,
        "value": 0
      },
      "mys": {
        "ability": "wis",
        "enabled": false,
        "hasArmorCheckPenalty": false,
        "isTrainedOnly": true,
        "misc": 0,
        "mod": 0,
        "ranks": 0,
        "value": 0
      },
      "per": {
        "ability": "wis",
        "enabled": true,
        "hasArmorCheckPenalty": false,
        "isTrainedOnly": false,
        "misc": 0,
        "mod": 11,
        "ranks": 11,
        "value": 0
      },
      "phs": {
        "ability": "int",
        "enabled": false,
        "hasArmorCheckPenalty": false,
        "isTrainedOnly": true,
        "misc": 0,
        "mod": 0,
        "ranks": 0,
        "value": 0
      },
      "pil": {
        "ability": "dex",
        "enabled": false,
        "hasArmorCheckPenalty": false,
        "isTrainedOnly": false,
        "misc": 0,
        "mod": 0,
        "ranks": 0,
        "value": 0
      },
      "pro": {
        "ability": "int",
        "enabled": false,
        "hasArmorCheckPenalty": false,
        "isTrainedOnly": true,
        "misc": 0,
        "mod": 0,
        "ranks": 0,
        "subname": "",
        "value": 3
      },
      "pro1": {
        "ability": "int",
        "enabled": true,
        "hasArmorCheckPenalty": false,
        "isTrainedOnly": false,
        "misc": 0,
        "mod": 24,
        "ranks": 24,
        "subname": "climbing",
        "value": 0
      },
      "sen": {
        "ability": "wis",
        "enabled": false,
        "hasArmorCheckPenalty": false,
        "isTrainedOnly": false,
        "misc": 0,
        "mod": 0,
        "ranks": 0,
        "value": 0
      },
      "sle": {
        "ability": "dex",
        "enabled": false,
        "hasArmorCheckPenalty": true,
        "isTrainedOnly": true,
        "misc": 0,
        "mod": 0,
        "ranks": 0,
        "value": 0
      },
      "ste": {
        "ability": "dex",
        "enabled": true,
        "hasArmorCheckPenalty": true,
        "isTrainedOnly": false,
        "misc": 0,
        "mod": 11,
        "ranks": 11,
        "value": 0
      },
      "sur": {
        "ability": "wis",
        "enabled": false,
        "hasArmorCheckPenalty": false,
        "isTrainedOnly": false,
        "misc": 0,
        "mod": 0,
        "ranks": 0,
        "value": 0
      }
    },
    "spells": {
      "spell0": {
        "max": 0,
        "value": 0
      },
      "spell1": {
        "max": 0,
        "value": 0
      },
      "spell2": {
        "max": 0,
        "value": 0
      },
      "spell3": {
        "max": 0,
        "value": 0
      },
      "spell4": {
        "max": 0,
        "value": 0
      },
      "spell5": {
        "max": 0,
        "value": 0
      },
      "spell6": {
        "max": 0,
        "value": 0
      }
    },
    "traits": {
      "ci": {
        "custom": "Undead Immunities",
        "value": []
      },
      "damageReduction": {
        "negatedBy": "",
        "value": 0
      },
      "di": {
        "custom": "Undead Immunities",
        "value": []
      },
      "dr": {
        "custom": "",
        "value": []
      },
      "dv": {
        "custom": "",
        "value": []
      },
      "languages": {
        "custom": "",
        "value": []
      },
      "senses": "darkvision 60 ft.",
      "size": "medium",
      "sr": 0
    }
  },
  "effects": [],
  "flags": {},
  "img": "icons/svg/mystery-man.svg",
  "items": [
    {
      "_id": "Ks0BB0ErUKKuVawq",
      "name": "Gravity Well (Su)",
      "type": "feat",
      "data": {
        "type": "",
        "ability": null,
        "abilityMods": {
          "parts": []
        },
        "actionType": "",
        "activation": {
          "type": "full",
          "condition": "",
          "cost": 1
        },
        "area": {
          "effect": "",
          "shape": "",
          "units": "none",
          "value": null
        },
        "attackBonus": 0,
        "chatFlavor": "",
        "critical": {
          "effect": "",
          "parts": []
        },
        "damage": {
          "parts": []
        },
        "description": {
          "chat": "",
          "unidentified": "",
          "value": "A nihili generates a field of gravity that functions in a 5-foot aura around itself (including 5 feet above the nihili), exerting a downward force toward the nihili’s feet. This allows the nihili to function as if constantly under the effect of spider climb. Any creature entering this aura from an area of zero-g must succeed at a DC 15 Reflex saving throw or be knocked @Compendium[sfrpg.conditions.XeRGqHVtcZ7vsgJ0]{Prone}."
        },
        "descriptors": [],
        "duration": {
          "units": "",
          "value": ""
        },
        "formula": "",
        "modifiers": [],
        "range": {
          "additional": "",
          "per": "",
          "units": "none",
          "value": null
        },
        "recharge": {
          "charged": false,
          "value": null
        },
        "requirements": "10th Level",
        "save": {
          "type": "",
          "dc": null,
          "descriptor": ""
        },
        "source": "Solarian",
        "target": {
          "type": "",
          "value": ""
        },
        "uses": {
          "max": 0,
          "per": "",
          "value": 0
        }
      },
      "effects": [],
      "flags": {},
<<<<<<< HEAD
      "img": "systems/sfrpg/images/cup/gameplay/graviton.png"
=======
      "img": "systems/sfrpg/images/cup/gameplay/graviton.webp",
      "effects": []
>>>>>>> 2b095a38
    },
    {
      "_id": "kx6DUN1xkpDAugLj",
      "name": "Slam",
      "type": "weapon",
      "data": {
        "type": "",
        "ability": "",
        "actionType": "mwak",
        "activation": {
          "type": "",
          "condition": "",
          "cost": 0
        },
        "area": {
          "effect": "",
          "shape": "",
          "units": "",
          "value": 0
        },
        "attackBonus": 14,
        "attributes": {
          "ac": {
            "value": ""
          },
          "customBuilt": false,
          "dex": {
            "mod": ""
          },
          "hardness": {
            "value": ""
          },
          "hp": {
            "max": "",
            "value": 6
          },
          "size": "medium",
          "sturdy": true
        },
        "attuned": false,
        "bulk": "L",
        "capacity": {
          "max": 0,
          "value": 0
        },
        "chatFlavor": "",
        "container": {
          "contents": [],
          "storage": [
            {
              "type": "slot",
              "acceptsType": [
                "fusion"
              ],
              "affectsEncumbrance": true,
              "amount": 0,
              "subtype": "fusion",
              "weightProperty": "level"
            }
          ]
        },
        "critical": {
          "effect": "",
          "parts": []
        },
        "damage": {
          "parts": [
            {
              "formula": "1d6+10",
              "operator": "",
              "types": {
                "bludgeoning": true
              }
            }
          ]
        },
        "description": {
          "chat": "",
          "unidentified": "",
          "value": ""
        },
        "descriptors": [],
        "duration": {
          "units": "",
          "value": null
        },
        "equipped": true,
        "formula": "",
        "identified": true,
        "level": 1,
        "modifiers": [],
        "price": 0,
        "proficient": true,
        "properties": {},
        "quantity": 1,
        "range": {
          "additional": "",
          "per": "",
          "units": "",
          "value": null
        },
        "save": {
          "type": "",
          "dc": null,
          "descriptor": ""
        },
        "source": "",
        "special": "",
        "target": {
          "type": "",
          "value": null
        },
        "usage": {
          "per": "",
          "value": 0
        },
        "uses": {
          "max": 0,
          "per": null,
          "value": 0
        },
        "weaponCategory": "uncategorized",
        "weaponType": "basicM"
      },
      "effects": [],
      "flags": {}
    },
    {
      "_id": "tIxmPdoJWcTqd62Z",
      "name": "Unliving",
      "type": "feat",
      "data": {
        "type": "",
        "ability": null,
        "abilityMods": {
          "parts": []
        },
        "actionType": "",
        "activation": {
          "type": "",
          "condition": "",
          "cost": 0
        },
        "area": {
          "effect": "",
          "shape": "",
          "units": "",
          "value": null
        },
        "attackBonus": 0,
        "chatFlavor": "",
        "critical": {
          "effect": "",
          "parts": []
        },
        "damage": {
          "parts": []
        },
        "description": {
          "chat": "",
          "unidentified": "",
          "value": "<p>(EX)</p>\n<p>The creature has no Constitution score or modifier. Any DCs or other statistics that rely on a Constitution score treat the creature as having a score of 10 (+0). The creature is immediately destroyed when it reaches 0 Hit Points. An unliving creature doesn’t heal damage naturally, but a construct can be repaired with the right tools. Spells such as make whole can heal constructs, and magic effects can heal undead. An unliving creature with fast healing (see page 154) still benefits from that ability. Unliving creatures don’t breathe, eat, or sleep. They can’t be raised or resurrected, except through the use of miracle, wish, or a similar effect that specifically works on unliving creatures.</p>\n<hr>\n<p>&nbsp;</p>"
        },
        "descriptors": [],
        "duration": {
          "units": "",
          "value": null
        },
        "formula": "",
        "modifiers": [],
        "range": {
          "additional": "",
          "per": "",
          "units": "",
          "value": null
        },
        "recharge": {
          "charged": false,
          "value": null
        },
        "requirements": "",
        "save": {
          "type": "",
          "dc": null,
          "descriptor": ""
        },
        "source": "",
        "target": {
          "type": "",
          "value": null
        },
        "uses": {
          "max": 0,
          "per": null,
          "value": 0
        }
      },
      "effects": [],
      "flags": {},
      "img": "icons/svg/mystery-man.svg"
    },
    {
      "_id": "EhNLVS3fgANUg2Va",
      "name": "Decompression Gaze (Su)",
      "type": "feat",
      "data": {
        "type": "",
        "ability": null,
        "abilityMods": {
          "parts": []
        },
        "actionType": "",
        "activation": {
          "type": "",
          "condition": "",
          "cost": 0
        },
        "area": {
          "effect": "",
          "shape": "",
          "units": "",
          "value": 0
        },
        "attackBonus": 0,
        "chatFlavor": "",
        "critical": {
          "effect": "",
          "parts": []
        },
        "damage": {
          "parts": []
        },
        "description": {
          "chat": "",
          "unidentified": "",
          "value": "<p>The dead stare of a nihili makes those around the undead feel like their own lungs are starting to violently collapse, mimicking the nihili&rsquo;s demise. A living creature that can see and breathe that begins its turn within 15 feet of a nihili must succeed at a DC 15 Fortitude save or take [[/r 1d4+3]] bludgeoning damage.</p>"
        },
        "descriptors": [],
        "duration": {
          "units": "",
          "value": null
        },
        "formula": "",
        "modifiers": [],
        "range": {
          "additional": "",
          "per": "",
          "units": "",
          "value": null
        },
        "recharge": {
          "charged": false,
          "value": null
        },
        "requirements": "",
        "save": {
          "type": "",
          "dc": null,
          "descriptor": ""
        },
        "source": "",
        "target": {
          "type": "",
          "value": null
        },
        "uses": {
          "max": 0,
          "per": null,
          "value": 0
        }
      },
      "effects": [],
      "flags": {}
    }
  ],
  "token": {
    "name": "Nihili",
    "actorId": "LRV7GQSqM7UvWiGK",
    "actorLink": false,
    "bar1": {
      "attribute": "attributes.hp"
    },
    "bar2": {
      "attribute": ""
    },
    "brightLight": 0,
    "brightSight": 0,
    "dimLight": 0,
    "dimSight": 0,
    "displayBars": 40,
    "displayName": 0,
    "disposition": 0,
    "flags": {},
    "height": 1,
    "img": "icons/svg/mystery-man.svg",
    "lightAlpha": 1,
    "lightAngle": 360,
    "lightAnimation": {
      "type": "",
      "intensity": 5,
      "speed": 5
    },
    "lightColor": "",
    "lockRotation": false,
    "mirrorX": false,
    "mirrorY": false,
    "randomImg": false,
    "rotation": 0,
    "scale": 1,
    "sightAngle": 360,
    "tint": "",
    "vision": false,
    "width": 1
  }
}<|MERGE_RESOLUTION|>--- conflicted
+++ resolved
@@ -551,12 +551,7 @@
       },
       "effects": [],
       "flags": {},
-<<<<<<< HEAD
-      "img": "systems/sfrpg/images/cup/gameplay/graviton.png"
-=======
-      "img": "systems/sfrpg/images/cup/gameplay/graviton.webp",
-      "effects": []
->>>>>>> 2b095a38
+      "img": "systems/sfrpg/images/cup/gameplay/graviton.webp"
     },
     {
       "_id": "kx6DUN1xkpDAugLj",
@@ -682,7 +677,8 @@
         "weaponType": "basicM"
       },
       "effects": [],
-      "flags": {}
+      "flags": {},
+      "img": "icons/svg/mystery-man.svg"
     },
     {
       "_id": "tIxmPdoJWcTqd62Z",
@@ -829,7 +825,8 @@
         }
       },
       "effects": [],
-      "flags": {}
+      "flags": {},
+      "img": "icons/svg/mystery-man.svg"
     }
   ],
   "token": {
