{
  "_id": "kbyPr1LfAfnhc8H9",
  "name": "Comanide",
  "type": "npc2",
  "data": {
    "abilities": {
      "cha": {
        "base": 2,
        "min": 3,
        "misc": 0,
        "mod": 2,
        "value": 14
      },
      "con": {
        "base": 0,
        "min": 3,
        "misc": 0,
        "mod": 0,
        "value": 10
      },
      "dex": {
        "base": 2,
        "min": 3,
        "misc": 0,
        "mod": 2,
        "value": 14
      },
      "int": {
        "base": 4,
        "min": 3,
        "misc": 0,
        "mod": 4,
        "value": 18
      },
      "str": {
        "base": 0,
        "min": 3,
        "misc": 0,
        "mod": 0,
        "value": 10
      },
      "wis": {
        "base": 5,
        "min": 3,
        "misc": 0,
        "mod": 5,
        "value": 20
      }
    },
    "attributes": {
      "arms": "2",
      "bab": 0,
      "cmd": {
        "min": 0,
        "tooltip": [],
        "value": 10
      },
      "eac": {
        "base": 18,
        "min": 0,
        "tooltip": [],
        "value": 18
      },
      "fort": {
        "base": 8,
        "bonus": 8,
        "misc": 0,
        "tooltip": [],
        "value": 0
      },
      "hp": {
        "max": 90,
        "min": 0,
        "temp": null,
        "tempmax": null,
        "tooltip": [],
        "value": 90
      },
      "init": {
        "bonus": 0,
        "tooltip": [],
        "total": 2,
        "value": 2
      },
      "kac": {
        "base": 19,
        "min": 0,
        "tooltip": [],
        "value": 19
      },
      "keyability": "",
      "reach": "0",
      "reflex": {
        "base": 8,
        "bonus": 8,
        "misc": 0,
        "tooltip": [],
        "value": 0
      },
      "rp": {
        "max": 0,
        "min": 0,
        "tooltip": [],
        "value": 0
      },
      "sp": {
        "max": 0,
        "min": 0,
        "tooltip": [],
        "value": 0
      },
      "space": "0",
      "speed": {
        "burrowing": {
          "base": 0
        },
        "climbing": {
          "base": 0
        },
        "flying": {
          "base": 0
        },
        "land": {
          "base": 30
        },
        "mainMovement": "land",
        "special": "original base: 30 ft.; original special: fly 60 ft. (Su",
        "swimming": {
          "base": 0
        }
      },
      "spellcasting": "",
      "will": {
        "base": 10,
        "bonus": 10,
        "misc": 0,
        "tooltip": [],
        "value": 0
      }
    },
    "conditions": {},
    "counterClasses": {
      "values": {}
    },
    "currency": {
      "credit": 0,
      "upb": 0
    },
    "details": {
      "type": "Fey",
      "alignment": "N",
      "aura": "Icy Crown - 30 Ft., DC 17",
      "biography": {
        "public": "",
        "value": "<p>Comanides are fey born from comets. A comanide can outlive its parent comet, and over the span of wakeful centuries, these fey notice mystical patterns in the movements of astronomical bodies and mortal affairs. Comanides have been known to telepathically contact people or visit planets to caution that a current course of action is likely to lead to chaos or severe imbalance, and so they appear in historical annals on numerous worlds. In some cases, a comanide’s advice has raised a person to prophet status or shaped long-term cultural beliefs. In others, proof of a comanide’s counsel exists only in records buried deep within the ruins left by a society that didn’t heed a comanide’s advice.<br/><br/>As retiring fey, comanides avoid violence. They can become angry when they or their warnings are disrespected. A comanide’s full fury is reserved for those who dare to touch its icy crown.</p>"
      },
      "class": "",
      "cr": 7,
      "environment": "any",
      "organization": "solitary, pair, or group (3-5)",
      "race": "",
      "raceAndGrafts": "",
      "source": "AP #9 pg. 57",
      "xp": {
        "value": 3200
      }
    },
    "modifiers": [],
    "skills": {
      "acr": {
        "ability": "dex",
        "enabled": true,
        "hasArmorCheckPenalty": true,
        "isTrainedOnly": false,
        "misc": 0,
        "mod": 14,
        "ranks": 14,
        "value": 0
      },
      "ath": {
        "ability": "str",
        "enabled": false,
        "hasArmorCheckPenalty": true,
        "isTrainedOnly": false,
        "misc": 0,
        "mod": 0,
        "ranks": 0,
        "value": 0
      },
      "blu": {
        "ability": "cha",
        "enabled": false,
        "hasArmorCheckPenalty": false,
        "isTrainedOnly": false,
        "misc": 0,
        "mod": 0,
        "ranks": 0,
        "value": 0
      },
      "com": {
        "ability": "int",
        "enabled": false,
        "hasArmorCheckPenalty": false,
        "isTrainedOnly": true,
        "misc": 0,
        "mod": 0,
        "ranks": 0,
        "value": 0
      },
      "cul": {
        "ability": "int",
        "enabled": true,
        "hasArmorCheckPenalty": false,
        "isTrainedOnly": true,
        "misc": 0,
        "mod": 19,
        "ranks": 19,
        "value": 0
      },
      "dip": {
        "ability": "cha",
        "enabled": false,
        "hasArmorCheckPenalty": false,
        "isTrainedOnly": false,
        "misc": 0,
        "mod": 0,
        "ranks": 0,
        "value": 0
      },
      "dis": {
        "ability": "cha",
        "enabled": false,
        "hasArmorCheckPenalty": false,
        "isTrainedOnly": false,
        "misc": 0,
        "mod": 0,
        "ranks": 0,
        "value": 0
      },
      "eng": {
        "ability": "int",
        "enabled": false,
        "hasArmorCheckPenalty": false,
        "isTrainedOnly": true,
        "misc": 0,
        "mod": 0,
        "ranks": 0,
        "value": 0
      },
      "int": {
        "ability": "cha",
        "enabled": false,
        "hasArmorCheckPenalty": false,
        "isTrainedOnly": false,
        "misc": 0,
        "mod": 0,
        "ranks": 0,
        "value": 0
      },
      "lsc": {
        "ability": "int",
        "enabled": false,
        "hasArmorCheckPenalty": false,
        "isTrainedOnly": true,
        "misc": 0,
        "mod": 0,
        "ranks": 0,
        "value": 0
      },
      "med": {
        "ability": "int",
        "enabled": false,
        "hasArmorCheckPenalty": false,
        "isTrainedOnly": true,
        "misc": 0,
        "mod": 0,
        "ranks": 0,
        "value": 0
      },
      "mys": {
        "ability": "wis",
        "enabled": true,
        "hasArmorCheckPenalty": false,
        "isTrainedOnly": true,
        "misc": 0,
        "mod": 19,
        "ranks": 19,
        "value": 0
      },
      "per": {
        "ability": "wis",
        "enabled": true,
        "hasArmorCheckPenalty": false,
        "isTrainedOnly": false,
        "misc": 0,
        "mod": 14,
        "ranks": 14,
        "value": 0
      },
      "phs": {
        "ability": "int",
        "enabled": false,
        "hasArmorCheckPenalty": false,
        "isTrainedOnly": true,
        "misc": 0,
        "mod": 0,
        "ranks": 0,
        "value": 0
      },
      "pil": {
        "ability": "dex",
        "enabled": false,
        "hasArmorCheckPenalty": false,
        "isTrainedOnly": false,
        "misc": 0,
        "mod": 0,
        "ranks": 0,
        "value": 0
      },
      "pro": {
        "ability": "int",
        "enabled": false,
        "hasArmorCheckPenalty": false,
        "isTrainedOnly": true,
        "misc": 0,
        "mod": 0,
        "ranks": 0,
        "subname": "",
        "value": 3
      },
      "sen": {
        "ability": "wis",
        "enabled": false,
        "hasArmorCheckPenalty": false,
        "isTrainedOnly": false,
        "misc": 0,
        "mod": 0,
        "ranks": 0,
        "value": 0
      },
      "sle": {
        "ability": "dex",
        "enabled": false,
        "hasArmorCheckPenalty": true,
        "isTrainedOnly": true,
        "misc": 0,
        "mod": 0,
        "ranks": 0,
        "value": 0
      },
      "ste": {
        "ability": "dex",
        "enabled": false,
        "hasArmorCheckPenalty": true,
        "isTrainedOnly": false,
        "misc": 0,
        "mod": 0,
        "ranks": 0,
        "value": 0
      },
      "sur": {
        "ability": "wis",
        "enabled": false,
        "hasArmorCheckPenalty": false,
        "isTrainedOnly": false,
        "misc": 0,
        "mod": 0,
        "ranks": 0,
        "value": 0
      }
    },
    "spells": {
      "spell0": {
        "max": 0,
        "value": 0
      },
      "spell1": {
        "max": 0,
        "value": 0
      },
      "spell2": {
        "max": 0,
        "value": 0
      },
      "spell3": {
        "max": 0,
        "value": 0
      },
      "spell4": {
        "max": 0,
        "value": 0
      },
      "spell5": {
        "max": 0,
        "value": 0
      },
      "spell6": {
        "max": 0,
        "value": 0
      }
    },
    "traits": {
      "ci": {
        "custom": "",
        "value": []
      },
      "damageReduction": {
        "negatedBy": "",
        "value": 0
      },
      "di": {
        "custom": "",
        "value": [
          "cold"
        ]
      },
      "dr": {
        "custom": "",
        "value": []
      },
      "dv": {
        "custom": "",
        "value": []
      },
      "languages": {
        "custom": "",
        "value": [
          "common"
        ]
      },
      "senses": "low-light vision",
      "size": "medium",
      "sr": 0
    }
  },
  "flags": {},
  "img": "icons/svg/mystery-man.svg",
  "items": [
    {
      "name": "Icy Crown (Su)",
      "type": "feat",
      "data": {
        "type": "",
        "ability": "",
        "abilityMods": {
          "parts": []
        },
        "actionType": "util",
        "activation": {
          "type": "special",
          "condition": "",
          "cost": 0
        },
        "area": {
          "effect": "",
          "shape": "",
          "units": null,
          "value": null
        },
        "attackBonus": 0,
        "chatFlavor": "",
        "critical": {
          "effect": "",
          "parts": []
        },
        "damage": {
          "parts": [
            {
              "formula": "3d6",
              "operator": "",
              "types": {
                "cold": true
              }
            }
          ]
        },
        "description": {
          "chat": "",
          "unidentified": "",
          "value": "While a comanide wears its icy crown, the fey emanates a glowing cloud of frigid plasma in a spherical radius of 30 feet. This aura casts normal light in a 30-foot radius, and dim light for an additional 30 feet. While within the aura, the comanide has fire resistance 10. Creatures other than comanides that end their turns in the aura take 3d6 cold damage (Fortitude DC 17 half). A comanide can apply or remove its crown as a move action. The crown can be sundered (hardness 2, HP 35), and it can be taken from the comanide with a successful disarm combat maneuver or when a foe successfully renews a grapple. A non-comanide wearing the crown emits light and gains cold resistance 10 so long as the comanide lives."
        },
        "descriptors": [],
        "duration": {
          "units": "",
          "value": ""
        },
        "formula": "",
        "modifiers": [],
        "range": {
          "additional": "",
          "per": "",
          "units": "ft",
          "value": 30
        },
        "recharge": {
          "charged": false,
          "value": null
        },
        "requirements": "",
        "save": {
          "type": "fort",
          "dc": 17,
          "descriptor": "half"
        },
        "source": "",
        "target": {
          "type": "",
          "value": ""
        },
        "uses": {
          "max": 0,
          "per": "",
          "value": 0
        }
      },
      "flags": {},
      "hasAttack": false,
      "hasUses": false,
      "img": "icons/svg/mystery-man.svg",
      "isCharged": true,
      "isOnCooldown": false,
      "isStack": false,
      "labels": {
        "activation": "Special",
        "area": "",
        "damage": "3d6",
        "duration": "",
        "featType": "Action",
        "range": "30 Feet",
        "save": "DC 17 Fortitude",
        "target": ""
      }
    },
    {
      "name": "Void Adaptation",
      "type": "feat",
      "data": {
        "type": "",
        "ability": null,
        "abilityMods": {
          "parts": []
        },
        "actionType": "",
        "activation": {
          "type": "",
          "condition": "",
          "cost": 0
        },
        "area": {
          "effect": "",
          "shape": "",
          "units": "",
          "value": null
        },
        "attackBonus": 0,
        "chatFlavor": "",
        "critical": {
          "effect": "",
          "parts": []
        },
        "damage": {
          "parts": []
        },
        "description": {
          "chat": "",
          "unidentified": "",
          "value": "<h3>(EX OR SU)</h3>\n<h3>Numerous creatures are inured to the void of outer space. A creature with void adaptation has the following abilities.</h3>\n<ul>\n<li>Immunity to cosmic rays.</li>\n<li>Immunity to the environmental effects of vacuum.</li>\n<li>No breath (see page 152).</li>\n</ul>\n<hr>\n<h3>&nbsp;</h3>"
        },
        "descriptors": [],
        "duration": {
          "units": "",
          "value": null
        },
        "formula": "",
        "modifiers": [],
        "range": {
          "additional": "",
          "per": "",
          "units": "",
          "value": null
        },
        "recharge": {
          "charged": false,
          "value": null
        },
        "requirements": "",
        "save": {
          "type": "",
          "dc": null,
          "descriptor": ""
        },
        "source": "",
        "target": {
          "type": "",
          "value": null
        },
        "uses": {
          "max": 0,
          "per": null,
          "value": 0
        }
      },
      "flags": {},
      "hasAttack": false,
      "hasUses": false,
      "img": "icons/svg/mystery-man.svg",
      "isCharged": true,
      "isOnCooldown": false,
      "isStack": false,
      "labels": {
        "activation": "",
        "area": "",
        "damage": "",
        "duration": "",
        "featType": "Passive",
        "range": "",
        "save": "DC null undefined",
        "target": ""
      }
    },
    {
      "name": "Claw",
      "type": "weapon",
      "data": {
        "type": "",
        "ability": "",
        "abilityMods": {
          "parts": []
        },
        "actionType": "mwak",
        "activation": {
          "type": "",
          "condition": "",
          "cost": 0
        },
        "area": {
          "effect": "",
          "shape": "",
          "units": "",
          "value": null
        },
        "attackBonus": 14,
        "attuned": false,
        "bulk": "L",
        "capacity": {
          "max": null,
          "value": null
        },
        "chatFlavor": "",
        "critical": {
          "effect": "Bleed",
          "parts": [
            {
              "formula": "1d8",
              "operator": "",
              "types": {
                "slashing": true
              }
            }
          ]
        },
        "damage": {
          "parts": [
            {
              "formula": "1d8+7",
              "operator": "",
              "types": {
                "slashing": true
              }
            }
          ]
        },
        "description": {
          "chat": "",
          "unidentified": "",
          "value": ""
        },
        "descriptors": [],
        "duration": {
          "units": "",
          "value": null
        },
        "equipped": false,
        "formula": "",
        "fusions": [],
        "identified": true,
        "level": 1,
        "modifiers": [],
        "price": 0,
        "proficient": true,
        "properties": {
          "aeon": false,
          "amm": false,
          "analog": false,
          "antibiological": false,
          "archaic": false,
          "aurora": false,
          "automatic": false,
          "blast": false,
          "block": false,
          "boost": false,
          "breach": false,
          "breakdown": false,
          "bright": false,
          "cluster": false,
          "conceal": false,
          "deconstruct": false,
          "deflect": false,
          "disarm": false,
          "double": false,
          "drainCharge": false,
          "echo": false,
          "entangle": false,
          "explode": false,
          "extinguish": false,
          "feint": false,
          "fiery": false,
          "firstArc": false,
          "flexibleLine": false,
          "force": false,
          "freeHands": false,
          "fueled": false,
          "grapple": false,
          "gravitation": false,
          "guided": false,
          "harrying": false,
          "holyWater": false,
          "ignite": false,
          "indirect": false,
          "injection": false,
          "integrated": false,
          "line": false,
          "living": false,
          "lockdown": false,
          "mind-affecting": false,
          "mine": false,
          "mire": false,
          "modal": false,
          "necrotic": false,
          "nonlethal": false,
          "one": false,
          "operative": false,
          "penetrating": false,
          "polarize": false,
          "polymorphic": false,
          "powered": false,
          "professional": false,
          "punchGun": false,
          "qreload": false,
          "radioactive": false,
          "reach": false,
          "recall": false,
          "relic": false,
          "reposition": false,
          "shape": false,
          "shells": false,
          "shield": false,
          "sniper": false,
          "stun": false,
          "subtle": false,
          "sunder": false,
          "swarm": false,
          "tail": false,
          "teleportive": false,
          "thought": false,
          "throttle": false,
          "thrown": false,
          "trip": false,
          "two": false,
          "underwater": false,
          "unwieldy": false,
          "variantBoost": false,
          "wideLine": false
        },
        "quantity": 1,
        "range": {
          "additional": "",
          "per": "",
          "units": "",
          "value": null
        },
        "save": {
          "type": "",
          "dc": null,
          "descriptor": "negate"
        },
        "source": "",
        "special": "",
        "target": {
          "type": "",
          "value": null
        },
        "usage": {
          "per": "",
          "value": null
        },
        "uses": {
          "max": 0,
          "per": null,
          "value": 0
        },
        "weaponType": "basicM"
      },
      "flags": {},
      "hasAttack": true,
      "hasCapacity": false,
      "hasUses": false,
      "img": "icons/svg/mystery-man.svg",
      "isCharged": true,
      "isStack": false,
      "labels": {
        "activation": "",
        "area": "",
        "damage": "1d8+7",
        "duration": "",
        "range": "",
        "save": "",
        "target": ""
      }
    },
    {
      "name": "Comet Form (Su)",
      "type": "feat",
      "data": {
        "type": "",
        "ability": null,
        "abilityMods": {
          "parts": []
        },
        "actionType": "",
        "activation": {
          "type": "full",
          "condition": "",
          "cost": 1
        },
        "area": {
          "effect": "",
          "shape": "",
          "units": null,
          "value": null
        },
        "attackBonus": 0,
        "chatFlavor": "",
        "critical": {
          "effect": "",
          "parts": []
        },
        "damage": {
          "parts": []
        },
        "description": {
          "chat": "",
          "unidentified": "",
          "value": "As a full action, a comanide can fly up to 240 feet in a straight line, trailing a dazzling jet of plasma. This movement doesn’t provoke attacks of opportunity, and the comanide can make one claw attack against each creature it can reach during this movement, taking a -4 penalty to each attack roll. A creature within 30 feet of the comanide that can see it during this movement must succeed at a DC 17 Will saving throw or become fascinated for 1 round. Once the comanide uses this ability, it can’t use it again until after it rests for 10 minutes."
        },
        "descriptors": [],
        "duration": {
          "units": "",
          "value": ""
        },
        "formula": "",
        "modifiers": [],
        "range": {
          "additional": "",
          "per": "",
          "units": null,
          "value": null
        },
        "recharge": {
          "charged": false,
          "value": null
        },
        "requirements": "",
        "save": {
          "type": "",
          "dc": null,
          "descriptor": ""
        },
        "source": "",
        "target": {
          "type": "",
          "value": ""
        },
        "uses": {
          "max": 0,
          "per": "",
          "value": 0
        }
      },
      "flags": {},
      "hasAttack": false,
      "hasUses": false,
      "img": "icons/svg/mystery-man.svg",
      "isCharged": true,
      "isOnCooldown": false,
      "isStack": false,
      "labels": {
        "activation": "1 Full Action",
        "area": "",
        "damage": "",
        "duration": "",
        "featType": "Action",
        "range": "",
        "save": "",
        "target": ""
      }
    },
    {
      "name": "Spaceflight",
      "type": "feat",
      "data": {
        "type": "",
        "ability": null,
        "abilityMods": {
          "parts": []
        },
        "actionType": "",
        "activation": {
          "type": "",
          "condition": "",
          "cost": 0
        },
        "area": {
          "effect": "",
          "shape": "",
          "units": "",
          "value": null
        },
        "attackBonus": 0,
        "chatFlavor": "",
        "critical": {
          "effect": "",
          "parts": []
        },
        "damage": {
          "parts": []
        },
        "description": {
          "chat": "",
          "unidentified": "",
          "value": "<h3>(SU)</h3>\n<h3>The creature can fly through space at standard navigation and astrogation speeds (Core Rulebook 290) using Piloting to navigate. If it uses a skill other than Piloting for skill checks to astrogate, that skill is listed in parentheses.</h3>\n<h3>Guidelines: Most creatures with spaceflight also have @Item[Zo5poFuFlNvLYMwh]{Void Adaptation}.</h3>\n<hr>\n<h3>&nbsp;</h3>"
        },
        "descriptors": [],
        "duration": {
          "units": "",
          "value": null
        },
        "formula": "",
        "modifiers": [],
        "range": {
          "additional": "",
          "per": "",
          "units": "",
          "value": null
        },
        "recharge": {
          "charged": false,
          "value": null
        },
        "requirements": "",
        "save": {
          "type": "",
          "dc": null,
          "descriptor": ""
        },
        "source": "",
        "target": {
          "type": "",
          "value": null
        },
        "uses": {
          "max": 0,
          "per": null,
          "value": 0
        }
      },
      "flags": {},
      "hasAttack": false,
      "hasUses": false,
      "img": "icons/svg/mystery-man.svg",
      "isCharged": true,
      "isOnCooldown": false,
      "isStack": false,
      "labels": {
        "activation": "",
        "area": "",
        "damage": "",
        "duration": "",
        "featType": "Passive",
        "range": "",
        "save": "DC null undefined",
        "target": ""
      }
    },
    {
      "name": "Bestow Curse (DC 20) [1 / day]",
      "type": "spell",
<<<<<<< HEAD
=======
      "img": "systems/sfrpg/icons/spells/bestow_curse.webp",
>>>>>>> 2b095a38
      "data": {
        "type": "",
        "ability": "wis",
        "abilityMods": {
          "parts": []
        },
        "actionType": "save",
        "activation": {
          "type": "action",
          "condition": "",
          "cost": 1
        },
        "allowedClasses": {
          "myst": true,
          "tech": false,
          "wysh": false
        },
        "area": {
          "effect": "",
          "shape": "",
          "units": "ft",
          "value": 30
        },
        "attackBonus": 0,
        "chatFlavor": "",
        "concentration": false,
        "critical": {
          "effect": "",
          "parts": []
        },
        "damage": {
          "parts": []
        },
        "description": {
          "chat": "",
          "unidentified": "",
          "value": "<p><span id=\"ctl00_MainContent_DataListTalentsAll_ctl00_LabelName\">You place a terrible curse on the target, stealing either its overall competency or its ability to think and act on its feet. Choose one of the following. </span></p>\n<ul>\n<li>The target takes a –4 penalty to ability checks, attack rolls, saving throws, and skill checks.</li>\n<li>Each turn, the target has a 50% chance to act normally; otherwise, it takes no action.</li>\n</ul>\n<p>You can also invent your own curse (see @Compendium[sfrpg.rules.JaRMioj4isNp7r1P]{Afflictions} for a few ideas), but it should be no more powerful than those described above. The curse bestowed by this spell cannot be dispelled, but it can be removed with a <em>break enchantment</em>, <em>miracle</em>, <em>remove affliction</em>, or <em>wish</em> spell.</p>\n<p>Casting this spell doesn’t provoke attacks of opportunity. <em>Bestow curse</em> counters <em>remove affliction</em>.</p>"
        },
        "descriptors": [],
        "dismissible": false,
        "duration": {
          "units": "",
          "value": "permanent"
        },
        "formula": "",
        "level": 3,
        "materials": {
          "consumed": false,
          "cost": 0,
          "supply": 0,
          "value": ""
        },
        "modifiers": [],
        "preparation": {
          "mode": "innate",
          "prepared": true
        },
        "range": {
          "additional": "",
          "per": "",
          "units": "touch",
          "value": null
        },
        "save": {
          "type": "will",
          "dc": null,
          "descriptor": "harmless"
        },
        "school": "nec",
        "source": "Starfinder Core Rulebook pg. 341",
        "sr": true,
        "target": {
          "type": "",
          "value": "one creature"
        },
        "uses": {
          "max": 0,
          "per": "",
          "value": 0
        }
      },
      "flags": {},
      "hasAttack": false,
      "hasUses": false,
      "img": "systems/sfrpg/icons/spells/bestow_curse.jpg",
      "isCharged": true,
      "isStack": false,
      "labels": {
        "activation": "1 S. Action",
        "area": "30 Feet",
        "damage": "",
        "duration": "permanent",
        "level": "3rd Level",
        "range": "Touch",
        "save": "DC 17 Will",
        "school": "Necromancy",
        "target": "one creature"
      }
    },
    {
      "name": "Probability Prediction [1 / day]",
      "type": "spell",
<<<<<<< HEAD
=======
      "img": "systems/sfrpg/icons/spells/probability_prediction.webp",
>>>>>>> 2b095a38
      "data": {
        "type": "",
        "ability": null,
        "abilityMods": {
          "parts": []
        },
        "actionType": "",
        "activation": {
          "type": "",
          "condition": "",
          "cost": 0
        },
        "allowedClasses": {
          "myst": false,
          "tech": true,
          "wysh": true
        },
        "area": {
          "effect": "",
          "shape": "",
          "units": "",
          "value": null
        },
        "attackBonus": 0,
        "chatFlavor": "",
        "concentration": false,
        "critical": {
          "effect": "",
          "parts": []
        },
        "damage": {
          "parts": []
        },
        "description": {
          "chat": "",
          "unidentified": "",
          "value": "<p style=\"text-align: justify;\">You open your mind to read the underlying probability of the universe. At any point during the duration of this spell, you can discharge it to reroll any d20 roll (attack roll, saving throw, skill check, etc.; see page 243). This takes no action, but you must choose to do it before you learn the results of the first roll. You must take the result of the second roll, even if it is worse.</p>"
        },
        "descriptors": [],
        "dismissible": false,
        "duration": {
          "units": "",
          "value": null
        },
        "formula": "",
        "level": 3,
        "materials": {
          "consumed": false,
          "cost": 0,
          "supply": 0,
          "value": ""
        },
        "modifiers": [],
        "preparation": {
          "mode": "innate",
          "prepared": true
        },
        "range": {
          "additional": "",
          "per": "",
          "units": "personal",
          "value": null
        },
        "save": {
          "type": "",
          "dc": null,
          "descriptor": ""
        },
        "school": "div",
        "source": "Starfinder Core Rulebook pg. 369",
        "sr": false,
        "target": {
          "type": "",
          "value": null
        },
        "uses": {
          "max": 0,
          "per": null,
          "value": 0
        }
      },
      "flags": {},
      "hasAttack": false,
      "hasUses": false,
      "img": "systems/sfrpg/icons/spells/probability_prediction.png",
      "isCharged": true,
      "isStack": false,
      "labels": {
        "activation": "",
        "area": "",
        "damage": "",
        "duration": "",
        "level": "3rd Level",
        "range": "Personal",
        "save": "DC null undefined",
        "school": "Divination",
        "target": ""
      }
    },
    {
      "name": "Augury [3 / day]",
      "type": "spell",
<<<<<<< HEAD
=======
      "img": "systems/sfrpg/icons/spells/augure.webp",
>>>>>>> 2b095a38
      "data": {
        "type": "",
        "ability": "",
        "abilityMods": {
          "parts": []
        },
        "actionType": "",
        "activation": {
          "type": "min",
          "condition": "",
          "cost": 1
        },
        "allowedClasses": {
          "myst": true,
          "tech": false,
          "wysh": true
        },
        "area": {
          "effect": "burst",
          "shape": "line",
          "units": null,
          "value": null
        },
        "attackBonus": 0,
        "chatFlavor": "",
        "concentration": false,
        "critical": {
          "effect": "",
          "parts": []
        },
        "damage": {
          "parts": []
        },
        "description": {
          "chat": "",
          "unidentified": "",
          "value": "<p><span id=\"ctl00_MainContent_DataListTalentsAll_ctl00_LabelName\">Casting <em>augury </em>can tell you whether a particular action will bring good or bad results for you in the immediate future. Casting this spell takes intense personal focus and requires you to spend 1 Resolve Point.<br></span></p>\n<p><span id=\"ctl00_MainContent_DataListTalentsAll_ctl00_LabelName\">The chance for successfully receiving a meaningful reply is 75%; this roll is made secretly by the GM. A question may be so straightforward that a successful result is automatic, or it may be so vague as to have no chance of success. If the augury succeeds, you get one of four results. </span></p>\n<ul>\n<li>Weal (if the action will probably bring good results).</li>\n<li>Woe (for bad results).</li>\n<li>Weal and woe (for both).</li>\n<li>Nothing (for actions that have neither especially good nor especially bad results).</li>\n</ul>\n<p>&nbsp; If the augury isn’t successful, you get the “nothing” result. A spellcaster who gets the “nothing” result has no way to tell whether it was the consequence of a failed or successful augury.</p>\n<p>The augury can see only about 30 minutes into the future, so anything that might happen beyond that time frame does not affect the result. Thus, the result might not take into account the long-term consequences of a contemplated action. Multiple castings of <em>augury</em> by the same creature about the same topic use the same die result as the first casting.</p>"
        },
        "descriptors": [],
        "dismissible": false,
        "duration": {
          "units": "",
          "value": "instantaneous"
        },
        "formula": "10d6",
        "level": 2,
        "materials": {
          "consumed": false,
          "cost": 0,
          "supply": 0,
          "value": ""
        },
        "modifiers": [],
        "preparation": {
          "mode": "innate",
          "prepared": true
        },
        "range": {
          "additional": "",
          "per": "",
          "units": "personal",
          "value": null
        },
        "save": {
          "type": "reflex",
          "dc": null,
          "descriptor": "half"
        },
        "school": "div",
        "source": "Starfinder Core Rulebook pg. 340",
        "sr": false,
        "target": {
          "type": "",
          "value": ""
        },
        "uses": {
          "max": 0,
          "per": "",
          "value": 0
        }
      },
      "flags": {},
      "hasAttack": false,
      "hasUses": false,
      "img": "systems/sfrpg/icons/spells/augure.jpg",
      "isCharged": true,
      "isStack": false,
      "labels": {
        "activation": "1 Minute",
        "area": "Line Burst",
        "damage": "",
        "duration": "instantaneous",
        "level": "2nd Level",
        "range": "Personal",
        "save": "DC 16 Reflex",
        "school": "Divination",
        "target": ""
      }
    },
    {
      "name": "Fog Cloud [3 / day]",
      "type": "spell",
<<<<<<< HEAD
=======
      "img": "systems/sfrpg/icons/spells/fog_cloud.webp",
>>>>>>> 2b095a38
      "data": {
        "type": "",
        "ability": null,
        "abilityMods": {
          "parts": []
        },
        "actionType": "",
        "activation": {
          "type": "",
          "condition": "",
          "cost": 0
        },
        "allowedClasses": {
          "myst": true,
          "tech": true,
          "wysh": true
        },
        "area": {
          "effect": "",
          "shape": "",
          "units": "",
          "value": null
        },
        "attackBonus": 0,
        "chatFlavor": "",
        "concentration": false,
        "critical": {
          "effect": "",
          "parts": []
        },
        "damage": {
          "parts": []
        },
        "description": {
          "chat": "",
          "unidentified": "",
          "value": "<p style=\"text-align: justify;\">A bank of fog billows out from the point you designate. The fog obscures all sight, including darkvision, beyond 5 feet. A creature within 5 feet has concealment (attacks have a 20% miss chance) against its attacker. Creatures farther away have total concealment (50% miss chance, and the attacker can’t use sight to locate the target) against their attackers.<br><br>A moderate wind (11+ mph) disperses the fog in 4 rounds; a strong wind (21+ mph) disperses the fog in 1 round.<br><br>This spell doesn’t function underwater or in a vacuum.</p>"
        },
        "descriptors": [],
        "dismissible": false,
        "duration": {
          "units": "",
          "value": null
        },
        "formula": "",
        "level": 2,
        "materials": {
          "consumed": false,
          "cost": 0,
          "supply": 0,
          "value": ""
        },
        "modifiers": [],
        "preparation": {
          "mode": "innate",
          "prepared": true
        },
        "range": {
          "additional": "10",
          "per": "level",
          "units": "ft",
          "value": 100
        },
        "save": {
          "type": "",
          "dc": null,
          "descriptor": ""
        },
        "school": "con",
        "source": "Starfinder Core Rulebook pg. 356",
        "sr": false,
        "target": {
          "type": "",
          "value": null
        },
        "uses": {
          "max": 0,
          "per": null,
          "value": 0
        }
      },
      "flags": {},
      "hasAttack": false,
      "hasUses": false,
      "img": "systems/sfrpg/icons/spells/fog_cloud.png",
      "isCharged": true,
      "isStack": false,
      "labels": {
        "activation": "",
        "area": "",
        "damage": "",
        "duration": "",
        "level": "2nd Level",
        "range": "100 Feet",
        "save": "DC null undefined",
        "school": "Conjuration",
        "target": ""
      }
    },
    {
      "name": "Mind Thrust (DC 18) (At Will)",
      "type": "spell",
<<<<<<< HEAD
=======
      "img": "systems/sfrpg/icons/spells/mind_thrust.webp",
>>>>>>> 2b095a38
      "data": {
        "type": "",
        "ability": "",
        "abilityMods": {
          "parts": []
        },
        "actionType": "save",
        "activation": {
          "type": "action",
          "condition": "",
          "cost": 1
        },
        "allowedClasses": {
          "myst": true,
          "tech": false,
          "wysh": false
        },
        "area": {
          "effect": "",
          "shape": "",
          "units": null,
          "value": null
        },
        "attackBonus": 0,
        "chatFlavor": "",
        "concentration": false,
        "critical": {
          "effect": "",
          "parts": []
        },
        "damage": {
          "parts": [
            {
              "formula": "2d10",
              "operator": "",
              "types": {}
            }
          ]
        },
        "description": {
          "chat": "",
          "unidentified": "",
          "value": "<p style=\"text-align: justify;\">You divine the most vulnerable portion of your opponent&rsquo;s mind and overload it with a glut of psychic information. The target can attempt a Will saving throw to halve the damage dealt by this spell. This spell has no effect on creatures without an Intelligence score.<br /><br /></p>\n<ul>\n<li style=\"text-align: justify;\"><strong>1st:</strong> When you cast mind thrust as a 1st-level spell, it deals 2d10 damage to the target.</li>\n<li style=\"text-align: justify;\"><strong>2nd:</strong> When you cast mind thrust as a 2nd-level spell, it deals 4d10 damage to the target.</li>\n<li style=\"text-align: justify;\"><strong>3rd:</strong> When you cast mind thrust as a 3rd-level spell, it deals 7d10 damage to the target.</li>\n<li style=\"text-align: justify;\"><strong>th: </strong>When you cast mind thrust as a 4th-level spell, it deals 10d10 damage to the target and the target is fatigued for 1 round if it fails its saving throw.</li>\n<li style=\"text-align: justify;\"><strong>5th:</strong> When you cast mind thrust as a 5th-level spell, it deals 15d10 damage to the target. The target is exhausted for 1 round if it fails its save and it is fatigued for 1 round if it succeeds at its saving throw.</li>\n<li style=\"text-align: justify;\"><strong>6th:</strong> When you cast&nbsp;mind thrust&nbsp;as a 6th-level spell, it deals 17d10 damage to the target. The target is exhausted and @Compendium[sfrpg.conditions.CvsDp0GvojxiF2jz]{Stunned} for 1 round if it fails its save, and it is fatigued for 1 round if it succeeds at its saving throw.</li>\n</ul>"
        },
        "descriptors": [],
        "dismissible": false,
        "duration": {
          "units": "",
          "value": "instantaneous"
        },
        "formula": "",
        "level": 1,
        "materials": {
          "consumed": false,
          "cost": 0,
          "supply": 0,
          "value": ""
        },
        "modifiers": [],
        "preparation": {
          "mode": "always",
          "prepared": true
        },
        "range": {
          "additional": "5",
          "per": "2 levels",
          "units": "ft",
          "value": 25
        },
        "save": {
          "type": "will",
          "dc": null,
          "descriptor": "half"
        },
        "school": "div",
        "source": "Starfinder Core Rulebook pg. 365",
        "sr": true,
        "target": {
          "type": "",
          "value": "one creature"
        },
        "uses": {
          "max": 0,
          "per": "",
          "value": 0
        }
      },
      "flags": {},
      "hasAttack": false,
      "hasUses": false,
      "img": "systems/sfrpg/icons/spells/mind_thrust.png",
      "isCharged": true,
      "isStack": false,
      "labels": {
        "activation": "1 S. Action",
        "area": "",
        "damage": "2d10",
        "duration": "instantaneous",
        "level": "1st Level",
        "range": "25 Feet",
        "save": "DC 15 Will",
        "school": "Divination",
        "target": "one creature"
      }
    },
    {
      "name": "Telepathic Message (System-Wide) (At Will)",
      "type": "spell",
<<<<<<< HEAD
=======
      "img": "systems/sfrpg/icons/spells/telepathic_message.webp",
>>>>>>> 2b095a38
      "data": {
        "type": "",
        "ability": null,
        "abilityMods": {
          "parts": []
        },
        "actionType": "",
        "activation": {
          "type": "action",
          "condition": "",
          "cost": 1
        },
        "allowedClasses": {
          "myst": true,
          "tech": true,
          "wysh": false
        },
        "area": {
          "effect": "",
          "shape": "",
          "units": null,
          "value": null
        },
        "attackBonus": 0,
        "chatFlavor": "",
        "concentration": false,
        "critical": {
          "effect": "",
          "parts": []
        },
        "damage": {
          "parts": []
        },
        "description": {
          "chat": "",
          "unidentified": "",
          "value": "<p style=\"text-align: justify;\">You can send a short telepathic message and hear simple telepathic replies. Any living creature within 10 feet of you or an intended recipient also receives your telepathic message if it succeeds at a DC 25 Perception check. You must be able to see or hear each recipient. The creatures that receive the message can reply telepathically, but no more than a single message can be sent each round, and each message cannot exceed 10 words. A technomancer casting this spell can also use it to send a message to a computer or a construct with the technological subtype if the receiving target is designed to receive messages.</p>"
        },
        "descriptors": [],
        "dismissible": false,
        "duration": {
          "units": "",
          "value": "10 minutes/level"
        },
        "formula": "",
        "level": 0,
        "materials": {
          "consumed": false,
          "cost": 0,
          "supply": 0,
          "value": ""
        },
        "modifiers": [],
        "preparation": {
          "mode": "always",
          "prepared": true
        },
        "range": {
          "additional": "10",
          "per": "level",
          "units": "ft",
          "value": 100
        },
        "save": {
          "type": "",
          "dc": null,
          "descriptor": ""
        },
        "school": "div",
        "source": "Starfinder Core Rulebook pg. 381",
        "sr": false,
        "target": {
          "type": "",
          "value": "up to one creature/level"
        },
        "uses": {
          "max": 0,
          "per": "",
          "value": 0
        }
      },
      "flags": {},
      "hasAttack": false,
      "hasUses": false,
      "img": "systems/sfrpg/icons/spells/telepathic_message.png",
      "isCharged": true,
      "isStack": false,
      "labels": {
        "activation": "1 S. Action",
        "area": "",
        "damage": "",
        "duration": "10 minutes/level",
        "level": "0 Level",
        "range": "100 Feet",
        "save": "DC null undefined",
        "school": "Divination",
        "target": "up to one creature/level"
      }
    }
  ],
  "token": {
    "name": "Comanide",
    "actorData": {},
    "actorId": "uQ9CqIWybNdF42GU",
    "actorLink": false,
    "bar1": {},
    "bar2": {},
    "brightLight": 0,
    "brightSight": 0,
    "dimLight": 0,
    "dimSight": 0,
    "displayBars": 0,
    "displayName": 0,
    "disposition": -1,
    "flags": {},
    "height": 1,
    "img": "icons/svg/mystery-man.svg",
    "lightAlpha": 1,
    "lightAngle": 360,
    "lockRotation": false,
    "randomImg": false,
    "rotation": 0,
    "scale": 1,
    "sightAngle": 360,
    "tint": null,
    "vision": false,
    "width": 1
  }
}<|MERGE_RESOLUTION|>--- conflicted
+++ resolved
@@ -995,10 +995,6 @@
     {
       "name": "Bestow Curse (DC 20) [1 / day]",
       "type": "spell",
-<<<<<<< HEAD
-=======
-      "img": "systems/sfrpg/icons/spells/bestow_curse.webp",
->>>>>>> 2b095a38
       "data": {
         "type": "",
         "ability": "wis",
@@ -1083,7 +1079,7 @@
       "flags": {},
       "hasAttack": false,
       "hasUses": false,
-      "img": "systems/sfrpg/icons/spells/bestow_curse.jpg",
+      "img": "systems/sfrpg/icons/spells/bestow_curse.webp",
       "isCharged": true,
       "isStack": false,
       "labels": {
@@ -1101,10 +1097,6 @@
     {
       "name": "Probability Prediction [1 / day]",
       "type": "spell",
-<<<<<<< HEAD
-=======
-      "img": "systems/sfrpg/icons/spells/probability_prediction.webp",
->>>>>>> 2b095a38
       "data": {
         "type": "",
         "ability": null,
@@ -1189,7 +1181,7 @@
       "flags": {},
       "hasAttack": false,
       "hasUses": false,
-      "img": "systems/sfrpg/icons/spells/probability_prediction.png",
+      "img": "systems/sfrpg/icons/spells/probability_prediction.webp",
       "isCharged": true,
       "isStack": false,
       "labels": {
@@ -1207,10 +1199,6 @@
     {
       "name": "Augury [3 / day]",
       "type": "spell",
-<<<<<<< HEAD
-=======
-      "img": "systems/sfrpg/icons/spells/augure.webp",
->>>>>>> 2b095a38
       "data": {
         "type": "",
         "ability": "",
@@ -1295,7 +1283,7 @@
       "flags": {},
       "hasAttack": false,
       "hasUses": false,
-      "img": "systems/sfrpg/icons/spells/augure.jpg",
+      "img": "systems/sfrpg/icons/spells/augure.webp",
       "isCharged": true,
       "isStack": false,
       "labels": {
@@ -1313,10 +1301,6 @@
     {
       "name": "Fog Cloud [3 / day]",
       "type": "spell",
-<<<<<<< HEAD
-=======
-      "img": "systems/sfrpg/icons/spells/fog_cloud.webp",
->>>>>>> 2b095a38
       "data": {
         "type": "",
         "ability": null,
@@ -1401,7 +1385,7 @@
       "flags": {},
       "hasAttack": false,
       "hasUses": false,
-      "img": "systems/sfrpg/icons/spells/fog_cloud.png",
+      "img": "systems/sfrpg/icons/spells/fog_cloud.webp",
       "isCharged": true,
       "isStack": false,
       "labels": {
@@ -1419,10 +1403,6 @@
     {
       "name": "Mind Thrust (DC 18) (At Will)",
       "type": "spell",
-<<<<<<< HEAD
-=======
-      "img": "systems/sfrpg/icons/spells/mind_thrust.webp",
->>>>>>> 2b095a38
       "data": {
         "type": "",
         "ability": "",
@@ -1513,7 +1493,7 @@
       "flags": {},
       "hasAttack": false,
       "hasUses": false,
-      "img": "systems/sfrpg/icons/spells/mind_thrust.png",
+      "img": "systems/sfrpg/icons/spells/mind_thrust.webp",
       "isCharged": true,
       "isStack": false,
       "labels": {
@@ -1531,10 +1511,6 @@
     {
       "name": "Telepathic Message (System-Wide) (At Will)",
       "type": "spell",
-<<<<<<< HEAD
-=======
-      "img": "systems/sfrpg/icons/spells/telepathic_message.webp",
->>>>>>> 2b095a38
       "data": {
         "type": "",
         "ability": null,
@@ -1619,7 +1595,7 @@
       "flags": {},
       "hasAttack": false,
       "hasUses": false,
-      "img": "systems/sfrpg/icons/spells/telepathic_message.png",
+      "img": "systems/sfrpg/icons/spells/telepathic_message.webp",
       "isCharged": true,
       "isStack": false,
       "labels": {
