--- conflicted
+++ resolved
@@ -441,10 +441,6 @@
     {
       "name": "Magic Hack",
       "type": "feat",
-<<<<<<< HEAD
-=======
-      "img": "systems/sfrpg/icons/classes/magic_hack.webp",
->>>>>>> 2b095a38
       "data": {
         "type": "",
         "ability": null,
@@ -514,7 +510,7 @@
       "flags": {},
       "hasAttack": false,
       "hasUses": false,
-      "img": "systems/sfrpg/icons/classes/magic_hack.png",
+      "img": "systems/sfrpg/icons/classes/magic_hack.webp",
       "isCharged": true,
       "isOnCooldown": false,
       "isStack": false,
@@ -532,10 +528,6 @@
     {
       "name": "Dueling sword, tactical",
       "type": "weapon",
-<<<<<<< HEAD
-=======
-      "img": "systems/sfrpg/icons/equipment/weapons/dueling-sword.webp",
->>>>>>> 2b095a38
       "data": {
         "type": "",
         "ability": "",
@@ -714,7 +706,7 @@
       "hasDamage": true,
       "hasSave": false,
       "hasUses": false,
-      "img": "systems/sfrpg/icons/equipment/weapons/dueling-sword.jpg",
+      "img": "systems/sfrpg/icons/equipment/weapons/dueling-sword.webp",
       "isCharged": true,
       "isStack": false,
       "labels": {
@@ -924,10 +916,6 @@
     {
       "name": "Semi-auto pistol, tactical",
       "type": "weapon",
-<<<<<<< HEAD
-=======
-      "img": "systems/sfrpg/icons/equipment/weapons/semi-auto-pistol-tactical.webp",
->>>>>>> 2b095a38
       "data": {
         "type": "",
         "ability": "",
@@ -1047,7 +1035,7 @@
       "hasDamage": true,
       "hasSave": false,
       "hasUses": false,
-      "img": "systems/sfrpg/icons/equipment/weapons/semi-auto-pistol-tactical.jpg",
+      "img": "systems/sfrpg/icons/equipment/weapons/semi-auto-pistol-tactical.webp",
       "isCharged": true,
       "isStack": false,
       "labels": {
@@ -1063,10 +1051,6 @@
     {
       "name": "Spell Cache (Su)",
       "type": "feat",
-<<<<<<< HEAD
-=======
-      "img": "systems/sfrpg/icons/classes/spell_cache.webp",
->>>>>>> 2b095a38
       "data": {
         "type": "",
         "ability": null,
@@ -1136,7 +1120,7 @@
       "flags": {},
       "hasAttack": false,
       "hasUses": false,
-      "img": "systems/sfrpg/icons/classes/spell_cache.png",
+      "img": "systems/sfrpg/icons/classes/spell_cache.webp",
       "isCharged": true,
       "isOnCooldown": false,
       "isStack": false,
@@ -1241,10 +1225,6 @@
     {
       "name": "Carbon Skin, Graphite",
       "type": "equipment",
-<<<<<<< HEAD
-=======
-      "img": "systems/sfrpg/icons/equipment/armor/carbon-skin-graphite.webp",
->>>>>>> 2b095a38
       "data": {
         "type": "",
         "ability": null,
@@ -1332,7 +1312,7 @@
       "flags": {},
       "hasAttack": false,
       "hasUses": false,
-      "img": "systems/sfrpg/icons/equipment/armor/carbon-skin-graphite.jpg",
+      "img": "systems/sfrpg/icons/equipment/armor/carbon-skin-graphite.webp",
       "isCharged": true,
       "isStack": false,
       "labels": {
@@ -1350,10 +1330,6 @@
     {
       "name": "Magic Missile",
       "type": "spell",
-<<<<<<< HEAD
-=======
-      "img": "systems/sfrpg/icons/spells/magic_missile.webp",
->>>>>>> 2b095a38
       "data": {
         "type": "",
         "ability": "",
@@ -1444,7 +1420,7 @@
       "flags": {},
       "hasAttack": false,
       "hasUses": false,
-      "img": "systems/sfrpg/icons/spells/magic_missile.png",
+      "img": "systems/sfrpg/icons/spells/magic_missile.webp",
       "isCharged": true,
       "isStack": false,
       "labels": {
@@ -1462,10 +1438,6 @@
     {
       "name": "Supercharge Weapon",
       "type": "spell",
-<<<<<<< HEAD
-=======
-      "img": "systems/sfrpg/icons/spells/supercharge_weapon.webp",
->>>>>>> 2b095a38
       "data": {
         "type": "",
         "ability": "",
@@ -1556,7 +1528,7 @@
       "flags": {},
       "hasAttack": false,
       "hasUses": false,
-      "img": "systems/sfrpg/icons/spells/supercharge_weapon.png",
+      "img": "systems/sfrpg/icons/spells/supercharge_weapon.webp",
       "isCharged": true,
       "isStack": false,
       "labels": {
@@ -1574,10 +1546,6 @@
     {
       "name": "Daze (DC 15)",
       "type": "spell",
-<<<<<<< HEAD
-=======
-      "img": "systems/sfrpg/icons/spells/daze.webp",
->>>>>>> 2b095a38
       "data": {
         "type": "",
         "ability": "",
@@ -1662,7 +1630,7 @@
       "flags": {},
       "hasAttack": false,
       "hasUses": false,
-      "img": "systems/sfrpg/icons/spells/daze.png",
+      "img": "systems/sfrpg/icons/spells/daze.webp",
       "isCharged": true,
       "isStack": false,
       "labels": {
@@ -1680,10 +1648,6 @@
     {
       "name": "Energy Ray",
       "type": "spell",
-<<<<<<< HEAD
-=======
-      "img": "systems/sfrpg/icons/spells/energy_ray.webp",
->>>>>>> 2b095a38
       "data": {
         "type": "",
         "ability": "",
@@ -1774,7 +1738,7 @@
       "flags": {},
       "hasAttack": true,
       "hasUses": false,
-      "img": "systems/sfrpg/icons/spells/energy_ray.png",
+      "img": "systems/sfrpg/icons/spells/energy_ray.webp",
       "isCharged": true,
       "isStack": false,
       "labels": {
@@ -1792,10 +1756,6 @@
     {
       "name": "Rounds, Small Arm",
       "type": "goods",
-<<<<<<< HEAD
-=======
-      "img": "systems/sfrpg/icons/equipment/weapons/rounds-small-arm.webp",
->>>>>>> 2b095a38
       "data": {
         "type": "",
         "abilityMods": {
@@ -1824,7 +1784,7 @@
       },
       "flags": {},
       "hasAttack": false,
-      "img": "systems/sfrpg/icons/equipment/weapons/rounds-small-arm.jpg",
+      "img": "systems/sfrpg/icons/equipment/weapons/rounds-small-arm.webp",
       "isCharged": true,
       "isStack": false,
       "labels": {}
@@ -1832,10 +1792,6 @@
     {
       "name": "Ring of Resistance, Mk 1",
       "type": "goods",
-<<<<<<< HEAD
-=======
-      "img": "systems/sfrpg/icons/equipment/magic%20items/ring-of-resistance.webp",
->>>>>>> 2b095a38
       "data": {
         "type": "",
         "attuned": false,
@@ -1858,7 +1814,7 @@
       },
       "flags": {},
       "hasAttack": false,
-      "img": "systems/sfrpg/icons/equipment/magic%20items/ring-of-resistance.jpg",
+      "img": "systems/sfrpg/icons/equipment/magic%20items/ring-of-resistance.webp",
       "isCharged": true,
       "isStack": false,
       "labels": {}
