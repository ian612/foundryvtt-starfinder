--- conflicted
+++ resolved
@@ -611,59 +611,6 @@
               "weightProperty": "level"
             }
           ]
-<<<<<<< HEAD
-=======
-        }
-      },
-      "img": "icons/svg/mystery-man.svg"
-    },
-    {
-      "flags": {},
-      "name": "Laser pistol, azimuth",
-      "type": "weapon",
-      "img": "systems/sfrpg/icons/equipment/weapons/laser-pistol-azimuth.webp",
-      "data": {
-        "description": {
-          "value": "<p>The laser pistol is possibly the most common small arm used by explorers, guards, mercenaries, and traders. Laser pistols are light and reliable, yet they still deal a respectable amount of damage.</p>",
-          "chat": "",
-          "unidentified": ""
-        },
-        "source": "SRRPG CRB, P. 173",
-        "type": "",
-        "quantity": 1,
-        "bulk": "L",
-        "price": 350,
-        "level": 1,
-        "attuned": false,
-        "equipped": false,
-        "identified": true,
-        "activation": {
-          "type": "none",
-          "cost": 0,
-          "condition": ""
-        },
-        "duration": {
-          "value": "",
-          "units": ""
-        },
-        "target": {
-          "value": "",
-          "type": "",
-          "units": ""
-        },
-        "area": {
-          "value": null,
-          "units": null,
-          "shape": "",
-          "effect": ""
-        },
-        "range": {
-          "value": 80,
-          "units": "ft",
-          "additional": "",
-          "per": "",
-          "long": 0
->>>>>>> 2b095a38
         },
         "critical": null,
         "damage": {
@@ -755,7 +702,7 @@
         "weaponType": "smallA"
       },
       "flags": {},
-      "img": "systems/sfrpg/icons/equipment/weapons/laser-pistol-azimuth.jpg"
+      "img": "systems/sfrpg/icons/equipment/weapons/laser-pistol-azimuth.webp"
     },
     {
       "name": "Amplify (Ex)",
@@ -973,10 +920,6 @@
     {
       "name": "Flight Suit Stationwear",
       "type": "equipment",
-<<<<<<< HEAD
-=======
-      "img": "systems/sfrpg/icons/equipment/armor/stationwear-flight-suit.webp",
->>>>>>> 2b095a38
       "data": {
         "type": "",
         "ability": null,
@@ -1095,15 +1038,11 @@
         }
       },
       "flags": {},
-      "img": "systems/sfrpg/icons/equipment/armor/stationwear-flight-suit.jpg"
+      "img": "systems/sfrpg/icons/equipment/armor/stationwear-flight-suit.webp"
     },
     {
       "name": "Battery, Standard",
       "type": "goods",
-<<<<<<< HEAD
-=======
-      "img": "systems/sfrpg/icons/equipment/weapons/battery-standard.webp",
->>>>>>> 2b095a38
       "data": {
         "type": "",
         "abilityMods": {
@@ -1131,15 +1070,11 @@
         "source": "Core Rulebook"
       },
       "flags": {},
-      "img": "systems/sfrpg/icons/equipment/weapons/battery-standard.jpg"
+      "img": "systems/sfrpg/icons/equipment/weapons/battery-standard.webp"
     },
     {
       "name": "Combat Tracking (Ex)",
       "type": "feat",
-<<<<<<< HEAD
-=======
-      "img": "systems/sfrpg/icons/classes/combat_tracking.webp",
->>>>>>> 2b095a38
       "data": {
         "type": "",
         "ability": null,
@@ -1207,15 +1142,11 @@
         }
       },
       "flags": {},
-      "img": "systems/sfrpg/icons/classes/combat_tracking.png"
+      "img": "systems/sfrpg/icons/classes/combat_tracking.webp"
     },
     {
       "name": "Exocortex",
       "type": "feat",
-<<<<<<< HEAD
-=======
-      "img": "systems/sfrpg/icons/classes/exocortex.webp",
->>>>>>> 2b095a38
       "data": {
         "type": "",
         "ability": null,
@@ -1283,15 +1214,11 @@
         }
       },
       "flags": {},
-      "img": "systems/sfrpg/icons/classes/exocortex.jpg"
+      "img": "systems/sfrpg/icons/classes/exocortex.webp"
     },
     {
       "name": "Custom Rig (Ex) (Arm Augmentation)",
       "type": "feat",
-<<<<<<< HEAD
-=======
-      "img": "systems/sfrpg/icons/classes/custom_rig.webp",
->>>>>>> 2b095a38
       "data": {
         "type": "",
         "ability": null,
@@ -1359,7 +1286,7 @@
         }
       },
       "flags": {},
-      "img": "systems/sfrpg/icons/classes/custom_rig.png"
+      "img": "systems/sfrpg/icons/classes/custom_rig.webp"
     }
   ],
   "token": {
