--- conflicted
+++ resolved
@@ -1008,13 +1008,8 @@
       },
       "effects": [],
       "flags": {},
-<<<<<<< HEAD
-      "img": "systems/sfrpg/icons/feats/cleave.png",
+      "img": "systems/sfrpg/icons/feats/cleave.webp",
       "sort": 300000
-=======
-      "img": "systems/sfrpg/icons/feats/cleave.webp",
-      "effects": []
->>>>>>> 2b095a38
     },
     {
       "_id": "yDH6wdg8r56PO6gk",
@@ -1210,13 +1205,8 @@
       },
       "effects": [],
       "flags": {},
-<<<<<<< HEAD
-      "img": "systems/sfrpg/icons/equipment/weapons/arrows.jpg",
+      "img": "systems/sfrpg/icons/equipment/weapons/arrows.webp",
       "sort": 500000
-=======
-      "img": "systems/sfrpg/icons/equipment/weapons/arrows.webp",
-      "effects": []
->>>>>>> 2b095a38
     }
   ],
   "token": {
