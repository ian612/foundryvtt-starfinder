{
  "_id": "vW4BSvQTTJkE4aOj",
  "name": "Quorlu",
  "type": "npc2",
  "_stats": {
    "coreVersion": 12,
    "systemId": "sfrpg",
    "systemVersion": "0.27.1"
  },
  "img": "systems/sfrpg/icons/default/alien-stare.svg",
  "items": [
    {
      "_id": "Zs8tmTulvbbqvrnk",
      "name": "Endothermic (Ex)",
      "type": "feat",
      "_stats": {
        "coreVersion": 12,
        "systemId": "sfrpg",
        "systemVersion": "0.27.1"
      },
      "img": "systems/sfrpg/icons/default/achievement.svg",
      "system": {
        "type": "",
        "ability": null,
        "abilityMods": {
          "parts": []
        },
        "actionTarget": "",
        "actionType": "",
        "activation": {
          "type": "",
          "condition": "",
          "cost": null
        },
        "area": {
          "effect": "",
          "shapable": false,
          "shape": "",
          "units": "",
          "value": null
        },
        "attackBonus": 0,
        "chatFlavor": "",
        "critical": {
          "effect": "",
          "parts": []
        },
        "damage": {
          "parts": []
        },
        "damageNotes": "",
        "description": {
          "chat": "",
          "gmnotes": "",
          "short": "",
          "unidentified": "",
          "value": "<p>A quorlu has resistance 5 to fire that stacks with one other source of fire resistance.</p>"
        },
        "descriptors": {
          "acid": false,
          "air": false,
          "calling": false,
          "chaotic": false,
          "charm": false,
          "cold": false,
          "compulsion": false,
          "creation": false,
          "curse": false,
          "darkness": false,
          "death": false,
          "disease": false,
          "earth": false,
          "electricity": false,
          "emotion": false,
          "evil": false,
          "fear": false,
          "fire": false,
          "force": false,
          "good": false,
          "healing": false,
          "language-dependent": false,
          "lawful": false,
          "light": false,
          "mind-affecting": false,
          "pain": false,
          "poison": false,
          "polymorph": false,
          "radiation": false,
          "scrying": false,
          "sense-dependent": false,
          "shadow": false,
          "sonic": false,
          "summoning": false,
          "teleportation": false,
          "water": false
        },
        "details": {
          "category": "speciesFeature",
          "combat": false,
          "specialAbilityType": "ex"
        },
        "duration": {
          "units": "",
          "value": null
        },
        "formula": "",
        "isActive": null,
        "modifiers": [
          {
            "_id": "53e5fc97-56ce-4289-b54a-ea420697e803",
            "name": "Quorlu Fire Resistance",
            "type": "untyped",
            "condition": "",
            "effectType": "energy-resistance",
            "enabled": true,
            "max": 0,
            "modifier": "5",
            "modifierType": "constant",
            "notes": "",
            "source": "Endothermic",
            "subtab": "misc",
            "valueAffected": "fire"
          }
        ],
        "properties": {},
        "range": {
          "additional": "",
          "per": "",
          "units": "",
          "value": null
        },
        "recharge": {
          "charged": false,
          "value": null
        },
        "requirements": "",
        "rollNotes": "",
        "save": {
          "type": "",
          "dc": null,
          "descriptor": ""
        },
        "source": "",
        "target": {
          "type": "",
          "value": null
        },
        "uses": {
          "max": 0,
          "per": null,
          "value": 0
        }
      }
    },
    {
      "_id": "FViY3ezzL8UI2FXp",
      "name": "Lithic (Ex)",
      "type": "feat",
      "_stats": {
        "coreVersion": 12,
        "systemId": "sfrpg",
        "systemVersion": "0.27.1"
      },
      "img": "systems/sfrpg/icons/default/achievement.svg",
      "system": {
        "type": "",
        "ability": null,
        "abilityMods": {
          "parts": []
        },
        "actionTarget": "",
        "actionType": "",
        "activation": {
          "type": "",
          "condition": "",
          "cost": 0
        },
        "area": {
          "effect": "",
          "shapable": false,
          "shape": "",
          "units": "",
          "value": null
        },
        "attackBonus": 0,
        "chatFlavor": "",
        "critical": {
          "effect": "",
          "parts": []
        },
        "damage": {
          "parts": []
        },
        "damageNotes": "",
        "description": {
          "chat": "",
          "gmnotes": "",
          "short": "",
          "unidentified": "",
          "value": "<p>A quorlu’s silicon-based physiology grants it immunity to @UUID[Compendium.sfrpg.rules.JaRMioj4isNp7r1P.JournalEntryPage.gBhZDjh30JEyh7DY]{disease} and @UUID[Compendium.sfrpg.rules.JaRMioj4isNp7r1P.JournalEntryPage.ZaS9H4rwaFIQTUBC]{poison}, and it gains no benefit from @UUID[Compendium.sfrpg.rules.JaRMioj4isNp7r1P.JournalEntryPage.ZaS9H4rwaFIQTUBC]{Drugs}, medicinals, and similar nonmagical substances. It also gains a +2 species bonus to saving throws against bleed effects. A quorlu doesn’t breathe or suffer the normal environmental effects of being in a vacuum.</p>"
        },
        "descriptors": {
          "acid": false,
          "air": false,
          "calling": false,
          "chaotic": false,
          "charm": false,
          "cold": false,
          "compulsion": false,
          "creation": false,
          "curse": false,
          "darkness": false,
          "death": false,
          "disease": false,
          "earth": false,
          "electricity": false,
          "emotion": false,
          "evil": false,
          "fear": false,
          "fire": false,
          "force": false,
          "good": false,
          "healing": false,
          "language-dependent": false,
          "lawful": false,
          "light": false,
          "mind-affecting": false,
          "pain": false,
          "poison": false,
          "polymorph": false,
          "radiation": false,
          "scrying": false,
          "sense-dependent": false,
          "shadow": false,
          "sonic": false,
          "summoning": false,
          "teleportation": false,
          "water": false
        },
        "details": {
          "category": "speciesFeature",
          "combat": false,
          "specialAbilityType": "ex"
        },
        "duration": {
          "units": "",
          "value": null
        },
        "formula": "",
        "isActive": null,
        "modifiers": [
          {
            "_id": "72ffabed-1a50-4f99-ae3e-f922a1d22d30",
            "name": "Bonus against Bleed Effects",
            "type": "untyped",
            "condition": "",
            "effectType": "saves",
            "enabled": true,
            "max": 0,
            "modifier": "2",
            "modifierType": "formula",
            "notes": "",
            "source": "Lithic",
            "subtab": "misc",
            "valueAffected": ""
          }
        ],
        "properties": {},
        "range": {
          "additional": "",
          "per": "",
          "units": "",
          "value": null
        },
        "recharge": {
          "charged": false,
          "value": null
        },
        "requirements": "",
        "rollNotes": "",
        "save": {
          "type": "",
          "dc": null,
          "descriptor": ""
        },
        "source": "",
        "target": {
          "type": "",
          "value": null
        },
        "uses": {
          "max": 0,
          "per": null,
          "value": 0
        }
      }
    },
    {
      "_id": "IeE2ob60cBaTvEcX",
      "name": "Stable (Ex)",
      "type": "feat",
      "_stats": {
        "coreVersion": 12,
        "systemId": "sfrpg",
        "systemVersion": "0.27.1"
      },
      "img": "systems/sfrpg/icons/default/achievement.svg",
      "system": {
        "type": "",
        "ability": null,
<<<<<<< HEAD
=======
        "actionTarget": "",
        "actionType": null,
        "activation": {
          "type": "",
          "condition": "",
          "cost": 0
        },
        "area": {
          "effect": "",
          "shapable": false,
          "shape": "",
          "units": "",
          "value": null
        },
        "attackBonus": 0,
        "chatFlavor": "",
        "critical": {
          "effect": "",
          "parts": []
        },
        "damage": {
          "parts": []
        },
        "damageNotes": "",
        "description": {
          "chat": "",
          "gmnotes": "",
          "short": "",
          "unidentified": "",
          "value": "<p>A quorlu gains a +4 species bonus to AC against combat maneuvers to bull rush, reposition, or trip.</p>"
        },
        "descriptors": [],
        "details": {
          "category": "feat",
          "combat": false,
          "specialAbilityType": ""
        },
        "duration": {
          "units": "",
          "value": null
        },
        "formula": "",
        "isActive": null,
        "modifiers": [],
        "properties": {},
        "range": {
          "additional": "",
          "per": "",
          "units": "",
          "value": null
        },
        "recharge": {
          "charged": false,
          "value": null
        },
        "requirements": "",
        "rollNotes": "",
        "save": {
          "type": "",
          "dc": null,
          "descriptor": ""
        },
        "source": "",
        "target": {
          "type": "",
          "value": null
        },
        "uses": {
          "max": 0,
          "per": null,
          "value": 0
        }
      }
    },
    {
      "_id": "8dCd9GR09AxTbN3q",
      "name": "Unflankable",
      "type": "feat",
      "_stats": {
        "coreVersion": 12,
        "systemId": "sfrpg",
        "systemVersion": "0.27.1"
      },
      "img": "systems/sfrpg/icons/default/achievement.svg",
      "system": {
        "type": "",
        "ability": null,
>>>>>>> 586f6c7b
        "abilityMods": {
          "parts": []
        },
        "actionTarget": "",
        "actionType": "",
        "activation": {
          "type": "",
          "condition": "",
          "cost": 0
        },
        "area": {
          "effect": "",
          "shapable": false,
          "shape": "",
          "units": "",
          "value": null
        },
        "attackBonus": 0,
        "chatFlavor": "",
        "critical": {
          "effect": "",
          "parts": []
        },
        "damage": {
          "parts": []
        },
        "damageNotes": "",
        "description": {
          "chat": "",
          "gmnotes": "",
          "short": "",
          "unidentified": "",
          "value": "<p>A quorlu gains a +4 species bonus to AC against combat maneuvers to bull rush, reposition, or trip.</p>"
        },
        "descriptors": {
          "acid": false,
          "air": false,
          "calling": false,
          "chaotic": false,
          "charm": false,
          "cold": false,
          "compulsion": false,
          "creation": false,
          "curse": false,
          "darkness": false,
          "death": false,
          "disease": false,
          "earth": false,
          "electricity": false,
          "emotion": false,
          "evil": false,
          "fear": false,
          "fire": false,
          "force": false,
          "good": false,
          "healing": false,
          "language-dependent": false,
          "lawful": false,
          "light": false,
          "mind-affecting": false,
          "pain": false,
          "poison": false,
          "polymorph": false,
          "radiation": false,
          "scrying": false,
          "sense-dependent": false,
          "shadow": false,
          "sonic": false,
          "summoning": false,
          "teleportation": false,
          "water": false
        },
        "details": {
          "category": "speciesFeature",
          "combat": false,
          "specialAbilityType": "ex"
        },
        "duration": {
          "units": "",
          "value": null
        },
        "formula": "",
        "isActive": null,
        "modifiers": [],
        "properties": {},
        "range": {
          "additional": "",
          "per": "",
          "units": "",
          "value": null
        },
        "recharge": {
          "charged": false,
          "value": null
        },
        "requirements": "",
        "rollNotes": "",
        "save": {
          "type": "",
          "dc": null,
          "descriptor": ""
        },
        "source": "",
        "target": {
          "type": "",
          "value": null
        },
        "uses": {
          "max": 0,
          "per": null,
          "value": 0
        }
      }
    },
    {
      "_id": "A9VffqqmpePybvfn",
      "name": "Heat-amp gauntlet, mk 1",
      "type": "weapon",
      "_stats": {
        "coreVersion": 12,
        "systemId": "sfrpg",
        "systemVersion": "0.27.1"
      },
      "img": "systems/sfrpg/icons/default/bolter-gun.svg",
      "system": {
        "type": "",
        "ability": "",
        "abilityMods": {
          "parts": []
        },
        "actionTarget": "kac",
        "actionType": "rwak",
        "activation": {
          "type": "",
          "condition": "",
          "cost": null
        },
        "ammunitionType": "charge",
        "area": {
          "effect": "",
          "shapable": false,
          "shape": "",
          "units": "ft",
          "value": ""
        },
        "attackBonus": 9,
        "attributes": {
          "ac": {
            "value": ""
          },
          "customBuilt": false,
          "dex": {
            "mod": ""
          },
          "hardness": {
            "value": ""
          },
          "hp": {
            "max": "",
            "value": 21
          },
          "size": "medium",
          "sturdy": true
        },
        "attuned": false,
        "bulk": "1",
        "capacity": {
          "max": 20,
          "value": 20
        },
        "chatFlavor": "",
        "container": {
          "contents": [
            {
              "id": "HRaJJ8Q4RlP0G9TN",
              "index": 1
            }
          ],
          "includeContentsInWealthCalculation": true,
          "isOpen": true,
          "storage": [
            {
              "type": "slot",
              "acceptsType": [
                "fusion"
              ],
              "affectsEncumbrance": true,
              "amount": 2,
              "subtype": "fusion",
              "weightProperty": "level"
            },
            {
              "type": "slot",
              "acceptsType": [
                "ammunition"
              ],
              "amount": 1,
              "subtype": "ammunitionSlot",
              "weightMultiplier": 1,
              "weightProperty": ""
            }
          ]
        },
        "critical": {
          "effect": "Burn [[/r 1d4]]",
          "parts": []
        },
        "damage": {
          "parts": [
            {
              "name": "",
              "formula": "1d6+2",
              "group": null,
              "isPrimarySection": true,
              "types": {
                "acid": false,
                "bludgeoning": true,
                "cold": false,
                "electricity": false,
                "fire": true,
                "healing": false,
                "piercing": false,
                "slashing": false,
                "sonic": false
              }
            }
          ],
          "primaryGroup": null
        },
        "damageNotes": "",
        "description": {
          "chat": "",
          "gmnotes": "",
          "short": "",
          "unidentified": "",
          "value": ""
        },
        "descriptors": [],
        "duration": {
          "units": "text",
          "value": ""
        },
        "equippable": true,
        "equipped": false,
        "formula": "",
        "identified": true,
        "isActive": null,
        "isEquipment": true,
        "level": 2,
        "modifiers": [],
        "price": 500,
        "proficient": true,
        "properties": {
          "aeon": false,
          "amm": true,
          "analog": false,
          "antibiological": false,
          "archaic": false,
          "aurora": false,
          "automatic": false,
          "blast": false,
          "block": false,
          "boost": false,
          "breach": false,
          "breakdown": false,
          "bright": false,
          "buttressing": false,
          "cluster": false,
          "conceal": false,
          "deconstruct": false,
          "deflect": false,
          "disarm": false,
          "double": false,
          "drainCharge": false,
          "echo": false,
          "entangle": false,
          "explode": false,
          "extinguish": false,
          "feint": false,
          "fiery": false,
          "firstArc": false,
          "flexibleLine": false,
          "force": false,
          "freeHands": false,
          "fueled": false,
          "gearArray": false,
          "grapple": false,
          "gravitation": false,
          "guided": false,
          "harrying": false,
          "healing": false,
          "holyWater": false,
          "hybrid": false,
          "hydrodynamic": false,
          "ignite": false,
          "indirect": false,
          "injection": false,
          "instrumental": false,
          "integrated": false,
          "line": false,
          "living": false,
          "lockdown": false,
          "mind-affecting": false,
          "mine": false,
          "mire": false,
          "modal": false,
          "necrotic": false,
          "nonlethal": false,
          "one": true,
          "operative": false,
          "penetrating": false,
          "polarize": false,
          "polymorphic": false,
          "powered": true,
          "professional": false,
          "propel": false,
          "punchGun": false,
          "qreload": false,
          "radioactive": false,
          "reach": false,
          "recall": false,
          "regrowth": false,
          "relic": false,
          "reposition": false,
          "scramble": false,
          "shape": false,
          "shatter": false,
          "shells": false,
          "shield": false,
          "sniper": false,
          "stun": false,
          "subtle": false,
          "sunder": false,
          "swarm": false,
          "tail": false,
          "teleportive": false,
          "thought": false,
          "throttle": false,
          "thrown": false,
          "thruster": false,
          "trip": false,
          "two": false,
          "unbalancing": false,
          "underwater": false,
          "unwieldy": false,
          "variantBoost": false,
          "wideLine": false
        },
        "quantity": 1,
        "quantityPerPack": 1,
        "range": {
          "additional": "",
          "per": "",
          "units": "ft",
          "value": ""
        },
        "rollNotes": "",
        "save": {
          "type": "",
          "dc": "",
          "descriptor": "negate"
        },
        "skillCheck": {
          "type": "",
          "dc": ""
        },
        "source": "AA2",
        "special": "",
        "specialMaterials": {
          "abysium": false,
          "adamantine": false,
          "coldiron": false,
          "diatha": false,
          "djezet": false,
          "horacalcum": false,
          "inubrix": false,
          "khefak": false,
          "noqual": false,
          "nyblantine": false,
          "purplecores": false,
          "siccatite": false,
          "silver": false,
          "voidglass": false
        },
        "target": {
          "type": "",
          "value": ""
        },
        "usage": {
          "per": "shot",
          "value": 1
        },
        "uses": {
          "max": "",
          "per": "",
          "value": null
        },
        "weaponCategory": "uncategorized",
        "weaponType": "advancedM"
      }
    },
    {
      "_id": "Ytu0FFO61UwWlh9p",
      "name": "Arc pistol, static",
      "type": "weapon",
      "_stats": {
        "coreVersion": 12,
        "systemId": "sfrpg",
        "systemVersion": "0.27.1"
      },
      "img": "systems/sfrpg/icons/equipment/weapons/arc-pistol.webp",
      "system": {
        "type": "",
        "ability": "",
        "abilityMods": {
          "parts": []
        },
        "actionTarget": "eac",
        "actionType": "rwak",
        "activation": {
          "type": "",
          "condition": "",
          "cost": null
        },
        "ammunitionType": "charge",
        "area": {
          "effect": "",
          "shapable": false,
          "shape": "",
          "units": "ft",
          "value": ""
        },
        "attackBonus": 7,
        "attributes": {
          "ac": {
            "value": ""
          },
          "customBuilt": false,
          "dex": {
            "mod": ""
          },
          "hardness": {
            "value": ""
          },
          "hp": {
            "max": "",
            "value": 6
          },
          "size": "medium",
          "sturdy": true
        },
        "attuned": false,
        "bulk": "L",
        "capacity": {
          "max": 20,
          "value": 20
        },
        "chatFlavor": "",
        "container": {
          "contents": [
            {
              "id": "mt2RfPJpGjb0rxcY",
              "index": 1
            }
          ],
          "includeContentsInWealthCalculation": true,
          "isOpen": true,
          "storage": [
            {
              "type": "slot",
              "acceptsType": [
                "fusion"
              ],
              "affectsEncumbrance": true,
              "amount": 2,
              "subtype": "fusion",
              "weightProperty": "level"
            },
            {
              "type": "slot",
              "acceptsType": [
                "ammunition"
              ],
              "amount": 1,
              "subtype": "ammunitionSlot",
              "weightMultiplier": 1,
              "weightProperty": ""
            }
          ]
        },
        "critical": {
          "effect": "Arc",
          "parts": [
            {
              "formula": "2",
              "operator": "",
              "types": {
                "acid": false,
                "bludgeoning": false,
                "cold": false,
                "electricity": true,
                "fire": false,
                "healing": false,
                "piercing": false,
                "slashing": false,
                "sonic": false
              }
            }
          ]
        },
        "damage": {
          "parts": [
            {
              "name": "",
              "formula": "1d6+2",
              "group": null,
              "isPrimarySection": true,
              "types": {
                "acid": false,
                "bludgeoning": false,
                "cold": false,
                "electricity": true,
                "fire": false,
                "healing": false,
                "piercing": false,
                "slashing": false,
                "sonic": false
              }
            }
          ],
          "primaryGroup": null
        },
        "damageNotes": "",
        "description": {
          "chat": "",
          "gmnotes": "",
          "short": "",
          "unidentified": "",
          "value": "<p>Arc pistols fire deadly, stunning blasts of electricity at ranged targets. They have a two-pronged emitter that directs the electrical blast and a bulky chamber that holds the capacitor.</p>"
        },
        "descriptors": [],
        "duration": {
          "units": "text",
          "value": ""
        },
        "equippable": false,
        "equipped": false,
        "formula": "",
        "identified": true,
        "isActive": null,
        "isEquipment": true,
        "level": 2,
        "modifiers": [],
        "price": 750,
        "proficient": true,
        "properties": {
          "aeon": false,
          "amm": false,
          "analog": false,
          "antibiological": false,
          "archaic": false,
          "aurora": false,
          "automatic": false,
          "blast": false,
          "block": false,
          "boost": false,
          "breach": false,
          "breakdown": false,
          "bright": false,
          "buttressing": false,
          "cluster": false,
          "conceal": false,
          "deconstruct": false,
          "deflect": false,
          "disarm": false,
          "double": false,
          "drainCharge": false,
          "echo": false,
          "entangle": false,
          "explode": false,
          "extinguish": false,
          "feint": false,
          "fiery": false,
          "firstArc": false,
          "flexibleLine": false,
          "force": false,
          "freeHands": false,
          "fueled": false,
          "gearArray": false,
          "grapple": false,
          "gravitation": false,
          "guided": false,
          "harrying": false,
          "healing": false,
          "holyWater": false,
          "hybrid": false,
          "hydrodynamic": false,
          "ignite": false,
          "indirect": false,
          "injection": false,
          "instrumental": false,
          "integrated": false,
          "line": false,
          "living": false,
          "lockdown": false,
          "mind-affecting": false,
          "mine": false,
          "mire": false,
          "modal": false,
          "necrotic": false,
          "nonlethal": false,
          "one": true,
          "operative": false,
          "penetrating": false,
          "polarize": false,
          "polymorphic": false,
          "powered": false,
          "professional": false,
          "propel": false,
          "punchGun": false,
          "qreload": false,
          "radioactive": false,
          "reach": false,
          "recall": false,
          "regrowth": false,
          "relic": false,
          "reposition": false,
          "scramble": false,
          "shape": false,
          "shatter": false,
          "shells": false,
          "shield": false,
          "sniper": false,
          "stun": true,
          "subtle": false,
          "sunder": false,
          "swarm": false,
          "tail": false,
          "teleportive": false,
          "thought": false,
          "throttle": false,
          "thrown": false,
          "thruster": false,
          "trip": false,
          "two": false,
          "unbalancing": false,
          "underwater": false,
          "unwieldy": false,
          "variantBoost": false,
          "wideLine": false
        },
        "quantity": 0,
        "quantityPerPack": 1,
        "range": {
          "additional": "",
          "per": "",
          "units": "ft",
          "value": "50"
        },
        "rollNotes": "",
        "save": {
          "type": "",
          "dc": "",
          "descriptor": "negate"
        },
        "skillCheck": {
          "type": "",
          "dc": ""
        },
        "source": "Core Rulebook, P. 173",
        "special": "",
        "specialMaterials": {
          "abysium": false,
          "adamantine": false,
          "coldiron": false,
          "diatha": false,
          "djezet": false,
          "horacalcum": false,
          "inubrix": false,
          "khefak": false,
          "noqual": false,
          "nyblantine": false,
          "purplecores": false,
          "siccatite": false,
          "silver": false,
          "voidglass": false
        },
        "target": {
          "type": "",
          "value": ""
        },
        "usage": {
          "per": "shot",
          "value": 2
        },
        "uses": {
          "max": "",
          "per": "",
          "value": null
        },
        "weaponCategory": "uncategorized",
        "weaponType": "smallA"
      }
    },
    {
      "_id": "OgeY2NGe7NA0p35o",
      "name": "Tunneler (Ex)",
      "type": "feat",
      "_stats": {
        "coreVersion": 12,
        "systemId": "sfrpg",
        "systemVersion": "0.27.1"
      },
      "img": "systems/sfrpg/icons/default/achievement.svg",
      "system": {
        "type": "",
        "ability": null,
        "abilityMods": {
          "parts": []
        },
        "actionTarget": "",
        "actionType": "",
        "activation": {
          "type": "",
          "condition": "",
          "cost": 0
        },
        "area": {
          "effect": "",
          "shapable": false,
          "shape": "",
          "units": "",
          "value": null
        },
        "attackBonus": 0,
        "chatFlavor": "",
        "critical": {
          "effect": "",
          "parts": []
        },
        "damage": {
          "parts": []
        },
        "damageNotes": "",
        "description": {
          "chat": "",
          "gmnotes": "",
          "short": "",
          "unidentified": "",
          "value": "<p>A quorlu can dig through soil at a rate of 5 feet per minute. A quorlu can use this ability combined with its internal heat to dig through stone at a rate of 1 foot per minute. When it digs, a quorlu can leave a tunnel behind.</p>"
        },
        "descriptors": {
          "acid": false,
          "air": false,
          "calling": false,
          "chaotic": false,
          "charm": false,
          "cold": false,
          "compulsion": false,
          "creation": false,
          "curse": false,
          "darkness": false,
          "death": false,
          "disease": false,
          "earth": false,
          "electricity": false,
          "emotion": false,
          "evil": false,
          "fear": false,
          "fire": false,
          "force": false,
          "good": false,
          "healing": false,
          "language-dependent": false,
          "lawful": false,
          "light": false,
          "mind-affecting": false,
          "pain": false,
          "poison": false,
          "polymorph": false,
          "radiation": false,
          "scrying": false,
          "sense-dependent": false,
          "shadow": false,
          "sonic": false,
          "summoning": false,
          "teleportation": false,
          "water": false
        },
        "details": {
          "category": "speciesFeature",
          "combat": false,
          "specialAbilityType": "ex"
        },
        "duration": {
          "units": "",
          "value": null
        },
        "formula": "",
        "id": "OgeY2NGe7NA0p35o",
        "isActive": null,
        "modifiers": [],
        "properties": {},
        "range": {
          "additional": "",
          "per": "",
          "units": "",
          "value": null
        },
        "recharge": {
          "charged": false,
          "value": null
        },
        "requirements": "",
        "rollNotes": "",
        "save": {
          "type": "",
          "dc": null,
          "descriptor": ""
        },
        "source": "",
        "system": {
          "container": {
            "contents": [
              {
                "id": "QltE0zZ3zKJtIQ67",
                "index": 0
              }
            ]
          }
        },
        "target": {
          "type": "",
          "value": null
        },
        "uses": {
          "max": 0,
          "per": null,
          "value": 0
        }
      }
    },
    {
      "_id": "JcZzndQX12CWKPZs",
      "name": "Freebooter Armor I",
      "type": "equipment",
      "_stats": {
        "coreVersion": 12,
        "systemId": "sfrpg",
        "systemVersion": "0.27.1"
      },
      "img": "systems/sfrpg/icons/equipment/armor/freebooter-armor-1.webp",
      "system": {
        "type": "",
        "ability": null,
        "abilityMods": {
          "parts": []
        },
        "actionTarget": "",
        "actionType": "",
        "activation": {
          "type": "",
          "condition": "",
          "cost": 0
        },
        "ammunitionType": "",
        "area": {
          "effect": "",
          "shapable": false,
          "shape": "",
          "units": "",
          "value": null
        },
        "armor": {
          "type": "light",
          "acp": 0,
          "dex": 4,
          "eac": 2,
          "kac": 3,
          "speedAdjust": 0
        },
        "attackBonus": 0,
        "attributes": {
          "ac": {
            "value": ""
          },
          "customBuilt": false,
          "dex": {
            "mod": ""
          },
          "hardness": {
            "value": ""
          },
          "hp": {
            "max": "",
            "value": 21
          },
          "size": "medium",
          "sturdy": true
        },
        "attuned": false,
        "bulk": "L",
        "capacity": {
          "max": 0,
          "value": 0
        },
        "chatFlavor": "",
        "container": {
          "contents": [],
          "includeContentsInWealthCalculation": 1,
          "isOpen": true,
          "storage": [
            {
              "type": "slot",
              "acceptsType": [
                "upgrade",
                "weapon"
              ],
              "affectsEncumbrance": true,
              "amount": null,
              "subtype": "armorUpgrade",
              "weightProperty": "slots"
            },
            {
              "type": "slot",
              "acceptsType": [
                "weapon"
              ],
              "affectsEncumbrance": true,
              "amount": 0,
              "subtype": "weaponSlot",
              "weightProperty": ""
            }
          ]
        },
        "critical": {
          "effect": "",
          "parts": []
        },
        "damage": {
          "parts": []
        },
        "damageNotes": "",
        "description": {
          "chat": "",
          "gmnotes": "",
          "short": "",
          "unidentified": "",
          "value": "<p>Popularized by the Free Captains of @UUID[Compendium.sfrpg.setting.Item.Yt2xT4Iy6lHjCzso]{The Diaspora}, freebooter armor features an armored jacket or breastplate, heavy boots and gloves, numerous straps and hidden weapons, and a helmet. Novice explorers and mercenaries beginning their career sometimes choose freebooter armor for the air of rakish experience this light armor lends its wearer.</p>"
        },
        "descriptors": [],
        "duration": {
          "units": "",
          "value": null
        },
        "equippable": false,
        "equipped": true,
        "formula": "",
        "identified": true,
        "isActive": null,
        "level": 2,
        "modifiers": [],
        "price": 750,
        "proficient": true,
        "properties": {},
        "quantity": 1,
        "quantityPerPack": 1,
        "range": {
          "additional": "",
          "per": "",
          "units": "",
          "value": null
        },
        "reach": "",
        "rollNotes": "",
        "save": {
          "type": "",
          "dc": null,
          "descriptor": ""
        },
        "size": "",
        "source": "Core Rulebook",
        "specialMaterials": {},
        "speed": "",
        "strength": 0,
        "target": {
          "type": "",
          "value": null
        },
        "usage": {
          "per": "",
          "value": 0
        },
        "uses": {
          "max": 0,
          "per": null,
          "value": 0
        }
      }
    },
    {
      "_id": "HRaJJ8Q4RlP0G9TN",
      "name": "Battery",
      "type": "ammunition",
      "_stats": {
        "coreVersion": 12,
        "systemId": "sfrpg",
        "systemVersion": "0.27.1"
      },
      "img": "systems/sfrpg/icons/equipment/weapons/battery-standard.webp",
      "system": {
        "type": "",
        "abilityMods": {
          "parts": []
        },
        "ammunitionType": "charge",
        "attributes": {
          "ac": {
            "value": ""
          },
          "customBuilt": false,
          "dex": {
            "mod": ""
          },
          "hardness": {
            "value": ""
          },
          "hp": {
            "max": "",
            "value": 6
          },
          "size": "medium",
          "sturdy": false
        },
        "attuned": false,
        "bulk": "-",
        "capacity": {
          "max": 20,
          "value": 20
        },
        "critical": {
          "parts": []
        },
        "damage": {
          "parts": []
        },
        "description": {
          "chat": "",
          "gmnotes": "",
          "short": "",
          "unidentified": "",
          "value": "<p>Batteries charge powered weapons, but they can also be used to power an array of items, including powered armor and technological items. Batteries have a standardized size and weight, and items that take batteries all have a slot into which they fit, regardless of the item’s actual size. Weapons that use batteries list the highest-capacity battery they are capable of using as well as how many charges from the battery that each shot consumes.</p>\n<p><strong>Capacity:</strong> 20</p>"
        },
        "equippable": false,
        "equipped": false,
        "identified": true,
        "level": 1,
        "price": 60,
        "quantity": 1,
        "quantityPerPack": 1,
        "source": "Core Rulebook",
        "specialMaterials": {
          "abysium": false,
          "adamantine": false,
          "coldiron": false,
          "diatha": false,
          "djezet": false,
          "horacalcum": false,
          "inubrix": false,
          "khefak": false,
          "noqual": false,
          "nyblantine": false,
          "purplecores": false,
          "siccatite": false,
          "silver": false,
          "voidglass": false
        },
        "useCapacity": true
      }
    },
    {
      "_id": "mt2RfPJpGjb0rxcY",
      "name": "Battery",
      "type": "ammunition",
      "_stats": {
        "coreVersion": 12,
        "systemId": "sfrpg",
        "systemVersion": "0.27.0"
      },
      "img": "systems/sfrpg/icons/equipment/weapons/battery-standard.webp",
      "system": {
        "type": "",
        "abilityMods": {
          "parts": []
        },
        "ammunitionType": "charge",
        "attributes": {
          "ac": {
            "value": ""
          },
          "customBuilt": false,
          "dex": {
            "mod": ""
          },
          "hardness": {
            "value": ""
          },
          "hp": {
            "max": "",
            "value": 6
          },
          "size": "medium",
          "sturdy": false
        },
        "attuned": false,
        "bulk": "-",
        "capacity": {
          "max": 20,
          "value": 20
        },
        "critical": {
          "parts": []
        },
        "damage": {
          "parts": []
        },
        "description": {
          "chat": "",
          "gmnotes": "",
          "short": "",
          "unidentified": "",
          "value": "<p>Batteries charge powered weapons, but they can also be used to power an array of items, including powered armor and technological items. Batteries have a standardized size and weight, and items that take batteries all have a slot into which they fit, regardless of the item’s actual size. Weapons that use batteries list the highest-capacity battery they are capable of using as well as how many charges from the battery that each shot consumes.</p>\n<p><strong>Capacity:</strong> 20</p>"
        },
        "equippable": false,
        "equipped": false,
        "identified": true,
        "level": 1,
        "price": 60,
        "quantity": 1,
        "quantityPerPack": 1,
        "source": "Core Rulebook",
        "specialMaterials": {
          "abysium": false,
          "adamantine": false,
          "coldiron": false,
          "diatha": false,
          "djezet": false,
          "horacalcum": false,
          "inubrix": false,
          "khefak": false,
          "noqual": false,
          "nyblantine": false,
          "purplecores": false,
          "siccatite": false,
          "silver": false,
          "voidglass": false
        },
        "useCapacity": true
      }
    },
    {
      "_id": "go9DKmP6S1JCfdvB",
      "name": "Unflankable (Ex)",
      "type": "feat",
      "_stats": {
        "coreVersion": 12,
        "systemId": "sfrpg",
        "systemVersion": "0.27.0"
      },
      "img": "icons/skills/melee/shield-block-gray-yellow.webp",
      "system": {
        "type": "",
        "ability": null,
        "abilityMods": {
          "parts": []
        },
        "actionTarget": "",
        "actionType": "",
        "activation": {
          "type": "",
          "condition": "",
          "cost": 0
        },
        "area": {
          "effect": "",
          "shapable": false,
          "shape": "",
          "units": "",
          "value": null
        },
        "attackBonus": 0,
        "chatFlavor": "",
        "critical": {
          "effect": "",
          "parts": []
        },
        "damage": {
          "parts": []
        },
        "damageNotes": "",
        "description": {
          "chat": "",
          "gmnotes": "",
          "short": "",
          "unidentified": "",
          "value": "<p>Flanking the creature does not grant any bonuses, and abilities that function only against a creature that is flanked do not function against it.</p>\n<p><em>Format</em>:<strong>Defensive Abilities</strong> unflankable.</p>"
        },
        "descriptors": {
          "acid": false,
          "air": false,
          "calling": false,
          "chaotic": false,
          "charm": false,
          "cold": false,
          "compulsion": false,
          "creation": false,
          "curse": false,
          "darkness": false,
          "death": false,
          "disease": false,
          "earth": false,
          "electricity": false,
          "emotion": false,
          "evil": false,
          "fear": false,
          "fire": false,
          "force": false,
          "good": false,
          "healing": false,
          "language-dependent": false,
          "lawful": false,
          "light": false,
          "mind-affecting": false,
          "pain": false,
          "poison": false,
          "polymorph": false,
          "radiation": false,
          "scrying": false,
          "sense-dependent": false,
          "shadow": false,
          "sonic": false,
          "summoning": false,
          "teleportation": false,
          "water": false
        },
        "details": {
          "category": "universalCreatureRule",
          "combat": false,
          "specialAbilityType": "ex"
        },
        "duration": {
          "units": "",
          "value": null
        },
        "formula": "",
        "isActive": null,
        "modifiers": [],
        "properties": {},
        "range": {
          "additional": "",
          "per": "",
          "units": "",
          "value": null
        },
        "recharge": {
          "charged": false,
          "value": null
        },
        "requirements": "",
        "rollNotes": "",
        "save": {
          "type": "",
          "dc": null,
          "descriptor": ""
        },
        "source": "AA1 pg. 158",
        "target": {
          "type": "",
          "value": null
        },
        "uses": {
          "max": 0,
          "per": null,
          "value": 0
        }
      }
    },
    {
      "_id": "ExThyLNvQwumHf4O",
      "name": "Multiarmed (Ex)",
      "type": "feat",
      "_stats": {
        "coreVersion": 12,
        "systemId": "sfrpg",
        "systemVersion": "0.27.0"
      },
      "img": "icons/creatures/tentacles/tentacles-thing-green.webp",
      "system": {
        "type": "",
        "ability": null,
        "abilityMods": {
          "parts": []
        },
        "actionTarget": "",
        "actionType": "",
        "activation": {
          "type": "",
          "condition": "",
          "cost": 0
        },
        "area": {
          "effect": "",
          "shapable": false,
          "shape": "",
          "units": "",
          "value": null
        },
        "attackBonus": 0,
        "chatFlavor": "",
        "critical": {
          "effect": "",
          "parts": []
        },
        "damage": {
          "parts": []
        },
        "damageNotes": "",
        "description": {
          "chat": "",
          "gmnotes": "",
          "short": "",
          "unidentified": "",
          "value": "<p>The creature has the number of arms listed. This allows it to wield and hold up to that many hands’ worth of weapons and equipment. While this increases the number of items it can have at the ready, it doesn’t increase the number of attacks it can make during combat.</p>\n<p><em>Format</em>:<strong>Other Abilities</strong> multiarmed (4).</p>"
        },
        "descriptors": {
          "acid": false,
          "air": false,
          "calling": false,
          "chaotic": false,
          "charm": false,
          "cold": false,
          "compulsion": false,
          "creation": false,
          "curse": false,
          "darkness": false,
          "death": false,
          "disease": false,
          "earth": false,
          "electricity": false,
          "emotion": false,
          "evil": false,
          "fear": false,
          "fire": false,
          "force": false,
          "good": false,
          "healing": false,
          "language-dependent": false,
          "lawful": false,
          "light": false,
          "mind-affecting": false,
          "pain": false,
          "poison": false,
          "polymorph": false,
          "radiation": false,
          "scrying": false,
          "sense-dependent": false,
          "shadow": false,
          "sonic": false,
          "summoning": false,
          "teleportation": false,
          "water": false
        },
        "details": {
          "category": "universalCreatureRule",
          "combat": false,
          "specialAbilityType": "ex"
        },
        "duration": {
          "units": "",
          "value": null
        },
        "formula": "",
        "isActive": null,
        "modifiers": [],
        "properties": {},
        "range": {
          "additional": "",
          "per": "",
          "units": "",
          "value": null
        },
        "recharge": {
          "charged": false,
          "value": null
        },
        "requirements": "",
        "rollNotes": "",
        "save": {
          "type": "",
          "dc": null,
          "descriptor": ""
        },
        "source": "AA2 pg. 151",
        "target": {
          "type": "",
          "value": null
        },
        "uses": {
          "max": 0,
          "per": null,
          "value": 0
        }
      }
    },
    {
      "_id": "QltE0zZ3zKJtIQ67",
      "name": "Susceptible to Cold (Ex)",
      "type": "feat",
      "_stats": {
        "coreVersion": 12,
        "systemId": "sfrpg",
        "systemVersion": "0.27.1"
      },
      "img": "systems/sfrpg/icons/default/achievement.svg",
      "system": {
        "type": "",
        "ability": null,
        "abilityMods": {
          "parts": []
        },
        "actionTarget": "",
        "actionType": "",
        "activation": {
          "type": "",
          "condition": "",
          "cost": null
        },
        "area": {
          "effect": "",
          "shapable": false,
          "shape": "",
          "units": "",
          "value": 0
        },
        "attackBonus": 0,
        "chatFlavor": "",
        "critical": {
          "effect": "",
          "parts": []
        },
        "damage": {
          "parts": []
        },
        "damageNotes": "",
        "description": {
          "chat": "",
          "gmnotes": "",
          "short": "",
          "unidentified": "",
          "value": "<p>When a quorlu takes cold damage, it becomes @UUID[Compendium.sfrpg.conditions.Item.JGFn4MrDZ6X5vrzU]{Fatigued} for 1 round. This effect doesn’t cause a fatigued quorlu to become exhausted.</p>"
        },
        "descriptors": {
          "acid": false,
          "air": false,
          "calling": false,
          "chaotic": false,
          "charm": false,
          "cold": false,
          "compulsion": false,
          "creation": false,
          "curse": false,
          "darkness": false,
          "death": false,
          "disease": false,
          "earth": false,
          "electricity": false,
          "emotion": false,
          "evil": false,
          "fear": false,
          "fire": false,
          "force": false,
          "good": false,
          "healing": false,
          "language-dependent": false,
          "lawful": false,
          "light": false,
          "mind-affecting": false,
          "pain": false,
          "poison": false,
          "polymorph": false,
          "radiation": false,
          "scrying": false,
          "sense-dependent": false,
          "shadow": false,
          "sonic": false,
          "summoning": false,
          "teleportation": false,
          "water": false
        },
        "details": {
          "category": "speciesFeature",
          "combat": false,
          "specialAbilityType": "ex"
        },
        "duration": {
          "units": "text",
          "value": null
        },
        "formula": "",
        "isActive": null,
        "modifiers": [],
        "properties": {},
        "range": {
          "additional": "",
          "per": "",
          "units": "",
          "value": null
        },
        "recharge": {
          "charged": false,
          "value": null
        },
        "requirements": "",
        "rollNotes": "",
        "save": {
          "type": "",
          "dc": null,
          "descriptor": ""
        },
        "source": "",
        "target": {
          "type": "",
          "value": null
        },
        "uses": {
          "max": null,
          "per": null,
          "value": null
        }
      }
    }
  ],
  "prototypeToken": {
    "name": "Quorlu",
    "actorLink": false,
    "alpha": 1,
    "appendNumber": false,
    "bar1": {
      "attribute": "attributes.hp"
    },
    "bar2": {
      "attribute": ""
    },
    "detectionModes": [],
    "displayBars": 20,
    "displayName": 20,
    "disposition": -1,
    "height": 1,
    "hexagonalShape": 0,
    "light": {
      "alpha": 0.5,
      "angle": 360,
      "animation": {
        "type": null,
        "intensity": 5,
        "reverse": false,
        "speed": 5
      },
      "attenuation": 0.5,
      "bright": 0,
      "color": null,
      "coloration": 1,
      "contrast": 0,
      "darkness": {
        "max": 1,
        "min": 0
      },
      "dim": 0,
      "luminosity": 0.5,
      "negative": false,
      "priority": 0,
      "saturation": 0,
      "shadows": 0
    },
    "lockRotation": false,
    "occludable": {
      "radius": 0
    },
    "prependAdjective": false,
    "randomImg": false,
    "ring": {
      "colors": {
        "background": null,
        "ring": null
      },
      "effects": 1,
      "enabled": false,
      "subject": {
        "scale": 1,
        "texture": null
      }
    },
    "rotation": 0,
    "sight": {
      "angle": 360,
      "attenuation": 0.1,
      "brightness": 1,
      "color": null,
      "contrast": 0,
      "enabled": false,
      "range": 0,
      "saturation": 0,
      "visionMode": "basic"
    },
    "texture": {
      "alphaThreshold": 0.75,
      "anchorX": 0.5,
      "anchorY": 0.5,
      "fit": "contain",
      "offsetX": 0,
      "offsetY": 0,
      "rotation": 0,
      "scaleX": 1,
      "scaleY": 1,
      "src": "systems/sfrpg/icons/default/alien-stare.svg",
      "tint": "#ffffff"
    },
    "width": 1
  },
  "system": {
    "abilities": {
      "cha": {
        "base": 2,
        "min": 3,
        "misc": 0,
        "mod": 2,
        "value": 14
      },
      "con": {
        "base": 4,
        "min": 3,
        "misc": 0,
        "mod": 4,
        "value": 18
      },
      "dex": {
        "base": 0,
        "min": 3,
        "misc": 0,
        "mod": 0,
        "value": 10
      },
      "int": {
        "base": 1,
        "min": 3,
        "misc": 0,
        "mod": 1,
        "value": 12
      },
      "str": {
        "base": 0,
        "min": 3,
        "misc": 0,
        "mod": 0,
        "value": 10
      },
      "wis": {
        "base": 0,
        "min": 3,
        "misc": 0,
        "mod": 0,
        "value": 10
      }
    },
    "attributes": {
      "abilityDC": {
        "base": "0"
      },
      "arms": "3",
      "bab": 0,
      "baseSpellDC": {
        "base": "0"
      },
      "cmd": {
        "min": 0,
        "tooltip": [],
        "value": 10
      },
      "eac": {
        "base": 13,
        "min": 0,
        "tooltip": [],
        "value": 13
      },
      "fort": {
        "base": 3,
        "bonus": 3,
        "misc": 0,
        "tooltip": [],
        "value": 0
      },
      "hp": {
        "max": 23,
        "min": 0,
        "temp": null,
        "tempmax": null,
        "tooltip": [],
        "value": 23
      },
      "init": {
        "bonus": 0,
        "tooltip": [],
        "total": 0,
        "value": 0
      },
      "kac": {
        "base": 14,
        "min": 0,
        "tooltip": [],
        "value": null
      },
      "keyability": "",
      "reach": "5",
      "reflex": {
        "base": 1,
        "bonus": 1,
        "misc": 0,
        "tooltip": [],
        "value": 0
      },
      "space": "",
      "speed": {
        "burrowing": {
          "base": 0
        },
        "climbing": {
          "base": 0
        },
        "flying": {
          "base": 0,
          "baseManeuverability": "0"
        },
        "land": {
          "base": 25
        },
        "mainMovement": "land",
        "special": "",
        "swimming": {
          "base": 0
        },
        "value": null
      },
      "spellcasting": "",
      "will": {
        "base": 7,
        "bonus": 7,
        "misc": 0,
        "tooltip": [],
        "value": 0
      }
    },
    "conditions": {
      "asleep": false,
      "bleeding": false,
      "blinded": false,
      "broken": false,
      "burning": false,
      "confused": false,
      "cowering": false,
      "dazed": false,
      "dazzled": false,
      "dead": false,
      "deafened": false,
      "dying": false,
      "encumbered": false,
      "entangled": false,
      "exhausted": false,
      "fascinated": false,
      "fatigued": false,
      "flatfooted": false,
      "frightened": false,
      "grappled": false,
      "helpless": false,
      "nauseated": false,
      "offkilter": false,
      "offtarget": false,
      "overburdened": false,
      "panicked": false,
      "paralyzed": false,
      "pinned": false,
      "prone": false,
      "shaken": false,
      "sickened": false,
      "stable": false,
      "staggered": false,
      "stunned": false,
      "unconscious": false
    },
    "counterClasses": {
      "values": {}
    },
    "currency": {
      "credit": 0,
      "upb": 0
    },
    "details": {
      "type": "Monstrous Humanoid",
      "alignment": "N",
      "aura": "",
      "biography": {
        "age": 0,
        "dateOfBirth": "",
        "deity": "",
        "fullBodyImage": "systems/sfrpg/images/mystery-body.webp",
        "genderPronouns": "",
        "height": "",
        "homeWorld": "",
        "otherVisuals": "",
        "public": "",
        "value": "<section>\n<h2>Quorlu</h2>\n<p>Quorlus are quadrupedal, silicon-based creatures that have three tentacular arms and three eyestalks. They hail from Quorlosh, a strange world in the Vast that is highly geologically active but has only a thin atmosphere. Quorlus live in warrens in the planet’s exposed stony crust, where they delve for minerals that they consume for sustenance. Their warrens are like the settlements of many humanoids, and their inhabitants conduct crystal farming in which they “grow” gypsum, quartzes, and salts for food. The average quorlu is 4-1/2 feet tall and weighs 350 pounds.</p>\n<p>Their planet’s violent tectonic activity has instilled quorlus with a cultural acceptance of impermanence and resilience to loss. Quorlus value experiences more than material possessions, though by the standards of other worlds, they have abundant raw wealth. When a lava flow or quake damages a quorlu settlement, the quorlus dig out and repair, though they are too practical to rebuild where destruction is likely to occur again.</p>\n<p>Quorlus have a crystalline lithic shell that is vulnerable to certain sonic frequencies. Under this exterior, quorlus’ crystal-fiber organ structures float in plasma. At the center is the quorlu’s grinding heart, which serves as both a circulatory and a digestive organ and which generates the quorlu’s high internal heat. Extreme cold can slow a quorlu’s endothermic reactions, momentarily hindering the creature.</p>\n<p>Although quorlus can be tough combatants, few truly enjoy battle. Their extant military traditions stem from their engineering customs and emphasize the use of explosives, but they usually prefer peace and positive new experiences. This societal tendency makes them more inclined to be diplomats and explorers than warriors.</p>\n<p>Supplementing quorlus’ peaceful inclinations is the fact that most other sapient species find their voices soothing, especially when those voices are harmonized in song—and quorlus love to sing. Their language is melodic, tonal, and trilling, and it also includes subtle vibrations that shirrens in particular find especially pleasing thanks to their sensitivity to delicate vibrational shifts. The range of quorlu tones makes their language difficult for non-quorlus to master.</p>\n<p>Quorlus can be found throughout the Pact Worlds. They have an enclave and diplomatic corps on @UUID[Compendium.sfrpg.setting.Item.hepqXl6gFvs5sDQu]{Absalom Station}, and numerous quorlus join exploration outfits, including the Starfinder Society. Others serve as prospectors in @UUID[Compendium.sfrpg.setting.Item.Yt2xT4Iy6lHjCzso]{The Diaspora} and on inhospitable worlds. Quorlus are quick to volunteer for jobs inherently more hazardous for species that need to breathe or that are more susceptible to @UUID[Compendium.sfrpg.rules.JaRMioj4isNp7r1P.JournalEntryPage.ZaS9H4rwaFIQTUBC]{poison} or @UUID[Compendium.sfrpg.rules.JaRMioj4isNp7r1P.JournalEntryPage.gBhZDjh30JEyh7DY]{disease}.</p>\n<h2>Heat-Amp Gauntlets</h2>\n<p>Quorlus have developed&nbsp;<a href=\"https://www.aonsrd.com/WeaponDisplay.aspx?ItemName=Mk%201&amp;Family=Heat-Amp%20Gauntlet\">gauntlets that store and amplify ambient heat</a>, unleashing it in hand-to-hand combat. Notorious for their use of these weapons, quorlu infiltrators and sappers also use heat-amp gauntlets to start fires to hinder their enemies.</p>\n<h2>Ecology</h2>\n<h3>Environment</h3>\n<p>any</p>\n<h3>Organization</h3>\n<p>solitary, pair, or team (3-5)</p>\n</section>",
        "weight": ""
      },
      "class": "",
      "combatRole": "expert",
      "cr": 2,
      "environment": "",
      "organization": "",
      "organizationSize": {
        "max": null,
        "min": 1
      },
      "race": "",
      "raceAndGrafts": "",
      "source": "AA2 pg. 104",
      "subtype": "",
      "xp": {
        "value": 600
      }
    },
    "modifiers": [],
    "skills": {
      "acr": {
        "ability": "dex",
        "enabled": false,
        "hasArmorCheckPenalty": true,
        "isTrainedOnly": false,
        "min": 0,
        "misc": 0,
        "mod": 0,
        "ranks": 0,
        "value": 0
      },
      "ath": {
        "ability": "str",
        "enabled": true,
        "hasArmorCheckPenalty": true,
        "isTrainedOnly": false,
        "min": 0,
        "misc": 0,
        "mod": 7,
        "ranks": 7,
        "value": 0
      },
      "blu": {
        "ability": "cha",
        "enabled": false,
        "hasArmorCheckPenalty": false,
        "isTrainedOnly": false,
        "min": 0,
        "misc": 0,
        "mod": 0,
        "ranks": 0,
        "value": 0
      },
      "com": {
        "ability": "int",
        "enabled": true,
        "hasArmorCheckPenalty": false,
        "isTrainedOnly": true,
        "min": 0,
        "misc": 0,
        "mod": 7,
        "ranks": 7,
        "value": 0
      },
      "cul": {
        "ability": "int",
        "enabled": false,
        "hasArmorCheckPenalty": false,
        "isTrainedOnly": true,
        "min": 0,
        "misc": 0,
        "mod": 0,
        "ranks": 0,
        "value": 0
      },
      "dip": {
        "ability": "cha",
        "enabled": true,
        "hasArmorCheckPenalty": false,
        "isTrainedOnly": false,
        "min": 0,
        "misc": 0,
        "mod": 12,
        "ranks": 12,
        "value": 0
      },
      "dis": {
        "ability": "cha",
        "enabled": false,
        "hasArmorCheckPenalty": false,
        "isTrainedOnly": false,
        "min": 0,
        "misc": 0,
        "mod": 0,
        "ranks": 0,
        "value": 0
      },
      "eng": {
        "ability": "int",
        "enabled": false,
        "hasArmorCheckPenalty": false,
        "isTrainedOnly": true,
        "min": 0,
        "misc": 0,
        "mod": 0,
        "ranks": 0,
        "value": 0
      },
      "int": {
        "ability": "cha",
        "enabled": false,
        "hasArmorCheckPenalty": false,
        "isTrainedOnly": false,
        "min": 0,
        "misc": 0,
        "mod": 0,
        "ranks": 0,
        "value": 0
      },
      "lsc": {
        "ability": "int",
        "enabled": false,
        "hasArmorCheckPenalty": false,
        "isTrainedOnly": true,
        "min": 0,
        "misc": 0,
        "mod": 0,
        "ranks": 0,
        "value": 0
      },
      "med": {
        "ability": "int",
        "enabled": false,
        "hasArmorCheckPenalty": false,
        "isTrainedOnly": true,
        "min": 0,
        "misc": 0,
        "mod": 0,
        "ranks": 0,
        "value": 0
      },
      "mys": {
        "ability": "wis",
        "enabled": false,
        "hasArmorCheckPenalty": false,
        "isTrainedOnly": true,
        "min": 0,
        "misc": 0,
        "mod": 0,
        "ranks": 0,
        "value": 0
      },
      "per": {
        "ability": "wis",
        "enabled": true,
        "hasArmorCheckPenalty": false,
        "isTrainedOnly": false,
        "min": 0,
        "misc": 0,
        "mod": 12,
        "ranks": 12,
        "value": 0
      },
      "phs": {
        "ability": "int",
        "enabled": true,
        "hasArmorCheckPenalty": false,
        "isTrainedOnly": true,
        "min": 0,
        "misc": 0,
        "mod": 12,
        "ranks": 12,
        "value": 0
      },
      "pil": {
        "ability": "dex",
        "enabled": false,
        "hasArmorCheckPenalty": false,
        "isTrainedOnly": false,
        "min": 0,
        "misc": 0,
        "mod": 0,
        "ranks": 0,
        "value": 0
      },
      "pro": {
        "ability": "int",
        "enabled": false,
        "hasArmorCheckPenalty": false,
        "isTrainedOnly": true,
        "min": 0,
        "misc": 0,
        "mod": 0,
        "ranks": 0,
        "subname": "",
        "value": 3
      },
      "sen": {
        "ability": "wis",
        "enabled": true,
        "hasArmorCheckPenalty": false,
        "isTrainedOnly": false,
        "min": 0,
        "misc": 0,
        "mod": 12,
        "ranks": 12,
        "value": 0
      },
      "sle": {
        "ability": "dex",
        "enabled": false,
        "hasArmorCheckPenalty": true,
        "isTrainedOnly": true,
        "min": 0,
        "misc": 0,
        "mod": 0,
        "ranks": 0,
        "value": 0
      },
      "ste": {
        "ability": "dex",
        "enabled": false,
        "hasArmorCheckPenalty": true,
        "isTrainedOnly": false,
        "min": 0,
        "misc": 0,
        "mod": 0,
        "ranks": 0,
        "value": 0
      },
      "sur": {
        "ability": "wis",
        "enabled": false,
        "hasArmorCheckPenalty": false,
        "isTrainedOnly": false,
        "min": 0,
        "misc": 0,
        "mod": 0,
        "ranks": 0,
        "value": 0
      }
    },
    "spells": {
      "spell0": {
        "max": 0,
        "perClass": {},
        "value": 0
      },
      "spell1": {
        "max": 0,
        "perClass": {},
        "value": 0
      },
      "spell2": {
        "max": 0,
        "perClass": {},
        "value": 0
      },
      "spell3": {
        "max": 0,
        "perClass": {},
        "value": 0
      },
      "spell4": {
        "max": 0,
        "perClass": {},
        "value": 0
      },
      "spell5": {
        "max": 0,
        "perClass": {},
        "value": 0
      },
      "spell6": {
        "max": 0,
        "perClass": {},
        "value": 0
      }
    },
    "traits": {
      "ci": {
        "custom": "Disease; Poison",
        "value": []
      },
      "damageReduction": {
        "negatedBy": "",
        "value": 0
      },
      "di": {
        "custom": "Disease; Poison",
        "value": []
      },
      "dr": {
        "custom": "",
        "value": [
          {
            "fire": "5"
          }
        ]
      },
      "dv": {
        "custom": "Susceptible To Cold",
        "value": []
      },
      "languages": {
        "custom": "Quorlu",
        "value": [
          "common"
        ]
      },
      "senses": "darkvision 60 ft., low-light vision",
      "size": "medium",
      "spellResistance": {
        "base": 0
      },
      "sr": 0
    }
  }
}<|MERGE_RESOLUTION|>--- conflicted
+++ resolved
@@ -308,96 +308,6 @@
       "system": {
         "type": "",
         "ability": null,
-<<<<<<< HEAD
-=======
-        "actionTarget": "",
-        "actionType": null,
-        "activation": {
-          "type": "",
-          "condition": "",
-          "cost": 0
-        },
-        "area": {
-          "effect": "",
-          "shapable": false,
-          "shape": "",
-          "units": "",
-          "value": null
-        },
-        "attackBonus": 0,
-        "chatFlavor": "",
-        "critical": {
-          "effect": "",
-          "parts": []
-        },
-        "damage": {
-          "parts": []
-        },
-        "damageNotes": "",
-        "description": {
-          "chat": "",
-          "gmnotes": "",
-          "short": "",
-          "unidentified": "",
-          "value": "<p>A quorlu gains a +4 species bonus to AC against combat maneuvers to bull rush, reposition, or trip.</p>"
-        },
-        "descriptors": [],
-        "details": {
-          "category": "feat",
-          "combat": false,
-          "specialAbilityType": ""
-        },
-        "duration": {
-          "units": "",
-          "value": null
-        },
-        "formula": "",
-        "isActive": null,
-        "modifiers": [],
-        "properties": {},
-        "range": {
-          "additional": "",
-          "per": "",
-          "units": "",
-          "value": null
-        },
-        "recharge": {
-          "charged": false,
-          "value": null
-        },
-        "requirements": "",
-        "rollNotes": "",
-        "save": {
-          "type": "",
-          "dc": null,
-          "descriptor": ""
-        },
-        "source": "",
-        "target": {
-          "type": "",
-          "value": null
-        },
-        "uses": {
-          "max": 0,
-          "per": null,
-          "value": 0
-        }
-      }
-    },
-    {
-      "_id": "8dCd9GR09AxTbN3q",
-      "name": "Unflankable",
-      "type": "feat",
-      "_stats": {
-        "coreVersion": 12,
-        "systemId": "sfrpg",
-        "systemVersion": "0.27.1"
-      },
-      "img": "systems/sfrpg/icons/default/achievement.svg",
-      "system": {
-        "type": "",
-        "ability": null,
->>>>>>> 586f6c7b
         "abilityMods": {
           "parts": []
         },
@@ -1819,7 +1729,7 @@
       "_stats": {
         "coreVersion": 12,
         "systemId": "sfrpg",
-        "systemVersion": "0.27.1"
+        "systemVersion": "0.27.0"
       },
       "img": "systems/sfrpg/icons/default/achievement.svg",
       "system": {
