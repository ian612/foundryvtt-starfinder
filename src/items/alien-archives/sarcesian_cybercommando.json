--- conflicted
+++ resolved
@@ -438,10 +438,6 @@
     {
       "name": "Dueling sword, buzzblade",
       "type": "weapon",
-<<<<<<< HEAD
-=======
-      "img": "systems/sfrpg/icons/equipment/weapons/dueling-sword.webp",
->>>>>>> 2b095a38
       "data": {
         "type": "",
         "ability": "",
@@ -642,15 +638,11 @@
         "weaponType": "basicM"
       },
       "flags": {},
-      "img": "systems/sfrpg/icons/equipment/weapons/dueling-sword.jpg"
+      "img": "systems/sfrpg/icons/equipment/weapons/dueling-sword.webp"
     },
     {
       "name": "Laser Rifle, corona",
       "type": "weapon",
-<<<<<<< HEAD
-=======
-      "img": "systems/sfrpg/icons/equipment/weapons/laser-rifle-corona.webp",
->>>>>>> 2b095a38
       "data": {
         "type": "",
         "ability": "",
@@ -790,7 +782,7 @@
         "weaponType": "longA"
       },
       "flags": {},
-      "img": "systems/sfrpg/icons/equipment/weapons/laser-rifle-corona.jpg"
+      "img": "systems/sfrpg/icons/equipment/weapons/laser-rifle-corona.webp"
     },
     {
       "name": "Screamer Grenade II",
@@ -1069,10 +1061,6 @@
     {
       "name": "Estex Suit III",
       "type": "equipment",
-<<<<<<< HEAD
-=======
-      "img": "systems/sfrpg/icons/equipment/armor/estex-suit-3.webp",
->>>>>>> 2b095a38
       "data": {
         "type": "",
         "ability": null,
@@ -1140,7 +1128,6 @@
               "weightProperty": ""
             }
           ]
-<<<<<<< HEAD
         },
         "critical": {
           "effect": "",
@@ -1149,17 +1136,6 @@
         "damage": {
           "parts": []
         },
-=======
-        }
-      }
-    },
-    {
-      "flags": {},
-      "name": "Serum of Healing, Mk 3",
-      "type": "consumable",
-      "img": "systems/sfrpg/icons/equipment/magic%20items/serum-of-healing.webp",
-      "data": {
->>>>>>> 2b095a38
         "description": {
           "chat": "",
           "unidentified": "",
@@ -1206,7 +1182,7 @@
         }
       },
       "flags": {},
-      "img": "systems/sfrpg/icons/equipment/armor/estex-suit-3.jpg"
+      "img": "systems/sfrpg/icons/equipment/armor/estex-suit-3.webp"
     },
     {
       "name": "Serum of Healing, Mk 3",
@@ -1291,15 +1267,11 @@
         }
       },
       "flags": {},
-      "img": "systems/sfrpg/icons/equipment/magic%20items/serum-of-healing.jpg"
+      "img": "systems/sfrpg/icons/equipment/magic%20items/serum-of-healing.webp"
     },
     {
       "name": "Combat Tracking (Ex)",
       "type": "feat",
-<<<<<<< HEAD
-=======
-      "img": "systems/sfrpg/icons/classes/combat_tracking.webp",
->>>>>>> 2b095a38
       "data": {
         "type": "",
         "ability": null,
@@ -1367,15 +1339,11 @@
         }
       },
       "flags": {},
-      "img": "systems/sfrpg/icons/classes/combat_tracking.png"
+      "img": "systems/sfrpg/icons/classes/combat_tracking.webp"
     },
     {
       "name": "Overload (Ex) (DC 18)",
       "type": "feat",
-<<<<<<< HEAD
-=======
-      "img": "systems/sfrpg/icons/classes/overload.webp",
->>>>>>> 2b095a38
       "data": {
         "type": "",
         "ability": null,
@@ -1449,15 +1417,11 @@
         }
       },
       "flags": {},
-      "img": "systems/sfrpg/icons/classes/overload.jpg"
+      "img": "systems/sfrpg/icons/classes/overload.webp"
     },
     {
       "name": "Energy Shield (Ex) ([20HP] 8 Min.)",
       "type": "feat",
-<<<<<<< HEAD
-=======
-      "img": "systems/sfrpg/icons/classes/energy_shield.webp",
->>>>>>> 2b095a38
       "data": {
         "type": "",
         "ability": null,
@@ -1528,15 +1492,11 @@
         }
       },
       "flags": {},
-      "img": "systems/sfrpg/icons/classes/energy_shield.png"
+      "img": "systems/sfrpg/icons/classes/energy_shield.webp"
     },
     {
       "name": "Expert Rig (Ex)",
       "type": "feat",
-<<<<<<< HEAD
-=======
-      "img": "systems/sfrpg/icons/classes/expert_rig.webp",
->>>>>>> 2b095a38
       "data": {
         "type": "",
         "ability": null,
@@ -1604,15 +1564,11 @@
         }
       },
       "flags": {},
-      "img": "systems/sfrpg/icons/classes/expert_rig.png"
+      "img": "systems/sfrpg/icons/classes/expert_rig.webp"
     },
     {
       "name": "Miracle Worker (Ex)",
       "type": "feat",
-<<<<<<< HEAD
-=======
-      "img": "systems/sfrpg/icons/classes/miracle_worker.webp",
->>>>>>> 2b095a38
       "data": {
         "type": "",
         "ability": null,
@@ -1680,15 +1636,11 @@
         }
       },
       "flags": {},
-      "img": "systems/sfrpg/icons/classes/miracle_worker.png"
+      "img": "systems/sfrpg/icons/classes/miracle_worker.webp"
     },
     {
       "name": "Wireless Hack (Ex)",
       "type": "feat",
-<<<<<<< HEAD
-=======
-      "img": "systems/sfrpg/icons/classes/wireless_hack.webp",
->>>>>>> 2b095a38
       "data": {
         "type": "",
         "ability": null,
@@ -1756,15 +1708,11 @@
         }
       },
       "flags": {},
-      "img": "systems/sfrpg/icons/classes/wireless_hack.png"
+      "img": "systems/sfrpg/icons/classes/wireless_hack.webp"
     },
     {
       "name": "Remote Hack (Ex) (DC 26)",
       "type": "feat",
-<<<<<<< HEAD
-=======
-      "img": "systems/sfrpg/icons/classes/remote_hack.webp",
->>>>>>> 2b095a38
       "data": {
         "type": "",
         "ability": null,
@@ -1832,15 +1780,11 @@
         }
       },
       "flags": {},
-      "img": "systems/sfrpg/icons/classes/remote_hack.png"
+      "img": "systems/sfrpg/icons/classes/remote_hack.webp"
     },
     {
       "name": "Battery, High-Capacity",
       "type": "goods",
-<<<<<<< HEAD
-=======
-      "img": "systems/sfrpg/icons/equipment/weapons/battery-high-capacity.webp",
->>>>>>> 2b095a38
       "data": {
         "type": "",
         "abilityMods": {
@@ -1868,7 +1812,7 @@
         "source": "Core Rulebook"
       },
       "flags": {},
-      "img": "systems/sfrpg/icons/equipment/weapons/battery-high-capacity.jpg"
+      "img": "systems/sfrpg/icons/equipment/weapons/battery-high-capacity.webp"
     }
   ],
   "token": {
