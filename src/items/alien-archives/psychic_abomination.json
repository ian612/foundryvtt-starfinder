{
  "_id": "PkOpzILfUyuphZzb",
  "name": "Psychic Abomination",
  "type": "npc2",
  "data": {
    "abilities": {
      "cha": {
        "base": 5,
        "min": 3,
        "misc": 0,
        "mod": 5,
        "value": 10
      },
      "con": {
        "base": 1,
        "min": 3,
        "misc": 0,
        "mod": 1,
        "value": 10
      },
      "dex": {
        "base": 8,
        "min": 3,
        "misc": 0,
        "mod": 8,
        "value": 10
      },
      "int": {
        "base": 2,
        "min": 3,
        "misc": 0,
        "mod": 2,
        "value": 10
      },
      "str": {
        "base": 0,
        "min": 3,
        "misc": 0,
        "mod": 0,
        "value": 10
      },
      "wis": {
        "base": 3,
        "min": 3,
        "misc": 0,
        "mod": 3,
        "value": 10
      }
    },
    "attributes": {
      "arms": "2",
      "bab": 0,
      "cmd": {
        "min": 0,
        "tooltip": [],
        "value": 10
      },
      "eac": {
        "base": 24,
        "min": 0,
        "tooltip": [],
        "value": 24
      },
      "fort": {
        "base": 10,
        "bonus": 10,
        "misc": 0,
        "tooltip": [],
        "value": 0
      },
      "hp": {
        "max": 170,
        "min": 0,
        "temp": null,
        "tempmax": null,
        "tooltip": [],
        "value": 170
      },
      "init": {
        "bonus": 0,
        "tooltip": [],
        "total": 8,
        "value": 8
      },
      "kac": {
        "base": 25,
        "min": 0,
        "tooltip": [],
        "value": 25
      },
      "keyability": "cha",
      "reach": "5",
      "reflex": {
        "base": 10,
        "bonus": 10,
        "misc": 0,
        "tooltip": [],
        "value": 0
      },
      "rp": {
        "max": 0,
        "min": 0,
        "tooltip": [],
        "value": 0
      },
      "sp": {
        "max": 0,
        "min": 0,
        "tooltip": [],
        "value": 0
      },
      "space": "",
      "speed": {
        "burrowing": {
          "base": 0
        },
        "climbing": {
          "base": 0
        },
        "flying": {
          "base": 60
        },
        "land": {
          "base": 0
        },
        "mainMovement": "flying",
        "special": "original base: fly 60 ft. (Su; original special: perfect)",
        "swimming": {
          "base": 0
        }
      },
      "spellcasting": "",
      "will": {
        "base": 16,
        "bonus": 16,
        "misc": 0,
        "tooltip": [],
        "value": 0
      }
    },
    "conditions": {
      "asleep": false,
      "bleeding": false,
      "blinded": false,
      "broken": false,
      "burning": false,
      "confused": false,
      "cowering": false,
      "dazed": false,
      "dazzled": false,
      "dead": false,
      "deafened": false,
      "dying": false,
      "encumbered": false,
      "entangled": false,
      "exhausted": false,
      "fascinated": false,
      "fatigued": false,
      "flatfooted": false,
      "frightened": false,
      "grappled": false,
      "helpless": false,
      "nauseated": false,
      "offkilter": false,
      "offtarget": false,
      "overburdened": false,
      "panicked": false,
      "paralyzed": false,
      "pinned": false,
      "prone": false,
      "shaken": false,
      "sickened": false,
      "stable": false,
      "staggered": false,
      "stunned": false,
      "unconscious": false
    },
    "counterClasses": {
      "values": {}
    },
    "currency": {
      "credit": 0,
      "upb": 0
    },
    "details": {
      "type": "Aberration (incorporeal)",
      "alignment": "NE",
      "aura": "Unsettling Whispers - 30 ft. DC 20 Will",
      "biography": {
        "public": "",
        "value": "<h2>Description</h2>\n<p>No one is certain where psychic abominations come from or what they want. Many disagree on what the creatures even look like. The only commonality linking these accounts are the distinctive abilities of psychic abominations. They can become invisible at will, unleash blasts of concussive force, and drain the energy from even undead creatures. But what is most disquieting about them is the constant susurrus of half-formed words and upsetting noises that surrounds an invisible psychic abomination. Scholars have yet to pinpoint the source of these noises, but some believe they are the voices of the abomination&rsquo;s previous victims.</p>\n<section>\n<h2>Ecology</h2>\n<h3>Environment</h3>\n<p>any</p>\n<p>&nbsp;</p>\n<h3>Organization</h3>\n<p>solitary</p>\n<p>&nbsp;</p>\n</section>"
      },
      "class": "",
      "cr": 11,
      "environment": "",
      "race": "",
      "raceAndGrafts": "",
      "source": "AP #23 pg. 58",
      "subtype": "Incorporeal",
      "xp": {
        "value": 10
      }
    },
    "modifiers": [],
    "skills": {
      "acr": {
        "ability": "dex",
        "enabled": true,
        "hasArmorCheckPenalty": true,
        "isTrainedOnly": false,
        "misc": 0,
        "mod": 20,
        "ranks": 20,
        "value": 0
      },
      "ath": {
        "ability": "str",
        "enabled": false,
        "hasArmorCheckPenalty": true,
        "isTrainedOnly": false,
        "misc": 0,
        "mod": 0,
        "ranks": 0,
        "value": 0
      },
      "blu": {
        "ability": "cha",
        "enabled": false,
        "hasArmorCheckPenalty": false,
        "isTrainedOnly": false,
        "misc": 0,
        "mod": 0,
        "ranks": 0,
        "value": 0
      },
      "com": {
        "ability": "int",
        "enabled": false,
        "hasArmorCheckPenalty": false,
        "isTrainedOnly": true,
        "misc": 0,
        "mod": 0,
        "ranks": 0,
        "value": 0
      },
      "cul": {
        "ability": "int",
        "enabled": false,
        "hasArmorCheckPenalty": false,
        "isTrainedOnly": true,
        "misc": 0,
        "mod": 0,
        "ranks": 0,
        "value": 0
      },
      "dip": {
        "ability": "cha",
        "enabled": false,
        "hasArmorCheckPenalty": false,
        "isTrainedOnly": false,
        "misc": 0,
        "mod": 0,
        "ranks": 0,
        "value": 0
      },
      "dis": {
        "ability": "cha",
        "enabled": false,
        "hasArmorCheckPenalty": false,
        "isTrainedOnly": false,
        "misc": 0,
        "mod": 0,
        "ranks": 0,
        "value": 0
      },
      "eng": {
        "ability": "int",
        "enabled": false,
        "hasArmorCheckPenalty": false,
        "isTrainedOnly": true,
        "misc": 0,
        "mod": 0,
        "ranks": 0,
        "value": 0
      },
      "int": {
        "ability": "cha",
        "enabled": true,
        "hasArmorCheckPenalty": false,
        "isTrainedOnly": false,
        "misc": 0,
        "mod": 20,
        "ranks": 20,
        "value": 0
      },
      "lsc": {
        "ability": "int",
        "enabled": false,
        "hasArmorCheckPenalty": false,
        "isTrainedOnly": true,
        "misc": 0,
        "mod": 0,
        "ranks": 0,
        "value": 0
      },
      "med": {
        "ability": "int",
        "enabled": false,
        "hasArmorCheckPenalty": false,
        "isTrainedOnly": true,
        "misc": 0,
        "mod": 0,
        "ranks": 0,
        "value": 0
      },
      "mys": {
        "ability": "wis",
        "enabled": true,
        "hasArmorCheckPenalty": false,
        "isTrainedOnly": true,
        "misc": 0,
        "mod": 25,
        "ranks": 25,
        "value": 0
      },
      "per": {
        "ability": "wis",
        "enabled": true,
        "hasArmorCheckPenalty": false,
        "isTrainedOnly": false,
        "misc": 0,
        "mod": 25,
        "ranks": 25,
        "value": 0
      },
      "phs": {
        "ability": "int",
        "enabled": false,
        "hasArmorCheckPenalty": false,
        "isTrainedOnly": true,
        "misc": 0,
        "mod": 0,
        "ranks": 0,
        "value": 0
      },
      "pil": {
        "ability": "dex",
        "enabled": false,
        "hasArmorCheckPenalty": false,
        "isTrainedOnly": false,
        "misc": 0,
        "mod": 0,
        "ranks": 0,
        "value": 0
      },
      "pro": {
        "ability": "int",
        "enabled": false,
        "hasArmorCheckPenalty": false,
        "isTrainedOnly": true,
        "misc": 0,
        "mod": 0,
        "ranks": 0,
        "subname": "",
        "value": 3
      },
      "sen": {
        "ability": "wis",
        "enabled": true,
        "hasArmorCheckPenalty": false,
        "isTrainedOnly": false,
        "misc": 0,
        "mod": 20,
        "ranks": 20,
        "value": 0
      },
      "sle": {
        "ability": "dex",
        "enabled": false,
        "hasArmorCheckPenalty": true,
        "isTrainedOnly": true,
        "misc": 0,
        "mod": 0,
        "ranks": 0,
        "value": 0
      },
      "ste": {
        "ability": "dex",
        "enabled": true,
        "hasArmorCheckPenalty": true,
        "isTrainedOnly": false,
        "misc": 0,
        "mod": 25,
        "ranks": 25,
        "value": 0
      },
      "sur": {
        "ability": "wis",
        "enabled": false,
        "hasArmorCheckPenalty": false,
        "isTrainedOnly": false,
        "misc": 0,
        "mod": 0,
        "ranks": 0,
        "value": 0
      }
    },
    "spells": {
      "spell0": {
        "max": 0,
        "value": 0
      },
      "spell1": {
        "max": 0,
        "value": 0
      },
      "spell2": {
        "max": 0,
        "value": 0
      },
      "spell3": {
        "max": 0,
        "value": 0
      },
      "spell4": {
        "max": 0,
        "value": 0
      },
      "spell5": {
        "max": 0,
        "value": 0
      },
      "spell6": {
        "max": 0,
        "value": 0
      }
    },
    "traits": {
      "ci": {
        "custom": "",
        "value": []
      },
      "damageReduction": {
        "negatedBy": "",
        "value": 0
      },
      "di": {
        "custom": "",
        "value": []
      },
      "dr": {
        "custom": "",
        "value": []
      },
      "dv": {
        "custom": "",
        "value": [
          "electricity",
          "fire"
        ]
      },
      "languages": {
        "custom": "Telepathy 100 ft.",
        "value": [
          "common"
        ]
      },
      "senses": "blindsight (thought) 60 ft., darkvision 60 ft.",
      "size": "medium",
      "sr": 0
    }
  },
  "effects": [],
  "flags": {},
  "img": "icons/svg/mystery-man.svg",
  "items": [
    {
      "_id": "7iJHpaQWKDVqUcAX",
      "name": "Incorporeal",
      "type": "feat",
      "data": {
        "type": "",
        "ability": null,
        "actionType": null,
        "activation": {
          "type": "",
          "condition": "",
          "cost": 0
        },
        "area": {
          "effect": "",
          "shape": "",
          "units": "",
          "value": 0
        },
        "attackBonus": 0,
        "chatFlavor": "",
        "critical": {
          "effect": "",
          "parts": []
        },
        "damage": {
          "parts": []
        },
        "description": {
          "chat": "",
          "unidentified": "",
          "value": ""
        },
        "descriptors": [],
        "duration": {
          "units": "",
          "value": null
        },
        "formula": "",
        "modifiers": [],
        "range": {
          "additional": "",
          "per": "",
          "units": "",
          "value": null
        },
        "recharge": {
          "charged": false,
          "value": null
        },
        "requirements": "",
        "save": {
          "type": "",
          "dc": null,
          "descriptor": ""
        },
        "source": "",
        "target": {
          "type": "",
          "value": null
        },
        "uses": {
          "max": 0,
          "per": null,
          "value": 0
        }
      },
      "effects": [],
      "flags": {},
      "sort": 100000
    },
    {
      "_id": "yH0fZxOb0tW29J4w",
      "name": "Draining Touch (Su)",
      "type": "weapon",
      "data": {
        "type": "",
        "ability": "",
        "abilityMods": {
          "parts": []
        },
        "actionType": "mwak",
        "activation": {
          "type": "",
          "condition": "",
          "cost": 0
        },
        "area": {
          "effect": "",
          "shape": "",
          "units": "",
          "value": 0
        },
        "attackBonus": 21,
        "attributes": {
          "ac": {
            "value": ""
          },
          "customBuilt": false,
          "dex": {
            "mod": ""
          },
          "hardness": {
            "value": ""
          },
          "hp": {
            "max": "",
            "value": 6
          },
          "size": "medium",
          "sturdy": true
        },
        "attuned": false,
        "bulk": "L",
        "capacity": {
          "max": 0,
          "value": 0
        },
        "chatFlavor": "",
        "container": {
          "contents": [],
          "storage": [
            {
              "type": "slot",
              "acceptsType": [
                "fusion"
              ],
              "affectsEncumbrance": true,
              "amount": 0,
              "subtype": "fusion",
              "weightProperty": "level"
            }
          ]
        },
        "critical": {
          "effect": "Exhausted [DC 20]",
          "parts": []
        },
        "damage": {
          "parts": [
            {
              "formula": "2d10+11",
              "operator": "",
              "types": {
                "bludgeoning": true
              }
            }
          ]
        },
        "description": {
          "chat": "",
          "unidentified": "",
          "value": "A psychic abomination’s incorporeal touch wracks a victim’s body. In addition to the bludgeoning damage, a target must succeed at a DC 20 Fortitude saving throw or gain the fatigued condition; if the attack is a critical hit, the target is instead exhausted on a failed save. In addition, the psychic abomination regains an amount of Hit Points equal to its CR (11 for most psychic abominations) when its target fails this save. If the psychic abomination strikes an already-fatigued creature and that creature fails its saving throw, its condition doesn’t worsen, but the abomination still heals. The fatigued or exhausted condition gained from these attacks ends when the affected creature takes a 10-minute rest to regain Stamina Points."
        },
        "descriptors": [],
        "duration": {
          "units": "",
          "value": null
        },
        "equipped": true,
        "formula": "",
        "identified": true,
        "level": 1,
        "modifiers": [],
        "price": 0,
        "proficient": true,
        "properties": {
          "aeon": false,
          "amm": false,
          "analog": false,
          "antibiological": false,
          "archaic": false,
          "aurora": false,
          "automatic": false,
          "blast": false,
          "block": false,
          "boost": false,
          "breach": false,
          "breakdown": false,
          "bright": false,
          "cluster": false,
          "conceal": false,
          "deconstruct": false,
          "deflect": false,
          "disarm": false,
          "double": false,
          "drainCharge": false,
          "echo": false,
          "entangle": false,
          "explode": false,
          "extinguish": false,
          "feint": false,
          "fiery": false,
          "firstArc": false,
          "flexibleLine": false,
          "force": false,
          "freeHands": false,
          "fueled": false,
          "grapple": false,
          "gravitation": false,
          "guided": false,
          "harrying": false,
          "holyWater": false,
          "hybrid": false,
          "ignite": false,
          "indirect": false,
          "injection": false,
          "integrated": false,
          "line": false,
          "living": false,
          "lockdown": false,
          "mind-affecting": false,
          "mine": false,
          "mire": false,
          "modal": false,
          "necrotic": false,
          "nonlethal": false,
          "one": false,
          "operative": false,
          "penetrating": false,
          "polarize": false,
          "polymorphic": false,
          "powered": false,
          "professional": false,
          "punchGun": false,
          "qreload": false,
          "radioactive": false,
          "reach": false,
          "recall": false,
          "regrowth": false,
          "relic": false,
          "reposition": false,
          "shape": false,
          "shells": false,
          "shield": false,
          "sniper": false,
          "stun": false,
          "subtle": false,
          "sunder": false,
          "swarm": false,
          "tail": false,
          "teleportive": false,
          "thought": false,
          "throttle": false,
          "thrown": false,
          "trip": false,
          "two": false,
          "unbalancing": false,
          "underwater": false,
          "unwieldy": false,
          "variantBoost": false,
          "wideLine": false
        },
        "quantity": 1,
        "range": {
          "additional": "",
          "per": "",
          "units": "",
          "value": null
        },
        "save": {
          "type": "fort",
          "dc": "20",
          "descriptor": "negate"
        },
        "source": "",
        "special": "",
        "target": {
          "type": "",
          "value": null
        },
        "usage": {
          "per": "",
          "value": 0
        },
        "uses": {
          "max": 0,
          "per": null,
          "value": 0
        },
        "weaponCategory": "uncategorized",
        "weaponType": "basicM"
      },
      "effects": [],
      "flags": {},
      "img": "icons/svg/mystery-man.svg",
      "sort": 200000
    },
    {
      "_id": "n74JqoH1idSpvbSL",
      "name": "Concussive Blast (Su)",
      "type": "weapon",
      "data": {
        "type": "",
        "ability": "",
        "abilityMods": {
          "parts": []
        },
        "actionType": "rwak",
        "activation": {
          "type": "none",
          "condition": "",
          "cost": 0
        },
        "area": {
          "effect": "",
          "shape": "",
          "units": "none",
          "value": null
        },
        "attackBonus": 21,
        "attributes": {
          "ac": {
            "value": ""
          },
          "customBuilt": false,
          "dex": {
            "mod": ""
          },
          "hardness": {
            "value": ""
          },
          "hp": {
            "max": "",
            "value": 6
          },
          "size": "medium",
          "sturdy": true
        },
        "attuned": false,
        "bulk": "L",
        "capacity": {
          "max": 0,
          "value": 0
        },
        "chatFlavor": "",
        "container": {
          "contents": [],
          "storage": [
            {
              "type": "slot",
              "acceptsType": [
                "fusion"
              ],
              "affectsEncumbrance": true,
              "amount": 0,
              "subtype": "fusion",
              "weightProperty": "level"
            }
          ]
        },
        "critical": {
          "effect": "",
          "parts": []
        },
        "damage": {
          "parts": [
            {
              "formula": "2d8+11",
              "operator": "",
              "types": {
                "bludgeoning": true
              }
            }
          ]
        },
        "description": {
          "chat": "",
          "unidentified": "",
          "value": "As a ranged attack, a psychic abomination can unleash a focused beam of invisible force against a single target within 60 feet. This attack has the force descriptor."
        },
        "descriptors": [],
        "duration": {
          "units": "",
          "value": ""
        },
        "equipped": true,
        "formula": "",
        "identified": true,
        "level": 1,
        "modifiers": [],
        "price": 0,
        "proficient": true,
        "properties": {
          "aeon": false,
          "amm": false,
          "analog": false,
          "antibiological": false,
          "archaic": false,
          "aurora": false,
          "automatic": false,
          "blast": false,
          "block": false,
          "boost": false,
          "breach": false,
          "breakdown": false,
          "bright": false,
          "cluster": false,
          "conceal": false,
          "deconstruct": false,
          "deflect": false,
          "disarm": false,
          "double": false,
          "drainCharge": false,
          "echo": false,
          "entangle": false,
          "explode": false,
          "extinguish": false,
          "feint": false,
          "fiery": false,
          "firstArc": false,
          "flexibleLine": false,
          "force": false,
          "freeHands": false,
          "fueled": false,
          "grapple": false,
          "gravitation": false,
          "guided": false,
          "harrying": false,
          "holyWater": false,
          "hybrid": false,
          "ignite": false,
          "indirect": false,
          "injection": false,
          "integrated": false,
          "line": false,
          "living": false,
          "lockdown": false,
          "mind-affecting": false,
          "mine": false,
          "mire": false,
          "modal": false,
          "necrotic": false,
          "nonlethal": false,
          "one": false,
          "operative": false,
          "penetrating": false,
          "polarize": false,
          "polymorphic": false,
          "powered": false,
          "professional": false,
          "punchGun": false,
          "qreload": false,
          "radioactive": false,
          "reach": false,
          "recall": false,
          "regrowth": false,
          "relic": false,
          "reposition": false,
          "shape": false,
          "shells": false,
          "shield": false,
          "sniper": false,
          "stun": false,
          "subtle": false,
          "sunder": false,
          "swarm": false,
          "tail": false,
          "teleportive": false,
          "thought": false,
          "throttle": false,
          "thrown": false,
          "trip": false,
          "two": false,
          "unbalancing": false,
          "underwater": false,
          "unwieldy": false,
          "variantBoost": false,
          "wideLine": false
        },
        "quantity": 1,
        "range": {
          "additional": "",
          "per": "",
          "units": "ft",
          "value": 60
        },
        "save": {
          "type": "",
          "dc": "",
          "descriptor": "negate"
        },
        "source": "",
        "special": "",
        "target": {
          "type": "",
          "value": ""
        },
        "usage": {
          "per": "",
          "value": 0
        },
        "uses": {
          "max": 0,
          "per": "",
          "value": 0
        },
        "weaponCategory": "uncategorized",
        "weaponType": "smallA"
      },
      "effects": [],
      "flags": {},
      "img": "icons/svg/mystery-man.svg",
      "sort": 300000
    },
    {
      "_id": "nyiIYqBnJXt6lWov",
      "name": "Mind Thrust (4th Level, DC 20)",
      "type": "spell",
      "data": {
        "type": "",
        "ability": "",
        "abilityMods": {
          "parts": []
        },
        "actionType": "save",
        "activation": {
          "type": "action",
          "condition": "",
          "cost": 1
        },
        "allowedClasses": {
          "myst": true,
          "tech": false,
          "wysh": false
        },
        "area": {
          "effect": "",
          "shape": "",
          "units": "none",
          "value": null
        },
        "attackBonus": 0,
        "chatFlavor": "",
        "concentration": false,
        "critical": {
          "effect": "",
          "parts": []
        },
        "damage": {
          "parts": [
            {
              "formula": "10d10",
              "operator": "",
              "types": {}
            }
          ]
        },
        "description": {
          "chat": "",
          "unidentified": "",
          "value": "<p style=\"text-align: justify;\">You divine the most vulnerable portion of your opponent&rsquo;s mind and overload it with a glut of psychic information. The target can attempt a Will saving throw to halve the damage dealt by this spell. This spell has no effect on creatures without an Intelligence score.<br /><br /></p>\n<ul>\n<li style=\"text-align: justify;\"><strong>1st:</strong> When you cast mind thrust as a 1st-level spell, it deals 2d10 damage to the target.</li>\n<li style=\"text-align: justify;\"><strong>2nd:</strong> When you cast mind thrust as a 2nd-level spell, it deals 4d10 damage to the target.</li>\n<li style=\"text-align: justify;\"><strong>3rd:</strong> When you cast mind thrust as a 3rd-level spell, it deals 7d10 damage to the target.</li>\n<li style=\"text-align: justify;\"><strong>th: </strong>When you cast mind thrust as a 4th-level spell, it deals 10d10 damage to the target and the target is fatigued for 1 round if it fails its saving throw.</li>\n<li style=\"text-align: justify;\"><strong>5th:</strong> When you cast mind thrust as a 5th-level spell, it deals 15d10 damage to the target. The target is exhausted for 1 round if it fails its save and it is fatigued for 1 round if it succeeds at its saving throw.</li>\n<li style=\"text-align: justify;\"><strong>6th:</strong> When you cast&nbsp;mind thrust&nbsp;as a 6th-level spell, it deals 17d10 damage to the target. The target is exhausted and @Compendium[sfrpg.conditions.CvsDp0GvojxiF2jz]{Stunned} for 1 round if it fails its save, and it is fatigued for 1 round if it succeeds at its saving throw.</li>\n</ul>"
        },
        "descriptors": [],
        "dismissible": false,
        "duration": {
          "units": "",
          "value": "instantaneous"
        },
        "formula": "",
        "level": 1,
        "materials": {
          "consumed": false,
          "cost": 0,
          "supply": 0,
          "value": ""
        },
        "modifiers": [],
        "preparation": {
          "mode": "innate",
          "prepared": true
        },
        "range": {
          "additional": "5",
          "per": "2 levels",
          "units": "ft",
          "value": 25
        },
        "save": {
          "type": "will",
          "dc": "20",
          "descriptor": "half"
        },
        "school": "div",
        "source": "Starfinder Core Rulebook pg. 365",
        "sr": true,
        "target": {
          "type": "",
          "value": "one creature"
        },
        "uses": {
          "max": 1,
          "per": "day",
          "value": 1
        }
      },
      "effects": [],
      "flags": {},
<<<<<<< HEAD
      "img": "systems/sfrpg/icons/spells/mind_thrust.png",
      "sort": 400000
=======
      "img": "systems/sfrpg/icons/spells/mind_thrust.webp",
      "effects": []
>>>>>>> 2b095a38
    },
    {
      "_id": "b4LqoNaAC8jg6NtX",
      "name": "Psychokinetic Strangulation (DC 19)",
      "type": "spell",
      "data": {
        "type": "",
        "ability": "",
        "abilityMods": {
          "parts": []
        },
        "actionType": "save",
        "activation": {
          "type": "none",
          "condition": "",
          "cost": 0
        },
        "allowedClasses": {
          "myst": true,
          "tech": false,
          "wysh": false
        },
        "area": {
          "effect": "",
          "shape": "",
          "units": "none",
          "value": null
        },
        "attackBonus": 0,
        "chatFlavor": "",
        "concentration": true,
        "critical": {
          "effect": "",
          "parts": []
        },
        "damage": {
          "parts": [
            {
              "formula": "3d8",
              "operator": "",
              "types": {
                "bludgeoning": true
              }
            }
          ]
        },
        "description": {
          "chat": "",
          "unidentified": "",
          "value": "<p style=\"text-align: justify;\">You manipulate the mystical energy around a creature’s throat into a viselike grip, potentially choking the life out of your victim.<br><br>Each round you concentrate on this spell, it deals 3d8 bludgeoning damage and immobilizes the target. A creature immobilized in this way cannot move and must hold its breath (see page 404). The creature can still attack with any of its weapons (except any bite attacks), cast spells, and so on. Each round the spell affects the target, the target can attempt a Fortitude saving throw to halve the damage and avoid being immobilized.</p>"
        },
        "descriptors": [],
        "dismissible": false,
        "duration": {
          "units": "",
          "value": ""
        },
        "formula": "",
        "level": 3,
        "materials": {
          "consumed": false,
          "cost": 0,
          "supply": 0,
          "value": ""
        },
        "modifiers": [],
        "preparation": {
          "mode": "innate",
          "prepared": true
        },
        "range": {
          "additional": "5",
          "per": "2 levels",
          "units": "ft",
          "value": 25
        },
        "save": {
          "type": "fort",
          "dc": "19",
          "descriptor": "negate"
        },
        "school": "trs",
        "source": "Starfinder Core Rulebook pg. 370",
        "sr": false,
        "target": {
          "type": "",
          "value": ""
        },
        "uses": {
          "max": 3,
          "per": "day",
          "value": 3
        }
      },
      "effects": [],
      "flags": {},
<<<<<<< HEAD
      "img": "systems/sfrpg/icons/spells/psychokinetic_strangulation.png",
      "sort": 500000
=======
      "img": "systems/sfrpg/icons/spells/psychokinetic_strangulation.webp",
      "effects": []
>>>>>>> 2b095a38
    },
    {
      "_id": "AGSQrI8icbxBRTMo",
      "name": "Invisibility (At Will)",
      "type": "spell",
      "data": {
        "type": "",
        "ability": null,
        "abilityMods": {
          "parts": []
        },
        "actionType": "",
        "activation": {
          "type": "",
          "condition": "",
          "cost": 0
        },
        "allowedClasses": {
          "myst": false,
          "tech": true,
          "wysh": true
        },
        "area": {
          "effect": "",
          "shape": "",
          "units": "",
          "value": null
        },
        "attackBonus": 0,
        "chatFlavor": "",
        "concentration": false,
        "critical": {
          "effect": "",
          "parts": []
        },
        "damage": {
          "parts": []
        },
        "description": {
          "chat": "",
          "unidentified": "",
          "value": "<p style=\"text-align: justify;\">The creature or object touched becomes invisible (see page 264). If the target is a creature, any gear it is carrying vanishes as well. If you cast the spell on someone else, neither you nor your allies can see the target unless you can normally see invisible things or you employ magic to do so.<br><br>The spell ends if the target attacks any creature. For purposes of this spell, an attack includes any spell or harmful effect targeting a foe or whose area or effect includes a foe. Actions directed at unattended objects don’t break the spell. Spells that specifically affect allies but not foes are not attacks for this purpose, even when they include foes in their area. Causing harm indirectly is not an attack. Thus, an invisible being can open doors, talk, eat, climb stairs, summon security forces and have them attack, start a trash compactor with foes inside, remotely trigger traps, and so forth.</p>"
        },
        "descriptors": [],
        "dismissible": false,
        "duration": {
          "units": "",
          "value": null
        },
        "formula": "",
        "level": 2,
        "materials": {
          "consumed": false,
          "cost": 0,
          "supply": 0,
          "value": ""
        },
        "modifiers": [],
        "preparation": {
          "mode": "always",
          "prepared": true
        },
        "range": {
          "additional": "",
          "per": "",
          "units": "touch",
          "value": null
        },
        "save": {
          "type": "",
          "dc": null,
          "descriptor": ""
        },
        "school": "abj",
        "source": "",
        "sr": false,
        "target": {
          "type": "",
          "value": null
        },
        "uses": {
          "max": 0,
          "per": null,
          "value": 0
        }
      },
      "effects": [],
      "flags": {},
<<<<<<< HEAD
      "img": "systems/sfrpg/icons/spells/invilibility.png",
      "sort": 600000
=======
      "img": "systems/sfrpg/icons/spells/invilibility.webp",
      "effects": []
>>>>>>> 2b095a38
    },
    {
      "_id": "zyCfKVhK85vtX86w",
      "name": "Unsettling Whispers (Su)",
      "type": "feat",
      "data": {
        "type": "",
        "ability": "cha",
        "abilityMods": {
          "parts": []
        },
        "actionType": "save",
        "activation": {
          "type": "action",
          "condition": "",
          "cost": 0
        },
        "area": {
          "effect": "",
          "shape": "sphere",
          "units": "ft",
          "value": 30
        },
        "attackBonus": 0,
        "chatFlavor": "",
        "critical": {
          "effect": "",
          "parts": []
        },
        "damage": {
          "parts": []
        },
        "description": {
          "chat": "",
          "unidentified": "",
          "value": "<p>A hearing creature within 30 feet of an invisible psychic abomination must succeed at a DC 20 Will saving throw or be @Compendium[sfrpg.conditions.nywSVEeDvp1bk7L3]{Shaken} for 5d6 rounds. Once a creature has been exposed to a psychic abomination&rsquo;s unsettling whispers (whether or not the creature succeeds at its saving throw), it cannot be affected by the same psychic abomination&rsquo;s unsettling whispers for 24 hours. This is an emotion, fear, mind-affecting, and @Compendium[sfrpg.rules.PqV3OCbUTyk2upPD]{Sense-dependent} effect.</p>"
        },
        "descriptors": [],
        "duration": {
          "units": "",
          "value": ""
        },
        "formula": "",
        "modifiers": [],
        "range": {
          "additional": "",
          "per": "",
          "units": "none",
          "value": null
        },
        "recharge": {
          "charged": false,
          "value": null
        },
        "requirements": "",
        "save": {
          "type": "will",
          "dc": "20",
          "descriptor": "negate"
        },
        "source": "",
        "target": {
          "type": "",
          "value": ""
        },
        "uses": {
          "max": 0,
          "per": "",
          "value": 0
        }
      },
      "effects": [],
      "flags": {},
      "sort": 700000
    }
  ],
  "token": {
    "name": "Psychic Abomination",
    "actorId": "25drsr5WCVOexxpv",
    "actorLink": false,
    "bar1": {
      "attribute": "attributes.hp"
    },
    "bar2": {
      "attribute": ""
    },
    "brightLight": 0,
    "brightSight": 0,
    "dimLight": 0,
    "dimSight": 0,
    "displayBars": 40,
    "displayName": 0,
    "disposition": 0,
    "flags": {},
    "height": 1,
    "img": "icons/svg/mystery-man.svg",
    "lightAlpha": 1,
    "lightAngle": 360,
    "lightAnimation": {
      "type": "",
      "intensity": 5,
      "speed": 5
    },
    "lightColor": "",
    "lockRotation": false,
    "mirrorX": false,
    "mirrorY": false,
    "randomImg": false,
    "rotation": 0,
    "scale": 1,
    "sightAngle": 360,
    "tint": "",
    "vision": false,
    "width": 1
  }
}<|MERGE_RESOLUTION|>--- conflicted
+++ resolved
@@ -543,6 +543,7 @@
       },
       "effects": [],
       "flags": {},
+      "img": "icons/svg/mystery-man.svg",
       "sort": 100000
     },
     {
@@ -1072,13 +1073,8 @@
       },
       "effects": [],
       "flags": {},
-<<<<<<< HEAD
-      "img": "systems/sfrpg/icons/spells/mind_thrust.png",
+      "img": "systems/sfrpg/icons/spells/mind_thrust.webp",
       "sort": 400000
-=======
-      "img": "systems/sfrpg/icons/spells/mind_thrust.webp",
-      "effects": []
->>>>>>> 2b095a38
     },
     {
       "_id": "b4LqoNaAC8jg6NtX",
@@ -1175,13 +1171,8 @@
       },
       "effects": [],
       "flags": {},
-<<<<<<< HEAD
-      "img": "systems/sfrpg/icons/spells/psychokinetic_strangulation.png",
+      "img": "systems/sfrpg/icons/spells/psychokinetic_strangulation.webp",
       "sort": 500000
-=======
-      "img": "systems/sfrpg/icons/spells/psychokinetic_strangulation.webp",
-      "effects": []
->>>>>>> 2b095a38
     },
     {
       "_id": "AGSQrI8icbxBRTMo",
@@ -1270,13 +1261,8 @@
       },
       "effects": [],
       "flags": {},
-<<<<<<< HEAD
-      "img": "systems/sfrpg/icons/spells/invilibility.png",
+      "img": "systems/sfrpg/icons/spells/invilibility.webp",
       "sort": 600000
-=======
-      "img": "systems/sfrpg/icons/spells/invilibility.webp",
-      "effects": []
->>>>>>> 2b095a38
     },
     {
       "_id": "zyCfKVhK85vtX86w",
@@ -1350,6 +1336,7 @@
       },
       "effects": [],
       "flags": {},
+      "img": "icons/svg/mystery-man.svg",
       "sort": 700000
     }
   ],
