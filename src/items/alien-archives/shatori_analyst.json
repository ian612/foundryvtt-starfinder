--- conflicted
+++ resolved
@@ -437,10 +437,6 @@
     {
       "name": "Dueling sword, tactical",
       "type": "weapon",
-<<<<<<< HEAD
-=======
-      "img": "systems/sfrpg/icons/equipment/weapons/dueling-sword.webp",
->>>>>>> 2b095a38
       "data": {
         "type": "",
         "ability": "",
@@ -641,7 +637,7 @@
         "weaponType": "basicM"
       },
       "flags": {},
-      "img": "systems/sfrpg/icons/equipment/weapons/dueling-sword.jpg"
+      "img": "systems/sfrpg/icons/equipment/weapons/dueling-sword.webp"
     },
     {
       "name": "Semi-auto pistol, tactical",
@@ -695,61 +691,6 @@
               "weightProperty": "level"
             }
           ]
-<<<<<<< HEAD
-=======
-        }
-      }
-    },
-    {
-      "flags": {},
-      "name": "Semi-auto pistol, tactical",
-      "type": "weapon",
-      "img": "systems/sfrpg/icons/equipment/weapons/semi-auto-pistol-tactical.webp",
-      "data": {
-        "description": {
-          "value": "<p>The semiautomatic mechanism of this pistol discharges spent cartridges and reloads fresh ones in the barrel, provided a cartridge remains in the magazine.</p>",
-          "chat": "",
-          "unidentified": ""
-        },
-        "source": "Core Rulebook, P. 173",
-        "type": "",
-        "quantity": 1,
-        "bulk": "L",
-        "price": 260,
-        "level": 1,
-        "attuned": false,
-        "equipped": false,
-        "identified": true,
-        "activation": {
-          "type": "none",
-          "cost": 0,
-          "condition": ""
-        },
-        "duration": {
-          "value": "",
-          "units": ""
-        },
-        "target": {
-          "value": "",
-          "type": ""
-        },
-        "area": {
-          "value": null,
-          "units": null,
-          "shape": "",
-          "effect": ""
-        },
-        "range": {
-          "value": 30,
-          "units": "ft",
-          "additional": "",
-          "per": ""
-        },
-        "uses": {
-          "value": 0,
-          "max": 0,
-          "per": ""
->>>>>>> 2b095a38
         },
         "critical": {
           "effect": "",
@@ -842,7 +783,7 @@
         "weaponType": "smallA"
       },
       "flags": {},
-      "img": "systems/sfrpg/icons/equipment/weapons/semi-auto-pistol-tactical.jpg"
+      "img": "systems/sfrpg/icons/equipment/weapons/semi-auto-pistol-tactical.webp"
     },
     {
       "name": "Psychometry (Su)",
@@ -989,10 +930,6 @@
     {
       "name": "Graphite Carbon Skin",
       "type": "equipment",
-<<<<<<< HEAD
-=======
-      "img": "systems/sfrpg/icons/equipment/armor/carbon-skin-graphite.webp",
->>>>>>> 2b095a38
       "data": {
         "type": "",
         "ability": null,
@@ -1114,15 +1051,11 @@
         }
       },
       "flags": {},
-      "img": "systems/sfrpg/icons/equipment/armor/carbon-skin-graphite.jpg"
+      "img": "systems/sfrpg/icons/equipment/armor/carbon-skin-graphite.webp"
     },
     {
       "name": "Small Arm Rounds (27/30)",
       "type": "goods",
-<<<<<<< HEAD
-=======
-      "img": "systems/sfrpg/icons/equipment/weapons/rounds-small-arm.webp",
->>>>>>> 2b095a38
       "data": {
         "type": "",
         "abilityMods": {
@@ -1150,15 +1083,11 @@
         "source": "Core Rulebook"
       },
       "flags": {},
-      "img": "systems/sfrpg/icons/equipment/weapons/rounds-small-arm.jpg"
+      "img": "systems/sfrpg/icons/equipment/weapons/rounds-small-arm.webp"
     },
     {
       "name": "Datapad",
       "type": "technological",
-<<<<<<< HEAD
-=======
-      "img": "systems/sfrpg/icons/equipment/technological%20items/datapad.webp",
->>>>>>> 2b095a38
       "data": {
         "type": "",
         "attuned": false,
@@ -1189,15 +1118,11 @@
         }
       },
       "flags": {},
-      "img": "systems/sfrpg/icons/equipment/technological%20items/datapad.jpg"
+      "img": "systems/sfrpg/icons/equipment/technological%20items/datapad.webp"
     },
     {
       "name": "Detect Magic",
       "type": "spell",
-<<<<<<< HEAD
-=======
-      "img": "systems/sfrpg/icons/spells/detect_magic.webp",
->>>>>>> 2b095a38
       "data": {
         "type": "",
         "ability": "",
@@ -1280,15 +1205,11 @@
         }
       },
       "flags": {},
-      "img": "systems/sfrpg/icons/spells/detect_magic.png"
+      "img": "systems/sfrpg/icons/spells/detect_magic.webp"
     },
     {
       "name": "Grave Words",
       "type": "spell",
-<<<<<<< HEAD
-=======
-      "img": "systems/sfrpg/icons/spells/grave_word.webp",
->>>>>>> 2b095a38
       "data": {
         "type": "",
         "ability": null,
@@ -1371,15 +1292,11 @@
         }
       },
       "flags": {},
-      "img": "systems/sfrpg/icons/spells/grave_word.png"
+      "img": "systems/sfrpg/icons/spells/grave_word.webp"
     },
     {
       "name": "Stabilize",
       "type": "spell",
-<<<<<<< HEAD
-=======
-      "img": "systems/sfrpg/icons/spells/stabilize.webp",
->>>>>>> 2b095a38
       "data": {
         "type": "",
         "ability": "",
@@ -1462,15 +1379,11 @@
         }
       },
       "flags": {},
-      "img": "systems/sfrpg/icons/spells/stabilize.PNG"
+      "img": "systems/sfrpg/icons/spells/stabilize.webp"
     },
     {
       "name": "Comprehend Languages",
       "type": "spell",
-<<<<<<< HEAD
-=======
-      "img": "systems/sfrpg/icons/spells/comprehend_languages.webp",
->>>>>>> 2b095a38
       "data": {
         "type": "",
         "ability": "",
@@ -1556,15 +1469,11 @@
         }
       },
       "flags": {},
-      "img": "systems/sfrpg/icons/spells/comprehend_languages.jpg"
+      "img": "systems/sfrpg/icons/spells/comprehend_languages.webp"
     },
     {
       "name": "Identify",
       "type": "spell",
-<<<<<<< HEAD
-=======
-      "img": "systems/sfrpg/icons/spells/identify.webp",
->>>>>>> 2b095a38
       "data": {
         "type": "",
         "ability": null,
@@ -1647,15 +1556,11 @@
         }
       },
       "flags": {},
-      "img": "systems/sfrpg/icons/spells/identify.PNG"
+      "img": "systems/sfrpg/icons/spells/identify.webp"
     },
     {
       "name": "Mending",
       "type": "spell",
-<<<<<<< HEAD
-=======
-      "img": "systems/sfrpg/icons/spells/mending.webp",
->>>>>>> 2b095a38
       "data": {
         "type": "",
         "ability": "",
@@ -1744,15 +1649,11 @@
         }
       },
       "flags": {},
-      "img": "systems/sfrpg/icons/spells/mending.png"
+      "img": "systems/sfrpg/icons/spells/mending.webp"
     },
     {
       "name": "Psychokinetic Hand",
       "type": "spell",
-<<<<<<< HEAD
-=======
-      "img": "systems/sfrpg/icons/spells/psychokenetic_hand.webp",
->>>>>>> 2b095a38
       "data": {
         "type": "",
         "ability": null,
@@ -1835,15 +1736,11 @@
         }
       },
       "flags": {},
-      "img": "systems/sfrpg/icons/spells/psychokenetic_hand.png"
+      "img": "systems/sfrpg/icons/spells/psychokenetic_hand.webp"
     },
     {
       "name": "Quick Scan (Su)",
       "type": "feat",
-<<<<<<< HEAD
-=======
-      "img": "systems/sfrpg/icons/classes/quick_scan.webp",
->>>>>>> 2b095a38
       "data": {
         "type": "",
         "ability": null,
@@ -1911,15 +1808,11 @@
         }
       },
       "flags": {},
-      "img": "systems/sfrpg/icons/classes/quick_scan.png"
+      "img": "systems/sfrpg/icons/classes/quick_scan.webp"
     },
     {
       "name": "Spell Cache (Su) (Datapad)",
       "type": "feat",
-<<<<<<< HEAD
-=======
-      "img": "systems/sfrpg/icons/classes/spell_cache.webp",
->>>>>>> 2b095a38
       "data": {
         "type": "",
         "ability": null,
@@ -1987,15 +1880,11 @@
         }
       },
       "flags": {},
-      "img": "systems/sfrpg/icons/classes/spell_cache.png"
+      "img": "systems/sfrpg/icons/classes/spell_cache.webp"
     },
     {
       "name": "Magic Missile*",
       "type": "spell",
-<<<<<<< HEAD
-=======
-      "img": "systems/sfrpg/icons/spells/magic_missile.webp",
->>>>>>> 2b095a38
       "data": {
         "type": "",
         "ability": "",
@@ -2087,15 +1976,11 @@
         }
       },
       "flags": {},
-      "img": "systems/sfrpg/icons/spells/magic_missile.png"
+      "img": "systems/sfrpg/icons/spells/magic_missile.webp"
     },
     {
       "name": "Inject Nanobots (DC 17)",
       "type": "spell",
-<<<<<<< HEAD
-=======
-      "img": "systems/sfrpg/icons/spells/inject_nanobot.webp",
->>>>>>> 2b095a38
       "data": {
         "type": "",
         "ability": null,
@@ -2178,15 +2063,11 @@
         }
       },
       "flags": {},
-      "img": "systems/sfrpg/icons/spells/inject_nanobot.png"
+      "img": "systems/sfrpg/icons/spells/inject_nanobot.webp"
     },
     {
       "name": "Make Whole*",
       "type": "spell",
-<<<<<<< HEAD
-=======
-      "img": "systems/sfrpg/icons/spells/make_whole.webp",
->>>>>>> 2b095a38
       "data": {
         "type": "",
         "ability": null,
@@ -2269,7 +2150,7 @@
         }
       },
       "flags": {},
-      "img": "systems/sfrpg/icons/spells/make_whole.png"
+      "img": "systems/sfrpg/icons/spells/make_whole.webp"
     }
   ],
   "token": {
