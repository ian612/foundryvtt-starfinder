--- conflicted
+++ resolved
@@ -790,13 +790,8 @@
       },
       "effects": [],
       "flags": {},
-<<<<<<< HEAD
-      "img": "systems/sfrpg/icons/equipment/weapons/dueling-sword.jpg",
+      "img": "systems/sfrpg/icons/equipment/weapons/dueling-sword.webp",
       "sort": 500000
-=======
-      "img": "systems/sfrpg/icons/equipment/weapons/dueling-sword.webp",
-      "effects": []
->>>>>>> 2b095a38
     },
     {
       "_id": "jCENDQbaEdadsFiF",
@@ -1240,13 +1235,8 @@
       },
       "effects": [],
       "flags": {},
-<<<<<<< HEAD
-      "img": "systems/sfrpg/icons/equipment/armor/freebooter-armor-1.jpg",
+      "img": "systems/sfrpg/icons/equipment/armor/freebooter-armor-1.webp",
       "sort": 800000
-=======
-      "img": "systems/sfrpg/icons/equipment/armor/freebooter-armor-1.webp",
-      "effects": []
->>>>>>> 2b095a38
     },
     {
       "_id": "2ZKA6iqIL7qgJOlV",
@@ -1289,6 +1279,7 @@
       },
       "effects": [],
       "flags": {},
+      "img": "icons/svg/mystery-man.svg",
       "sort": 1000000
     }
   ],
