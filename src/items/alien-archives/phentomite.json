--- conflicted
+++ resolved
@@ -538,6 +538,7 @@
       },
       "effects": [],
       "flags": {},
+      "img": "icons/svg/mystery-man.svg",
       "sort": 100000
     },
     {
@@ -754,13 +755,8 @@
       },
       "effects": [],
       "flags": {},
-<<<<<<< HEAD
-      "img": "systems/sfrpg/icons/equipment/weapons/club.jpg",
+      "img": "systems/sfrpg/icons/equipment/weapons/club.webp",
       "sort": 200000
-=======
-      "img": "systems/sfrpg/icons/equipment/weapons/club.webp",
-      "effects": []
->>>>>>> 2b095a38
     },
     {
       "_id": "0YkSMQuld7oTInPK",
@@ -914,13 +910,8 @@
       },
       "effects": [],
       "flags": {},
-<<<<<<< HEAD
-      "img": "systems/sfrpg/icons/equipment/weapons/semi-auto-pistol-tactical.jpg",
+      "img": "systems/sfrpg/icons/equipment/weapons/semi-auto-pistol-tactical.webp",
       "sort": 100001
-=======
-      "img": "systems/sfrpg/icons/equipment/weapons/semi-auto-pistol-tactical.webp",
-      "effects": []
->>>>>>> 2b095a38
     },
     {
       "_id": "pxQf1uY3bhj0kv8k",
@@ -991,6 +982,7 @@
       },
       "effects": [],
       "flags": {},
+      "img": "icons/svg/mystery-man.svg",
       "sort": 300000
     },
     {
@@ -1037,13 +1029,8 @@
       },
       "effects": [],
       "flags": {},
-<<<<<<< HEAD
-      "img": "systems/sfrpg/icons/equipment/weapons/rounds-small-arm.jpg",
+      "img": "systems/sfrpg/icons/equipment/weapons/rounds-small-arm.webp",
       "sort": 400000
-=======
-      "img": "systems/sfrpg/icons/equipment/weapons/rounds-small-arm.webp",
-      "effects": []
->>>>>>> 2b095a38
     }
   ],
   "token": {
