{
  "_id": "oqthkU2Ix5TLLWHt",
  "name": "Robot (Security), Observer-Class",
  "type": "npc2",
  "data": {
    "abilities": {
      "cha": {
        "base": 0,
        "min": 3,
        "misc": 0,
        "mod": 0,
        "value": 10
      },
      "con": {
        "base": 0,
        "min": 3,
        "misc": 0,
        "mod": 0,
        "value": 10
      },
      "dex": {
        "base": 4,
        "min": 3,
        "misc": 0,
        "mod": 4,
        "value": 18
      },
      "int": {
        "base": 1,
        "min": 3,
        "misc": 0,
        "mod": 1,
        "value": 12
      },
      "str": {
        "base": 2,
        "min": 3,
        "misc": 0,
        "mod": 2,
        "value": 14
      },
      "wis": {
        "base": 0,
        "min": 3,
        "misc": 0,
        "mod": 0,
        "value": 10
      }
    },
    "attributes": {
      "arms": "2",
      "bab": 0,
      "cmd": {
        "min": 0,
        "tooltip": [],
        "value": 10
      },
      "eac": {
        "base": 14,
        "min": 0,
        "tooltip": [],
        "value": 14
      },
      "fort": {
        "base": 1,
        "bonus": 1,
        "misc": 0,
        "tooltip": [],
        "value": 0
      },
      "hp": {
        "max": 17,
        "min": 0,
        "temp": null,
        "tempmax": null,
        "tooltip": [],
        "value": 17
      },
      "init": {
        "bonus": 0,
        "tooltip": [],
        "total": 4,
        "value": 4
      },
      "kac": {
        "base": 15,
        "min": 0,
        "tooltip": [],
        "value": 15
      },
      "keyability": "",
      "reach": "5",
      "reflex": {
        "base": 1,
        "bonus": 1,
        "misc": 0,
        "tooltip": [],
        "value": 0
      },
      "rp": {
        "max": 0,
        "min": 0,
        "tooltip": [],
        "value": 0
      },
      "sp": {
        "max": 0,
        "min": 0,
        "tooltip": [],
        "value": 0
      },
      "space": "",
      "speed": {
        "burrowing": {
          "base": 0
        },
        "climbing": {
          "base": 0
        },
        "flying": {
          "base": 0
        },
        "land": {
          "base": 30
        },
        "mainMovement": "land",
        "special": "original base: 30 ft.; original special: fly 30 ft. (Ex, average)",
        "swimming": {
          "base": 0
        }
      },
      "spellcasting": "",
      "will": {
        "base": -1,
        "bonus": -1,
        "misc": 0,
        "tooltip": [],
        "value": 0
      }
    },
    "conditions": {
      "asleep": false,
      "bleeding": false,
      "blinded": false,
      "broken": false,
      "burning": false,
      "confused": false,
      "cowering": false,
      "dazed": false,
      "dazzled": false,
      "dead": false,
      "deafened": false,
      "dying": false,
      "encumbered": false,
      "entangled": false,
      "exhausted": false,
      "fascinated": false,
      "fatigued": false,
      "flatfooted": false,
      "frightened": false,
      "grappled": false,
      "helpless": false,
      "nauseated": false,
      "offkilter": false,
      "offtarget": false,
      "overburdened": false,
      "panicked": false,
      "paralyzed": false,
      "pinned": false,
      "prone": false,
      "shaken": false,
      "sickened": false,
      "stable": false,
      "staggered": false,
      "stunned": false,
      "unconscious": false
    },
    "counterClasses": {
      "values": {}
    },
    "currency": {
      "credit": 0,
      "upb": 0
    },
    "details": {
      "type": "Construct (technological)",
      "alignment": "N",
      "aura": "",
      "biography": {
        "public": "",
        "value": "<p>Security robots come in a wide variety of makes and models, with a near-endless variety of customizations based on both the manufacturer and the aesthetics and needs of the consumer. Crafted with advanced user interfaces mimicking moderate intelligence, but without any of the emotions, unpredictability, or bias of a true AI or sentient creature, security bots are an eminently practical, reasonable solution to a wide variety of security needs. Unlike full-on military models, security robots usually come preprogrammed with certain fail-safes preventing them from engaging in violence beyond what’s necessary for the protection of their assigned population or property, making them a go-to option for police forces, corporations, and even wealthy individuals looking for peace of mind.<br><br>One of the cheapest and most common types of security robot is the observer. Observer-class bots are usually small, flying robots designed primarily to record and report specific unsavory activities for later review by their owners, though they are also equipped to fend off minor threats. Whether buzzing through the access ducts of secure facilities or hovering over crowded marketplaces, observers are nearly ubiquitous in some advanced settlements. On @Compendium[sfrpg.setting.hepqXl6gFvs5sDQu]{Absalom Station}, the most prominent brand is AbadarCorp’s VizAll, a flying orb with gentle contours designed to put citizens at ease, with a central eye, stubby fins, and relentlessly cheerful speech patterns. @Compendium[sfrpg.setting.Gxsy07AQwteFkPhh]{Aballon}’s Sunward Corporation produces the more disconcerting Arbitron, whose insectile form mimics those of the resident anacites, while @Compendium[sfrpg.setting.sRunEYMfbrHeHcl7]{Triaxus}’s Bluescale Industries crafts theirs to resemble tiny, mechanical drakes. Regardless of their shape, however, observers are known for their convenience, but they are infamous for their limited nuance—a problem for owners who forget their own security passphrase. Some of the cheapest models also have faulty programming that causes them to develop personality quirks, making a particular bot act especially aggressive, friendly, or even dejected.<br><br>Patrol-class security robots are more humanoid in shape, standing about 6 feet tall with integrated armaments that keep the robots’ limbs free to apprehend offenders and engage in close combat. Given their deadlier weaponry and tougher armor plating, patrol-class security robots (sometimes simply called “patrol bots”) are more regulated in their sale and use. They are found mostly in large space stations and corporate facilities under government or syndicate control. As with observer-class robots, these models run the gamut from four-armed Idaran Peacekeepers to the artistic Castrovelian Linewalkers that guard against dangerous jungle beasts, yet the overwhelming industry leader is AbadarCorp’s Town Guard series. With blank, circular faces of glass or glowing energy and cleanly contoured limbs capable of folding up for easy storage, AbadarCorp’s patrol bot is a triumph of industrial design and defense. This model’s reputation has been further boosted due to the fact that it’s the only model of patrol bot currently used by @Compendium[sfrpg.setting.hepqXl6gFvs5sDQu]{Absalom Station}’s government, with many going straight into service from the corporation’s manufactories in the Spike.<br><br>Unfortunately, not all security bots end up working for law-abiding corporations or state governments. Various planets in the Pact Worlds system have their own rules about who is or is not licensed to own a security robot, and the Pact Worlds government generally finds it easier to look the other way than to get embroiled in the contentious issues of rights-to- weapons and planetary sovereignty. As a result, it’s not difficult for individuals to purchase security robots entirely unregulated on the black market, albeit at a high cost. In cases where a world outlaws such sales, these models are usually formerly legal models that have been stolen and cracked by hacker gangs, while in other places corporations quietly sell to known criminal enterprises without asking questions. Such security robots are sometimes marked by their owners to show their “allegiance”—they might be painted with gang symbols or have their heads replaced with disturbing mannequin busts. Other groups maintain their robots’ official appearances, the better to carry out kidnappings and extortion. Because of this, passersby occasionally stumble across pitched firefights between squads of similar-looking security robots. Those who wish to get involved must be careful to identify each side’s master, as they could find themselves unintentionally taking sides in a gang war.<br><br>Though both observer and patrol models have safeguards to protect against it, glitches can occasionally develop in a security robot’s firmware, often the result of massive damage sustained during a firefight or improper diagnostics after such an altercation. In such cases, the glitch can override the bot’s usual baselevel programming regarding tiers of force and the logic of conflict escalation, or even its protocol to protect the innocent. This can result in a bloody rampage, with the robot either going berserk over perceived violation of nonexistent laws, or technically following the law but executing lethal punishment for even the smallest infraction. Even worse, an infected patrol bot’s nanites can carry its corrupted code like a virus, turning other security robots rogue. When this occurs, manufacturers like AbadarCorp are usually quick to hire discreet “contractors” to deal with the menace (as maintaining their own strike-and-disassembly force would publicly acknowledge the threat).</p>"
      },
      "class": "",
      "cr": 1,
      "environment": "any urban",
      "organization": "solitary or fleet (2-5)",
      "race": "",
      "raceAndGrafts": "",
      "source": "AA1 pg. 94",
      "subtype": "Technological",
      "xp": {
        "value": 400
      }
    },
    "modifiers": [],
    "skills": {
      "acr": {
        "ability": "dex",
        "enabled": true,
        "hasArmorCheckPenalty": true,
        "isTrainedOnly": false,
        "misc": 0,
        "mod": 10,
        "ranks": 10,
        "value": 0
      },
      "ath": {
        "ability": "str",
        "enabled": true,
        "hasArmorCheckPenalty": true,
        "isTrainedOnly": false,
        "misc": 0,
        "mod": 5,
        "ranks": 5,
        "value": 0
      },
      "blu": {
        "ability": "cha",
        "enabled": false,
        "hasArmorCheckPenalty": false,
        "isTrainedOnly": false,
        "misc": 0,
        "mod": 0,
        "ranks": 0,
        "value": 0
      },
      "com": {
        "ability": "int",
        "enabled": true,
        "hasArmorCheckPenalty": false,
        "isTrainedOnly": true,
        "misc": 0,
        "mod": 5,
        "ranks": 5,
        "value": 0
      },
      "cul": {
        "ability": "int",
        "enabled": false,
        "hasArmorCheckPenalty": false,
        "isTrainedOnly": true,
        "misc": 0,
        "mod": 0,
        "ranks": 0,
        "value": 0
      },
      "dip": {
        "ability": "cha",
        "enabled": false,
        "hasArmorCheckPenalty": false,
        "isTrainedOnly": false,
        "misc": 0,
        "mod": 0,
        "ranks": 0,
        "value": 0
      },
      "dis": {
        "ability": "cha",
        "enabled": false,
        "hasArmorCheckPenalty": false,
        "isTrainedOnly": false,
        "misc": 0,
        "mod": 0,
        "ranks": 0,
        "value": 0
      },
      "eng": {
        "ability": "int",
        "enabled": false,
        "hasArmorCheckPenalty": false,
        "isTrainedOnly": true,
        "misc": 0,
        "mod": 0,
        "ranks": 0,
        "value": 0
      },
      "int": {
        "ability": "cha",
        "enabled": false,
        "hasArmorCheckPenalty": false,
        "isTrainedOnly": false,
        "misc": 0,
        "mod": 0,
        "ranks": 0,
        "value": 0
      },
      "lsc": {
        "ability": "int",
        "enabled": false,
        "hasArmorCheckPenalty": false,
        "isTrainedOnly": true,
        "misc": 0,
        "mod": 0,
        "ranks": 0,
        "value": 0
      },
      "med": {
        "ability": "int",
        "enabled": false,
        "hasArmorCheckPenalty": false,
        "isTrainedOnly": true,
        "misc": 0,
        "mod": 0,
        "ranks": 0,
        "value": 0
      },
      "mys": {
        "ability": "wis",
        "enabled": false,
        "hasArmorCheckPenalty": false,
        "isTrainedOnly": true,
        "misc": 0,
        "mod": 0,
        "ranks": 0,
        "value": 0
      },
      "per": {
        "ability": "wis",
        "enabled": true,
        "hasArmorCheckPenalty": false,
        "isTrainedOnly": false,
        "misc": 0,
        "mod": 5,
        "ranks": 5,
        "value": 0
      },
      "phs": {
        "ability": "int",
        "enabled": false,
        "hasArmorCheckPenalty": false,
        "isTrainedOnly": true,
        "misc": 0,
        "mod": 0,
        "ranks": 0,
        "value": 0
      },
      "pil": {
        "ability": "dex",
        "enabled": false,
        "hasArmorCheckPenalty": false,
        "isTrainedOnly": false,
        "misc": 0,
        "mod": 0,
        "ranks": 0,
        "value": 0
      },
      "pro": {
        "ability": "int",
        "enabled": false,
        "hasArmorCheckPenalty": false,
        "isTrainedOnly": true,
        "misc": 0,
        "mod": 0,
        "ranks": 0,
        "subname": "",
        "value": 3
      },
      "sen": {
        "ability": "wis",
        "enabled": false,
        "hasArmorCheckPenalty": false,
        "isTrainedOnly": false,
        "misc": 0,
        "mod": 0,
        "ranks": 0,
        "value": 0
      },
      "sle": {
        "ability": "dex",
        "enabled": false,
        "hasArmorCheckPenalty": true,
        "isTrainedOnly": true,
        "misc": 0,
        "mod": 0,
        "ranks": 0,
        "value": 0
      },
      "ste": {
        "ability": "dex",
        "enabled": false,
        "hasArmorCheckPenalty": true,
        "isTrainedOnly": false,
        "misc": 0,
        "mod": 0,
        "ranks": 0,
        "value": 0
      },
      "sur": {
        "ability": "wis",
        "enabled": false,
        "hasArmorCheckPenalty": false,
        "isTrainedOnly": false,
        "misc": 0,
        "mod": 0,
        "ranks": 0,
        "value": 0
      }
    },
    "spells": {
      "spell0": {
        "max": 0,
        "value": 0
      },
      "spell1": {
        "max": 0,
        "value": 0
      },
      "spell2": {
        "max": 0,
        "value": 0
      },
      "spell3": {
        "max": 0,
        "value": 0
      },
      "spell4": {
        "max": 0,
        "value": 0
      },
      "spell5": {
        "max": 0,
        "value": 0
      },
      "spell6": {
        "max": 0,
        "value": 0
      }
    },
    "traits": {
      "ci": {
        "custom": "Construct Immunities",
        "value": []
      },
      "damageReduction": {
        "negatedBy": "",
        "value": 0
      },
      "di": {
        "custom": "Construct Immunities",
        "value": []
      },
      "dr": {
        "custom": "",
        "value": []
      },
      "dv": {
        "custom": "Vulnerable To Critical Hits",
        "value": [
          "electricity"
        ]
      },
      "languages": {
        "custom": "",
        "value": [
          "common"
        ]
      },
      "senses": "darkvision 60 ft., low-light vision",
      "size": "small",
      "sr": 0
    }
  },
  "flags": {},
  "img": "icons/svg/mystery-man.svg",
  "items": [
    {
      "_id": "DdPtO1sLo4MS7yNy",
      "name": "Exigency (Ex)",
      "type": "feat",
      "data": {
        "type": "",
        "ability": null,
        "actionType": null,
        "activation": {
          "type": "",
          "condition": "",
          "cost": 0
        },
        "area": {
          "effect": "",
          "shape": "",
          "units": "",
          "value": null
        },
        "attackBonus": 0,
        "chatFlavor": "",
        "critical": {
          "effect": "",
          "parts": []
        },
        "damage": {
          "parts": []
        },
        "description": {
          "chat": "",
          "unidentified": "",
          "value": "An observer-class security robot can expend a large store of energy to temporarily increase its processing power and attempt to avoid an attack. Once per day, it can reroll a failed Reflex saving throw with a +10 circumstance bonus."
        },
        "descriptors": [],
        "duration": {
          "units": "",
          "value": null
        },
        "formula": "",
        "modifiers": [],
        "range": {
          "additional": "",
          "per": "",
          "units": "",
          "value": null
        },
        "recharge": {
          "charged": false,
          "value": null
        },
        "requirements": "",
        "save": {
          "type": "",
          "dc": null,
          "descriptor": ""
        },
        "source": "",
        "target": {
          "type": "",
          "value": null
        },
        "uses": {
          "max": 0,
          "per": null,
          "value": 0
        }
      },
      "flags": {},
      "img": "icons/svg/mystery-man.svg"
    },
    {
      "_id": "5DIzDJ9pDNiOYfH3",
      "name": "Integrated Weapons (Ex)",
      "type": "feat",
      "data": {
        "type": "",
        "ability": null,
        "abilityMods": {
          "parts": []
        },
        "actionType": "",
        "activation": {
          "type": "",
          "condition": "",
          "cost": 0
        },
        "area": {
          "effect": "",
          "shape": "",
          "units": "",
          "value": null
        },
        "attackBonus": 0,
        "chatFlavor": "",
        "critical": {
          "effect": "",
          "parts": []
        },
        "damage": {
          "parts": []
        },
        "description": {
          "chat": "",
          "unidentified": "",
          "value": "A security robot’s weapons are integrated into its frame and can’t be disarmed."
        },
        "descriptors": [],
        "duration": {
          "units": "",
          "value": null
        },
        "formula": "",
        "modifiers": [],
        "range": {
          "additional": "",
          "per": "",
          "units": "",
          "value": null
        },
        "recharge": {
          "charged": false,
          "value": null
        },
        "requirements": "",
        "save": {
          "type": "",
          "dc": null,
          "descriptor": ""
        },
        "source": "",
        "target": {
          "type": "",
          "value": null
        },
        "uses": {
          "max": 0,
          "per": null,
          "value": 0
        }
      },
      "flags": {},
      "img": "icons/svg/mystery-man.svg"
    },
    {
      "_id": "wrKqUIL3Lonp8M6C",
      "name": "Slam",
      "type": "weapon",
      "data": {
        "type": "",
        "ability": "",
        "actionType": "mwak",
        "activation": {
          "type": "",
          "condition": "",
          "cost": 0
        },
        "area": {
          "effect": "",
          "shape": "",
          "units": "",
          "value": null
        },
        "attackBonus": 6,
        "attributes": {
          "ac": {
            "value": ""
          },
          "customBuilt": false,
          "dex": {
            "mod": ""
          },
          "hardness": {
            "value": ""
          },
          "hp": {
            "max": "",
            "value": 6
          },
          "size": "medium",
          "sturdy": true
        },
        "attuned": false,
        "bulk": "L",
        "capacity": {
          "max": 0,
          "value": 0
        },
        "chatFlavor": "",
        "container": {
          "contents": [],
          "storage": [
            {
              "type": "slot",
              "acceptsType": [
                "fusion"
              ],
              "affectsEncumbrance": true,
              "amount": 0,
              "subtype": "fusion",
              "weightProperty": "level"
            }
          ]
        },
        "critical": {
          "effect": "",
          "parts": []
        },
        "damage": {
          "parts": [
            {
              "formula": "1d6+3",
              "operator": "",
              "types": {
                "bludgeoning": true
              }
            }
          ]
        },
        "description": {
          "chat": "",
          "unidentified": "",
          "value": ""
        },
        "descriptors": [],
        "duration": {
          "units": "",
          "value": null
        },
        "equipped": true,
        "formula": "",
        "identified": true,
        "level": 1,
        "modifiers": [],
        "price": 0,
        "proficient": true,
        "properties": {},
        "quantity": 1,
        "range": {
          "additional": "",
          "per": "",
          "units": "",
          "value": null
        },
        "save": {
          "type": "",
          "dc": null,
          "descriptor": ""
        },
        "source": "",
        "special": "",
        "target": {
          "type": "",
          "value": null
        },
        "usage": {
          "per": "",
          "value": 0
        },
        "uses": {
          "max": 0,
          "per": null,
          "value": 0
        },
        "weaponCategory": "uncategorized",
        "weaponType": "basicM"
      },
      "flags": {},
      "img": "icons/svg/mystery-man.svg"
    },
    {
      "_id": "F6n8tbAnIm7izRpc",
      "name": "Stickybomb Grenade I",
      "type": "weapon",
<<<<<<< HEAD
=======
      "img": "systems/sfrpg/icons/equipment/weapons/stickybomb-grenade.webp",
>>>>>>> 2b095a38
      "data": {
        "type": "",
        "ability": "",
        "abilityMods": {
          "parts": []
        },
        "actionType": "rwak",
        "activation": {
          "type": "none",
          "condition": "",
          "cost": null
        },
        "area": {
          "effect": "burst",
          "shape": "sphere",
          "units": "ft",
          "value": 10
        },
        "attackBonus": 9,
        "attributes": {
          "ac": {
            "value": ""
          },
          "customBuilt": false,
          "dex": {
            "mod": ""
          },
          "hardness": {
            "value": ""
          },
          "hp": {
            "max": "",
            "value": 18
          },
          "size": "medium",
          "sturdy": true
        },
        "attuned": false,
        "bulk": "L",
        "capacity": {
          "max": 0,
          "value": 0
        },
        "chatFlavor": "entangled 2d4 rounds",
        "container": {
          "contents": [],
          "storage": [
            {
              "type": "slot",
              "acceptsType": [
                "fusion"
              ],
              "affectsEncumbrance": true,
              "amount": 1,
              "subtype": "fusion",
              "weightProperty": "level"
            }
          ]
        },
        "critical": {
          "effect": "",
          "parts": []
        },
        "damage": {
          "parts": []
        },
        "description": {
          "chat": "",
          "unidentified": "",
          "value": "<p><span id=\"ctl00_MainContent_DataListTalentsAll_ctl00_LabelName\">A stickybomb grenade detonates with a splash of adhesive resin.</span></p>"
        },
        "descriptors": [],
        "duration": {
          "units": "",
          "value": ""
        },
        "equipped": true,
        "formula": "2d4",
        "identified": true,
        "level": 1,
        "modifiers": [],
        "price": 170,
        "proficient": true,
        "properties": {
          "aeon": false,
          "amm": false,
          "analog": false,
          "antibiological": false,
          "archaic": false,
          "aurora": false,
          "automatic": false,
          "blast": false,
          "block": false,
          "boost": false,
          "breach": false,
          "breakdown": false,
          "bright": false,
          "cluster": false,
          "conceal": false,
          "deconstruct": false,
          "deflect": false,
          "disarm": false,
          "double": false,
          "drainCharge": false,
          "echo": false,
          "entangle": false,
          "explode": true,
          "extinguish": false,
          "feint": false,
          "fiery": false,
          "firstArc": false,
          "flexibleLine": false,
          "force": false,
          "freeHands": false,
          "fueled": false,
          "grapple": false,
          "gravitation": false,
          "guided": false,
          "harrying": false,
          "holyWater": false,
          "hybrid": false,
          "ignite": false,
          "indirect": false,
          "injection": false,
          "integrated": false,
          "line": false,
          "living": false,
          "lockdown": false,
          "mind-affecting": false,
          "mine": false,
          "mire": false,
          "modal": false,
          "necrotic": false,
          "nonlethal": false,
          "one": false,
          "operative": false,
          "penetrating": false,
          "polarize": false,
          "polymorphic": false,
          "powered": false,
          "professional": false,
          "punchGun": false,
          "qreload": false,
          "radioactive": false,
          "reach": false,
          "recall": false,
          "regrowth": false,
          "relic": false,
          "reposition": false,
          "shape": false,
          "shells": false,
          "shield": false,
          "sniper": false,
          "stun": false,
          "subtle": false,
          "sunder": false,
          "swarm": false,
          "tail": false,
          "teleportive": false,
          "thought": false,
          "throttle": false,
          "thrown": true,
          "trip": false,
          "two": false,
          "unbalancing": false,
          "underwater": false,
          "unwieldy": false,
          "variantBoost": false,
          "wideLine": false
        },
        "quantity": null,
        "range": {
          "additional": "",
          "per": "",
          "units": "ft",
          "value": 20
        },
        "save": {
          "type": "reflex",
          "dc": "10",
          "descriptor": "negate"
        },
        "source": "Core Rulebook",
        "special": "",
        "target": {
          "type": "",
          "value": ""
        },
        "usage": {
          "per": "",
          "value": 0
        },
        "uses": {
          "max": 0,
          "per": "",
          "value": 0
        },
        "weaponCategory": "uncategorized",
        "weaponType": "grenade"
      },
      "flags": {},
      "img": "systems/sfrpg/icons/equipment/weapons/stickybomb-grenade.jpg"
    },
    {
      "_id": "U4M3xFU17QryS5Qu",
      "name": "Unliving",
      "type": "feat",
      "data": {
        "type": "",
        "ability": null,
        "abilityMods": {
          "parts": []
        },
        "actionType": "",
        "activation": {
          "type": "",
          "condition": "",
          "cost": 0
        },
        "area": {
          "effect": "",
          "shape": "",
          "units": "",
          "value": null
        },
        "attackBonus": 0,
        "chatFlavor": "",
        "critical": {
          "effect": "",
          "parts": []
        },
        "damage": {
          "parts": []
        },
        "description": {
          "chat": "",
          "unidentified": "",
          "value": "<p>(EX)</p>\n<p>The creature has no Constitution score or modifier. Any DCs or other statistics that rely on a Constitution score treat the creature as having a score of 10 (+0). The creature is immediately destroyed when it reaches 0 Hit Points. An unliving creature doesn’t heal damage naturally, but a construct can be repaired with the right tools. Spells such as make whole can heal constructs, and magic effects can heal undead. An unliving creature with fast healing (see page 154) still benefits from that ability. Unliving creatures don’t breathe, eat, or sleep. They can’t be raised or resurrected, except through the use of miracle, wish, or a similar effect that specifically works on unliving creatures.</p>\n<hr>\n<p>&nbsp;</p>"
        },
        "descriptors": [],
        "duration": {
          "units": "",
          "value": null
        },
        "formula": "",
        "modifiers": [],
        "range": {
          "additional": "",
          "per": "",
          "units": "",
          "value": null
        },
        "recharge": {
          "charged": false,
          "value": null
        },
        "requirements": "",
        "save": {
          "type": "",
          "dc": null,
          "descriptor": ""
        },
        "source": "",
        "target": {
          "type": "",
          "value": null
        },
        "uses": {
          "max": 0,
          "per": null,
          "value": 0
        }
      },
      "flags": {},
      "img": "icons/svg/mystery-man.svg"
    },
    {
      "_id": "4fOllhQbSXdPiq3K",
      "name": "Integrated Pulsecaster pistol",
      "type": "weapon",
<<<<<<< HEAD
=======
      "img": "systems/sfrpg/icons/equipment/weapons/pulsecaster-pistol.webp",
>>>>>>> 2b095a38
      "data": {
        "type": "",
        "ability": "dex",
        "abilityMods": {
          "parts": []
        },
        "actionType": "rwak",
        "activation": {
          "type": "none",
          "condition": "",
          "cost": null
        },
        "area": {
          "effect": "",
          "shape": "",
          "units": null,
          "value": null
        },
        "attackBonus": 0,
        "attributes": {
          "ac": {
            "value": ""
          },
          "customBuilt": false,
          "dex": {
            "mod": ""
          },
          "hardness": {
            "value": ""
          },
          "hp": {
            "max": "",
            "value": 18
          },
          "size": "medium",
          "sturdy": true
        },
        "attuned": false,
        "bulk": "L",
        "capacity": {
          "max": 20,
          "value": 20
        },
        "chatFlavor": "",
        "container": {
          "contents": [
            {
              "id": "xG7ALVodgAmc2Cxl",
              "index": 0
            }
          ],
          "storage": [
            {
              "type": "slot",
              "acceptsType": [
                "fusion",
                "goods"
              ],
              "affectsEncumbrance": true,
              "amount": 1,
              "subtype": "",
              "weightProperty": ""
            }
          ]
        },
        "critical": {
          "effect": "",
          "parts": []
        },
        "damage": {
          "parts": [
            {
              "formula": "1d4",
              "operator": "",
              "types": {
                "electricity": true
              }
            }
          ]
        },
        "description": {
          "chat": "",
          "unidentified": "",
          "value": "<p>A smaller version of an arc pistol, the pulsecaster sends a lowenergy blast at its target. This blast stuns the target without dealing serious damage.</p>\n<p>&nbsp;</p>\n<p>Integrated Weapons (Ex) A security robot’s weapons are integrated into its frame and can’t be disarmed.</p>"
        },
        "descriptors": [],
        "duration": {
          "units": "",
          "value": ""
        },
        "equipped": true,
        "formula": "",
        "identified": true,
        "level": 1,
        "modifiers": [],
        "price": 250,
        "proficient": true,
        "properties": {
          "aeon": false,
          "amm": false,
          "analog": false,
          "antibiological": false,
          "archaic": false,
          "aurora": false,
          "automatic": false,
          "blast": false,
          "block": false,
          "boost": false,
          "breach": false,
          "breakdown": false,
          "bright": false,
          "cluster": false,
          "conceal": false,
          "deconstruct": false,
          "deflect": false,
          "disarm": false,
          "double": false,
          "drainCharge": false,
          "echo": false,
          "entangle": false,
          "explode": false,
          "extinguish": false,
          "feint": false,
          "fiery": false,
          "firstArc": false,
          "flexibleLine": false,
          "force": false,
          "freeHands": false,
          "fueled": false,
          "grapple": false,
          "gravitation": false,
          "guided": false,
          "harrying": false,
          "holyWater": false,
          "hybrid": false,
          "ignite": false,
          "indirect": false,
          "injection": false,
          "integrated": false,
          "line": false,
          "living": false,
          "lockdown": false,
          "mind-affecting": false,
          "mine": false,
          "mire": false,
          "modal": false,
          "necrotic": false,
          "nonlethal": true,
          "one": true,
          "operative": false,
          "penetrating": false,
          "polarize": false,
          "polymorphic": false,
          "powered": false,
          "professional": false,
          "punchGun": false,
          "qreload": false,
          "radioactive": false,
          "reach": false,
          "recall": false,
          "regrowth": false,
          "relic": false,
          "reposition": false,
          "shape": false,
          "shells": false,
          "shield": false,
          "sniper": false,
          "stun": false,
          "subtle": false,
          "sunder": false,
          "swarm": false,
          "tail": false,
          "teleportive": false,
          "thought": false,
          "throttle": false,
          "thrown": false,
          "trip": false,
          "two": false,
          "unbalancing": false,
          "underwater": false,
          "unwieldy": false,
          "variantBoost": false,
          "wideLine": false
        },
        "quantity": 1,
        "range": {
          "additional": "",
          "per": "",
          "units": "ft",
          "value": 30
        },
        "save": {
          "type": "",
          "dc": null,
          "descriptor": "negate"
        },
        "source": "Core Rulebook, P. 173",
        "special": "",
        "target": {
          "type": "",
          "value": ""
        },
        "usage": {
          "per": "round",
          "value": 1
        },
        "uses": {
          "max": 0,
          "per": "",
          "value": 0
        },
        "weaponCategory": "uncategorized",
        "weaponType": "smallA"
      },
      "flags": {},
      "img": "systems/sfrpg/icons/equipment/weapons/pulsecaster-pistol.jpg"
    },
    {
      "_id": "xG7ALVodgAmc2Cxl",
      "name": "Battery",
      "type": "goods",
<<<<<<< HEAD
=======
      "img": "systems/sfrpg/icons/equipment/weapons/battery-standard.webp",
>>>>>>> 2b095a38
      "data": {
        "type": "",
        "attributes": {
          "ac": {
            "value": ""
          },
          "customBuilt": false,
          "dex": {
            "mod": ""
          },
          "hardness": {
            "value": ""
          },
          "hp": {
            "max": "",
            "value": 6
          },
          "size": "medium",
          "sturdy": false
        },
        "attuned": false,
        "bulk": "-",
        "damage": {
          "parts": []
        },
        "description": {
          "chat": "",
          "unidentified": "",
          "value": "<p><span id=\"ctl00_MainContent_DataListTalentsAll_ctl00_LabelName\">Batteries charge powered weapons, but they can also be used to power an array of items, including powered armor and technological items. Batteries have a standardized size and weight, and items that take batteries all have a slot into which they fit, regardless of the item’s actual size. Weapons that use batteries list the highest-capacity battery they are capable of using as well as how many charges from the battery that each shot consumes.&nbsp;</span></p>\n<p><strong>Capacity:</strong> 20</p>"
        },
        "equipped": false,
        "identified": true,
        "level": 1,
        "modifiers": [],
        "price": 60,
        "quantity": 1,
        "source": "Core Rulebook"
      },
      "flags": {},
      "img": "systems/sfrpg/icons/equipment/weapons/battery-standard.jpg"
    },
    {
      "_id": "pPWhl9tOEm9cBQfW",
      "name": "Battery",
      "type": "goods",
<<<<<<< HEAD
=======
      "img": "systems/sfrpg/icons/equipment/weapons/battery-standard.webp",
>>>>>>> 2b095a38
      "data": {
        "type": "",
        "attributes": {
          "ac": {
            "value": ""
          },
          "customBuilt": false,
          "dex": {
            "mod": ""
          },
          "hardness": {
            "value": ""
          },
          "hp": {
            "max": "",
            "value": 6
          },
          "size": "medium",
          "sturdy": false
        },
        "attuned": false,
        "bulk": "-",
        "damage": {
          "parts": []
        },
        "description": {
          "chat": "",
          "unidentified": "",
          "value": "<p><span id=\"ctl00_MainContent_DataListTalentsAll_ctl00_LabelName\">Batteries charge powered weapons, but they can also be used to power an array of items, including powered armor and technological items. Batteries have a standardized size and weight, and items that take batteries all have a slot into which they fit, regardless of the item’s actual size. Weapons that use batteries list the highest-capacity battery they are capable of using as well as how many charges from the battery that each shot consumes.&nbsp;</span></p>\n<p><strong>Capacity:</strong> 20</p>"
        },
        "equipped": false,
        "identified": true,
        "level": 1,
        "modifiers": [],
        "price": 60,
        "quantity": 1,
        "source": "Core Rulebook"
      },
      "flags": {},
      "img": "systems/sfrpg/icons/equipment/weapons/battery-standard.jpg"
    }
  ],
  "token": {
    "name": "Robot (Security), Observer-Class",
    "actorData": {},
    "actorId": "wN07S9UaUt4iRtga",
    "actorLink": false,
    "bar1": {
      "attribute": "attributes.hp"
    },
    "bar2": {
      "attribute": ""
    },
    "brightLight": 0,
    "brightSight": 0,
    "dimLight": 0,
    "dimSight": 0,
    "displayBars": 40,
    "displayName": 0,
    "disposition": -1,
    "flags": {},
    "height": 1,
    "img": "icons/svg/mystery-man.svg",
    "lightAlpha": 1,
    "lightAngle": 360,
    "lightColor": "",
    "lockRotation": false,
    "mirrorX": false,
    "mirrorY": false,
    "randomImg": false,
    "rotation": 0,
    "scale": 1,
    "sightAngle": 360,
    "tint": "",
    "vision": false,
    "width": 1
  }
}<|MERGE_RESOLUTION|>--- conflicted
+++ resolved
@@ -746,10 +746,6 @@
       "_id": "F6n8tbAnIm7izRpc",
       "name": "Stickybomb Grenade I",
       "type": "weapon",
-<<<<<<< HEAD
-=======
-      "img": "systems/sfrpg/icons/equipment/weapons/stickybomb-grenade.webp",
->>>>>>> 2b095a38
       "data": {
         "type": "",
         "ability": "",
@@ -951,7 +947,7 @@
         "weaponType": "grenade"
       },
       "flags": {},
-      "img": "systems/sfrpg/icons/equipment/weapons/stickybomb-grenade.jpg"
+      "img": "systems/sfrpg/icons/equipment/weapons/stickybomb-grenade.webp"
     },
     {
       "_id": "U4M3xFU17QryS5Qu",
@@ -1030,10 +1026,6 @@
       "_id": "4fOllhQbSXdPiq3K",
       "name": "Integrated Pulsecaster pistol",
       "type": "weapon",
-<<<<<<< HEAD
-=======
-      "img": "systems/sfrpg/icons/equipment/weapons/pulsecaster-pistol.webp",
->>>>>>> 2b095a38
       "data": {
         "type": "",
         "ability": "dex",
@@ -1249,16 +1241,12 @@
         "weaponType": "smallA"
       },
       "flags": {},
-      "img": "systems/sfrpg/icons/equipment/weapons/pulsecaster-pistol.jpg"
+      "img": "systems/sfrpg/icons/equipment/weapons/pulsecaster-pistol.webp"
     },
     {
       "_id": "xG7ALVodgAmc2Cxl",
       "name": "Battery",
       "type": "goods",
-<<<<<<< HEAD
-=======
-      "img": "systems/sfrpg/icons/equipment/weapons/battery-standard.webp",
->>>>>>> 2b095a38
       "data": {
         "type": "",
         "attributes": {
@@ -1298,16 +1286,12 @@
         "source": "Core Rulebook"
       },
       "flags": {},
-      "img": "systems/sfrpg/icons/equipment/weapons/battery-standard.jpg"
+      "img": "systems/sfrpg/icons/equipment/weapons/battery-standard.webp"
     },
     {
       "_id": "pPWhl9tOEm9cBQfW",
       "name": "Battery",
       "type": "goods",
-<<<<<<< HEAD
-=======
-      "img": "systems/sfrpg/icons/equipment/weapons/battery-standard.webp",
->>>>>>> 2b095a38
       "data": {
         "type": "",
         "attributes": {
@@ -1347,7 +1331,7 @@
         "source": "Core Rulebook"
       },
       "flags": {},
-      "img": "systems/sfrpg/icons/equipment/weapons/battery-standard.jpg"
+      "img": "systems/sfrpg/icons/equipment/weapons/battery-standard.webp"
     }
   ],
   "token": {
