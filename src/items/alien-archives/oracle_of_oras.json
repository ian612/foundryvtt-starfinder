{
  "_id": "Vov7A2c3zP9YCOdG",
  "name": "Oracle Of Oras",
  "type": "npc2",
  "data": {
    "abilities": {
      "cha": {
        "base": 4,
        "min": 3,
        "misc": 0,
        "mod": 4,
        "value": 10
      },
      "con": {
        "base": 6,
        "min": 3,
        "misc": 0,
        "mod": 6,
        "value": 10
      },
      "dex": {
        "base": -2,
        "min": 3,
        "misc": 0,
        "mod": -2,
        "value": 10
      },
      "int": {
        "base": 4,
        "min": 3,
        "misc": 0,
        "mod": 4,
        "value": 10
      },
      "str": {
        "base": 4,
        "min": 3,
        "misc": 0,
        "mod": 4,
        "value": 10
      },
      "wis": {
        "base": 8,
        "min": 3,
        "misc": 0,
        "mod": 8,
        "value": 10
      }
    },
    "attributes": {
      "arms": "2",
      "bab": 0,
      "cmd": {
        "min": 0,
        "tooltip": [],
        "value": 10
      },
      "eac": {
        "base": 26,
        "min": 0,
        "tooltip": [],
        "value": 26
      },
      "fort": {
        "base": 14,
        "bonus": 14,
        "misc": 0,
        "tooltip": [],
        "value": 0
      },
      "hp": {
        "max": 190,
        "min": 0,
        "temp": null,
        "tempmax": null,
        "tooltip": [],
        "value": 190
      },
      "init": {
        "bonus": 0,
        "tooltip": [],
        "total": -2,
        "value": -2
      },
      "kac": {
        "base": 27,
        "min": 0,
        "tooltip": [],
        "value": 27
      },
      "keyability": "",
      "reach": "20 ft. (25 ft. with branch)",
      "reflex": {
        "base": 12,
        "bonus": 12,
        "misc": 0,
        "tooltip": [],
        "value": 0
      },
      "rp": {
        "max": 7,
        "min": 0,
        "tooltip": [],
        "value": 7
      },
      "sp": {
        "max": 0,
        "min": 0,
        "tooltip": [],
        "value": 0
      },
      "space": "20 ft.",
      "speed": {
        "burrowing": {
          "base": 0
        },
        "climbing": {
          "base": 0
        },
        "flying": {
          "base": 0
        },
        "land": {
          "base": 30
        },
        "mainMovement": "land",
        "special": "original base: 0 ft.",
        "swimming": {
          "base": 0
        }
      },
      "spellcasting": "",
      "will": {
        "base": 16,
        "bonus": 16,
        "misc": 0,
        "tooltip": [],
        "value": 0
      }
    },
    "conditions": {
      "asleep": false,
      "bleeding": false,
      "blinded": false,
      "broken": false,
      "burning": false,
      "confused": false,
      "cowering": false,
      "dazed": false,
      "dazzled": false,
      "dead": false,
      "deafened": false,
      "dying": false,
      "encumbered": false,
      "entangled": false,
      "exhausted": false,
      "fascinated": false,
      "fatigued": false,
      "flatfooted": false,
      "frightened": false,
      "grappled": false,
      "helpless": false,
      "nauseated": false,
      "offkilter": false,
      "offtarget": false,
      "overburdened": false,
      "panicked": false,
      "paralyzed": false,
      "pinned": false,
      "prone": false,
      "shaken": false,
      "sickened": false,
      "stable": false,
      "staggered": false,
      "stunned": false,
      "unconscious": false
    },
    "counterClasses": {
      "values": {}
    },
    "currency": {
      "credit": 0,
      "upb": 0
    },
    "details": {
      "type": "Plant",
      "alignment": "CN",
      "aura": "Reverence - 60 Ft., Will DC 21",
      "biography": {
        "public": "",
        "value": "<h2>Description</h2>\n<p>Part gene repository, part temple, and part environmental guardian, an oracle of @Compendium[sfrpg.setting.FQYlHNdUxXmVccoI]{Oras} is a sacred tree that presides in biodiverse ecosystems as a protector and cataloger of evolving species and rare genomes. Although most commonly found in dense forests and jungles, oracles of @Compendium[sfrpg.setting.FQYlHNdUxXmVccoI]{Oras} can be found in almost every kind of terrain and on a number of planes. As saplings, they adapt themselves to wherever they set down roots, from land to sea to far stranger environs. They flourish in places sacred to @Compendium[sfrpg.setting.FQYlHNdUxXmVccoI]{Oras}: those that are biodiverse, breathtaking, and in a state of constant flux. The oracles believe that adaptation and evolution are sacred paths to meeting new challenges, and they offer guidance and protection to life forms and ecosystems that embody such change. A typical oracle of @Compendium[sfrpg.setting.FQYlHNdUxXmVccoI]{Oras} is 60 feet tall and 20 feet in diameter, but they can grow larger or smaller depending on their environment.<br /><br />Since they are rooted, oracles of @Compendium[sfrpg.setting.FQYlHNdUxXmVccoI]{Oras} welcome visitors from afar, and they send their seedlings far and wide with trusted emissaries so that their offspring can experience change, explore new horizons, and help life reshape itself. They spur growth and trade sacred genetic information, helping those that they protect change and evolve to meet new challenges. Rumors suggest that the trees are indirectly responsible for some of the most potent and beneficial mutations in recent history, such as the creation of stable bleachling gnomes. Oracles of @Compendium[sfrpg.setting.FQYlHNdUxXmVccoI]{Oras} do not claim individual names, but sapient creatures often given them titles of esteem based on their location, such as Oracle of Daza.<br /><br />Oracles of @Compendium[sfrpg.setting.FQYlHNdUxXmVccoI]{Oras} have been found floating in the clouds of @Compendium[sfrpg.setting.2K7muQyxlXW8wqb3]{Bretheda}, @Compendium[sfrpg.setting.ac6z5Rqyx0oLzvVf]{Liavara}, and other gas giants, drawing nourishment from the mists around them. On @Compendium[sfrpg.setting.mkJGLfpJkvAKLZz3]{Castrovel}, several grow deep in the jungles of Ukulam, and one resides near the city of El, where it engages in discourse with scientific and spiritual scholars. Others have been found nestled among coral reefs in the oceans of Melos and Kalo-Mahoi and thriving in the radioactive fields outside Daza in @Compendium[sfrpg.setting.gzXT0xwsj8kQAoj0]{Akiton}. Whatever its environ, each tree grows far from others of its species, sometimes separated by entire continents or even planets from the next nearest of its kind. The trees are gregarious, showing a great interest in biotechnicians, scholars, xenodruids, and new sapient species. Where oracles of @Compendium[sfrpg.setting.FQYlHNdUxXmVccoI]{Oras} grow larger than the endemic sapient life, they have formed themselves into elaborate treehouses that house their followers and honored guests. These treehouses serve as dormitories and guesthouses, constantly adapting themselves to serve the needs of their residents. In return, some inhabitants pledge themselves to the protection of the tree, serving as an unofficial security force. Other visitors are more transitory, traveling from one oracle to another via their verdant portals and sharing news and offerings of genetic information.<br /><br />Oracles of @Compendium[sfrpg.setting.FQYlHNdUxXmVccoI]{Oras} sometimes find themselves in conflict with sapient creatures that are particularly exploitative of their environment. Many a construction project and city expansion that would threaten a delicate ecosystem near an oracle of @Compendium[sfrpg.setting.FQYlHNdUxXmVccoI]{Oras} has met with mysterious catastrophe severe enough to end the endeavor. The trees also freely offer up genetic variants of both staple crops and rare or endangered animal and plant life, driving down the value of those offered by companies that would profit from patented life forms.<br /><br />On occasion, oracles have been known to offer sanctuary to rogue scientists, political prisoners, or those labeled eco-terrorists, protecting such wards at any cost. More rarely, an oracle of @Compendium[sfrpg.setting.FQYlHNdUxXmVccoI]{Oras} can go rogue, valuing change and experimentation so much that it deliberately imbalances an ecosystem or tries to transform inhabitants against their will. In such cases, local governments-or even other oracles in the same network-usually seek adventurers or other third parties to resolve these disputes.</p>\n<section>\n<h2>Ecology</h2>\n<h3>Environment</h3>\n<p>any</p>\n<p>&nbsp;</p>\n<h3>Organization</h3>\n<p>solitary or treehouse (1 plus 1-10 followers of other species)</p>\n<p>&nbsp;</p>\n<h2>Offense</h2>\n<h3>Connection</h3>\n<p>xenodruid</p>\n<p>&nbsp;</p>\n</section>"
      },
      "class": "",
      "cr": 13,
      "environment": "",
      "race": "",
      "raceAndGrafts": "",
      "source": "AA3 pg. 74",
      "xp": {
        "value": 10
      }
    },
    "modifiers": [],
    "skills": {
      "acr": {
        "ability": "dex",
        "enabled": false,
        "hasArmorCheckPenalty": true,
        "isTrainedOnly": false,
        "misc": 0,
        "mod": 0,
        "ranks": 0,
        "value": 0
      },
      "ath": {
        "ability": "str",
        "enabled": false,
        "hasArmorCheckPenalty": true,
        "isTrainedOnly": false,
        "misc": 0,
        "mod": 0,
        "ranks": 0,
        "value": 0
      },
      "blu": {
        "ability": "cha",
        "enabled": false,
        "hasArmorCheckPenalty": false,
        "isTrainedOnly": false,
        "misc": 0,
        "mod": 0,
        "ranks": 0,
        "value": 0
      },
      "com": {
        "ability": "int",
        "enabled": false,
        "hasArmorCheckPenalty": false,
        "isTrainedOnly": true,
        "misc": 0,
        "mod": 0,
        "ranks": 0,
        "value": 0
      },
      "cul": {
        "ability": "int",
        "enabled": false,
        "hasArmorCheckPenalty": false,
        "isTrainedOnly": true,
        "misc": 0,
        "mod": 0,
        "ranks": 0,
        "value": 0
      },
      "dip": {
        "ability": "cha",
        "enabled": false,
        "hasArmorCheckPenalty": false,
        "isTrainedOnly": false,
        "misc": 0,
        "mod": 0,
        "ranks": 0,
        "value": 0
      },
      "dis": {
        "ability": "cha",
        "enabled": false,
        "hasArmorCheckPenalty": false,
        "isTrainedOnly": false,
        "misc": 0,
        "mod": 0,
        "ranks": 0,
        "value": 0
      },
      "eng": {
        "ability": "int",
        "enabled": false,
        "hasArmorCheckPenalty": false,
        "isTrainedOnly": true,
        "misc": 0,
        "mod": 0,
        "ranks": 0,
        "value": 0
      },
      "int": {
        "ability": "cha",
        "enabled": false,
        "hasArmorCheckPenalty": false,
        "isTrainedOnly": false,
        "misc": 0,
        "mod": 0,
        "ranks": 0,
        "value": 0
      },
      "lsc": {
        "ability": "int",
        "enabled": true,
        "hasArmorCheckPenalty": false,
        "isTrainedOnly": true,
        "misc": 0,
        "mod": 28,
        "ranks": 28,
        "value": 0
      },
      "med": {
        "ability": "int",
        "enabled": false,
        "hasArmorCheckPenalty": false,
        "isTrainedOnly": true,
        "misc": 0,
        "mod": 0,
        "ranks": 0,
        "value": 0
      },
      "mys": {
        "ability": "wis",
        "enabled": true,
        "hasArmorCheckPenalty": false,
        "isTrainedOnly": true,
        "misc": 0,
        "mod": 28,
        "ranks": 28,
        "value": 0
      },
      "per": {
        "ability": "wis",
        "enabled": true,
        "hasArmorCheckPenalty": false,
        "isTrainedOnly": false,
        "misc": 0,
        "mod": 23,
        "ranks": 23,
        "value": 0
      },
      "phs": {
        "ability": "int",
        "enabled": false,
        "hasArmorCheckPenalty": false,
        "isTrainedOnly": true,
        "misc": 0,
        "mod": 0,
        "ranks": 0,
        "value": 0
      },
      "pil": {
        "ability": "dex",
        "enabled": false,
        "hasArmorCheckPenalty": false,
        "isTrainedOnly": false,
        "misc": 0,
        "mod": 0,
        "ranks": 0,
        "value": 0
      },
      "pro": {
        "ability": "int",
        "enabled": false,
        "hasArmorCheckPenalty": false,
        "isTrainedOnly": true,
        "misc": 0,
        "mod": 0,
        "ranks": 0,
        "subname": "",
        "value": 3
      },
      "sen": {
        "ability": "wis",
        "enabled": false,
        "hasArmorCheckPenalty": false,
        "isTrainedOnly": false,
        "misc": 0,
        "mod": 0,
        "ranks": 0,
        "value": 0
      },
      "sle": {
        "ability": "dex",
        "enabled": false,
        "hasArmorCheckPenalty": true,
        "isTrainedOnly": true,
        "misc": 0,
        "mod": 0,
        "ranks": 0,
        "value": 0
      },
      "ste": {
        "ability": "dex",
        "enabled": false,
        "hasArmorCheckPenalty": true,
        "isTrainedOnly": false,
        "misc": 0,
        "mod": 0,
        "ranks": 0,
        "value": 0
      },
      "sur": {
        "ability": "wis",
        "enabled": true,
        "hasArmorCheckPenalty": false,
        "isTrainedOnly": false,
        "misc": 0,
        "mod": 23,
        "ranks": 23,
        "value": 0
      }
    },
    "spells": {
      "spell0": {
        "max": 0,
        "value": 0
      },
      "spell1": {
        "max": "0",
        "value": "0"
      },
      "spell2": {
        "max": 0,
        "value": 0
      },
      "spell3": {
        "max": 0,
        "value": 0
      },
      "spell4": {
        "max": "6",
        "value": "6"
      },
      "spell5": {
        "max": "3",
        "value": "3"
      },
      "spell6": {
        "max": 0,
        "value": 0
      }
    },
    "traits": {
      "ci": {
        "custom": "Combat Maneuvers; Plant Immunities",
        "value": []
      },
      "damageReduction": {
        "negatedBy": "-",
        "value": 10
      },
      "di": {
        "custom": "Combat Maneuvers; Plant Immunities",
        "value": []
      },
      "dr": {
        "custom": "",
        "value": [
          {
            "cold": "10"
          },
          {
            "electricity": "10"
          },
          {
            "fire": "10"
          }
        ]
      },
      "dv": {
        "custom": "",
        "value": []
      },
      "languages": {
        "custom": "Speak with animals; Telepathy 60 ft.",
        "value": [
          "common"
        ]
      },
      "senses": "blindsight (life) 120 ft.; low-light vision",
      "size": "gargantuan",
      "sr": 0
    }
  },
  "effects": [],
  "flags": {},
  "img": "icons/svg/mystery-man.svg",
  "items": [
    {
      "_id": "ZKnbQrCToKBKIhHp",
      "name": "Reverence (Su)",
      "type": "feat",
      "data": {
        "type": "",
        "ability": null,
        "actionType": null,
        "activation": {
          "type": "",
          "condition": "",
          "cost": 0
        },
        "area": {
          "effect": "",
          "shape": "",
          "units": "",
          "value": 0
        },
        "attackBonus": 0,
        "chatFlavor": "",
        "critical": {
          "effect": "",
          "parts": []
        },
        "damage": {
          "parts": []
        },
        "description": {
          "chat": "",
          "unidentified": "",
          "value": "A creature that enters or starts its turn in the area must succeed at a DC 21 Will save or gain the @Compendium[sfrpg.conditions.7PPRS6krnvaTHbxh]{Fascinated} condition for 2d4 rounds. A creature that succeeds at the save is immune to this aura for 24 hours. This is a mind-affecting emotion effect."
        },
        "descriptors": [],
        "duration": {
          "units": "",
          "value": null
        },
        "formula": "",
        "modifiers": [],
        "range": {
          "additional": "",
          "per": "",
          "units": "",
          "value": null
        },
        "recharge": {
          "charged": false,
          "value": null
        },
        "requirements": "",
        "save": {
          "type": "",
          "dc": null,
          "descriptor": ""
        },
        "source": "",
        "target": {
          "type": "",
          "value": null
        },
        "uses": {
          "max": 0,
          "per": null,
          "value": 0
        }
      },
      "effects": [],
      "flags": {},
      "sort": 100000
    },
    {
      "_id": "1w7LcTiC7S6KrmfL",
      "name": "Reactive Resistance (Ex) (3rd)",
      "type": "feat",
      "data": {
        "type": "",
        "ability": null,
        "abilityMods": {
          "parts": []
        },
        "actionType": "",
        "activation": {
          "type": "reaction",
          "condition": "",
          "cost": 1
        },
        "area": {
          "effect": "",
          "shape": "",
          "units": "none",
          "value": null
        },
        "attackBonus": 0,
        "chatFlavor": "",
        "critical": {
          "effect": "",
          "parts": []
        },
        "damage": {
          "parts": []
        },
        "description": {
          "chat": "",
          "unidentified": "",
          "value": "<p>&gt;@Compendium[sfrpg.class-features.oo4MlB56sziHi0lB]{Battlemaster}</p>\n<p>When you take energy damage, you can expend 1 Resolve Point as a reaction to gain energy resistance 10 against that type of energy damage (including the triggering damage) for 1 minute. If you took damage from multiple types of energy damage as part of the same attack or effect, you choose one to gain energy resistance against. You can have resistance against only one energy type from reactive resistance at a time. If you use this ability to gain resistance against a new damage type, any previous resistance gained from this ability is lost.</p>"
        },
        "descriptors": [],
        "duration": {
          "units": "",
          "value": ""
        },
        "formula": "",
        "modifiers": [],
        "range": {
          "additional": "",
          "per": "",
          "units": "none",
          "value": null
        },
        "recharge": {
          "charged": false,
          "value": null
        },
        "requirements": "3rd Technique",
        "save": {
          "type": "",
          "dc": null,
          "descriptor": ""
        },
        "source": "Battlemaster",
        "target": {
          "type": "",
          "value": ""
        },
        "uses": {
          "max": 0,
          "per": "",
          "value": 0
        }
      },
      "effects": [],
      "flags": {},
      "img": "icons/svg/mystery-man.svg",
      "sort": 200000
    },
    {
      "_id": "AGmSr6YJwLPLy0kk",
      "name": "Regeneration 10 - Acid",
      "type": "feat",
      "data": {
        "type": "",
        "ability": null,
        "actionType": null,
        "activation": {
          "type": "",
          "condition": "",
          "cost": 0
        },
        "area": {
          "effect": "",
          "shape": "",
          "units": "",
          "value": 0
        },
        "attackBonus": 0,
        "chatFlavor": "",
        "critical": {
          "effect": "",
          "parts": []
        },
        "damage": {
          "parts": []
        },
        "description": {
          "chat": "",
          "unidentified": "",
          "value": ""
        },
        "descriptors": [],
        "duration": {
          "units": "",
          "value": null
        },
        "formula": "",
        "modifiers": [],
        "range": {
          "additional": "",
          "per": "",
          "units": "",
          "value": null
        },
        "recharge": {
          "charged": false,
          "value": null
        },
        "requirements": "",
        "save": {
          "type": "",
          "dc": null,
          "descriptor": ""
        },
        "source": "",
        "target": {
          "type": "",
          "value": null
        },
        "uses": {
          "max": 0,
          "per": null,
          "value": 0
        }
      },
      "effects": [],
      "flags": {},
      "sort": 300000
    },
    {
      "_id": "Q2lu8tcSpAwG9zcH",
      "name": "Unflankable",
      "type": "feat",
      "data": {
        "type": "",
        "ability": null,
        "abilityMods": {
          "parts": []
        },
        "actionType": "",
        "activation": {
          "type": "",
          "condition": "",
          "cost": 0
        },
        "area": {
          "effect": "",
          "shape": "",
          "units": "",
          "value": null
        },
        "attackBonus": 0,
        "chatFlavor": "",
        "critical": {
          "effect": "",
          "parts": []
        },
        "damage": {
          "parts": []
        },
        "description": {
          "chat": "",
          "unidentified": "",
          "value": "<p>(EX)</p>\n<p>Flanking the creature does not grant any bonuses, and abilities that function only against a creature that is flanked do not function against it.</p>\n<hr>\n<p>&nbsp;</p>"
        },
        "descriptors": [],
        "duration": {
          "units": "",
          "value": null
        },
        "formula": "",
        "modifiers": [],
        "range": {
          "additional": "",
          "per": "",
          "units": "",
          "value": null
        },
        "recharge": {
          "charged": false,
          "value": null
        },
        "requirements": "",
        "save": {
          "type": "",
          "dc": null,
          "descriptor": ""
        },
        "source": "",
        "target": {
          "type": "",
          "value": null
        },
        "uses": {
          "max": 0,
          "per": null,
          "value": 0
        }
      },
      "effects": [],
      "flags": {},
      "img": "icons/svg/mystery-man.svg",
      "sort": 400000
    },
    {
      "_id": "pcQ7Rzr6X9LGfeOX",
      "name": "Branch (plus Grab)",
      "type": "weapon",
      "data": {
        "type": "",
        "ability": "",
        "abilityMods": {
          "parts": []
        },
        "actionType": "mwak",
        "activation": {
          "type": "none",
          "condition": "",
          "cost": 0
        },
        "area": {
          "effect": "",
          "shape": "",
          "units": "none",
          "value": 0
        },
        "attackBonus": 22,
        "attributes": {
          "ac": {
            "value": ""
          },
          "customBuilt": false,
          "dex": {
            "mod": ""
          },
          "hardness": {
            "value": ""
          },
          "hp": {
            "max": "",
            "value": 6
          },
          "size": "medium",
          "sturdy": true
        },
        "attuned": false,
        "bulk": "L",
        "capacity": {
          "max": 0,
          "value": 0
        },
        "chatFlavor": "",
        "container": {
          "contents": [],
          "storage": [
            {
              "type": "slot",
              "acceptsType": [
                "fusion"
              ],
              "affectsEncumbrance": true,
              "amount": 0,
              "subtype": "fusion",
              "weightProperty": "level"
            }
          ]
        },
        "critical": {
          "effect": "",
          "parts": []
        },
        "damage": {
          "parts": [
            {
              "formula": "6d4+17",
              "operator": "",
              "types": {
                "bludgeoning": true
              }
            }
          ]
        },
        "description": {
          "chat": "",
          "unidentified": "",
          "value": ""
        },
        "descriptors": [],
        "duration": {
          "units": "",
          "value": ""
        },
        "equipped": true,
        "formula": "",
        "identified": true,
        "level": 1,
        "modifiers": [],
        "price": 0,
        "proficient": true,
        "properties": {
          "aeon": false,
          "amm": false,
          "analog": false,
          "antibiological": false,
          "archaic": false,
          "aurora": false,
          "automatic": false,
          "blast": false,
          "block": false,
          "boost": false,
          "breach": false,
          "breakdown": false,
          "bright": false,
          "cluster": false,
          "conceal": false,
          "deconstruct": false,
          "deflect": false,
          "disarm": false,
          "double": false,
          "drainCharge": false,
          "echo": false,
          "entangle": false,
          "explode": false,
          "extinguish": false,
          "feint": false,
          "fiery": false,
          "firstArc": false,
          "flexibleLine": false,
          "force": false,
          "freeHands": false,
          "fueled": false,
          "grapple": false,
          "gravitation": false,
          "guided": false,
          "harrying": false,
          "holyWater": false,
          "hybrid": false,
          "ignite": false,
          "indirect": false,
          "injection": false,
          "integrated": false,
          "line": false,
          "living": false,
          "lockdown": false,
          "mind-affecting": false,
          "mine": false,
          "mire": false,
          "modal": false,
          "necrotic": false,
          "nonlethal": false,
          "one": false,
          "operative": false,
          "penetrating": false,
          "polarize": false,
          "polymorphic": false,
          "powered": false,
          "professional": false,
          "punchGun": false,
          "qreload": false,
          "radioactive": false,
          "reach": false,
          "recall": false,
          "regrowth": false,
          "relic": false,
          "reposition": false,
          "shape": false,
          "shells": false,
          "shield": false,
          "sniper": false,
          "stun": false,
          "subtle": false,
          "sunder": false,
          "swarm": false,
          "tail": false,
          "teleportive": false,
          "thought": false,
          "throttle": false,
          "thrown": false,
          "trip": false,
          "two": false,
          "unbalancing": false,
          "underwater": false,
          "unwieldy": false,
          "variantBoost": false,
          "wideLine": false
        },
        "quantity": 1,
        "range": {
          "additional": "",
          "per": "",
          "units": "ft",
          "value": 25
        },
        "save": {
          "type": "",
          "dc": "",
          "descriptor": "negate"
        },
        "source": "",
        "special": "",
        "target": {
          "type": "",
          "value": ""
        },
        "usage": {
          "per": "",
          "value": 0
        },
        "uses": {
          "max": 0,
          "per": "",
          "value": 0
        },
        "weaponCategory": "uncategorized",
        "weaponType": "basicM"
      },
      "effects": [],
      "flags": {},
      "sort": 500000
    },
    {
      "_id": "cZtojqlbIBF8PRuO",
      "name": "4 Branches (plus Grab)",
      "type": "weapon",
      "data": {
        "type": "",
        "ability": "",
        "abilityMods": {
          "parts": []
        },
        "actionType": "rwak",
        "activation": {
          "type": "none",
          "condition": "",
          "cost": 0
        },
        "area": {
          "effect": "",
          "shape": "",
          "units": "none",
          "value": 0
        },
        "attackBonus": 16,
        "attributes": {
          "ac": {
            "value": ""
          },
          "customBuilt": false,
          "dex": {
            "mod": ""
          },
          "hardness": {
            "value": ""
          },
          "hp": {
            "max": "",
            "value": 6
          },
          "size": "medium",
          "sturdy": true
        },
        "attuned": false,
        "bulk": "L",
        "capacity": {
          "max": 0,
          "value": 0
        },
        "chatFlavor": "",
        "container": {
          "contents": [],
          "storage": []
        },
        "critical": {
          "effect": "",
          "parts": []
        },
        "damage": {
          "parts": [
            {
              "formula": "3d4+17",
              "operator": "",
              "types": {
                "bludgeoning": true
              }
            }
          ]
        },
        "description": {
          "chat": "",
          "unidentified": "",
          "value": ""
        },
        "descriptors": [],
        "duration": {
          "units": "",
          "value": ""
        },
        "equipped": true,
        "formula": "",
        "identified": true,
        "level": 1,
        "modifiers": [],
        "price": 0,
        "proficient": true,
        "properties": {
          "aeon": false,
          "amm": false,
          "analog": false,
          "antibiological": false,
          "archaic": false,
          "aurora": false,
          "automatic": false,
          "blast": false,
          "block": false,
          "boost": false,
          "breach": false,
          "breakdown": false,
          "bright": false,
          "cluster": false,
          "conceal": false,
          "deconstruct": false,
          "deflect": false,
          "disarm": false,
          "double": false,
          "drainCharge": false,
          "echo": false,
          "entangle": false,
          "explode": false,
          "extinguish": false,
          "feint": false,
          "fiery": false,
          "firstArc": false,
          "flexibleLine": false,
          "force": false,
          "freeHands": false,
          "fueled": false,
          "grapple": false,
          "gravitation": false,
          "guided": false,
          "harrying": false,
          "holyWater": false,
          "hybrid": false,
          "ignite": false,
          "indirect": false,
          "injection": false,
          "integrated": false,
          "line": false,
          "living": false,
          "lockdown": false,
          "mind-affecting": false,
          "mine": false,
          "mire": false,
          "modal": false,
          "necrotic": false,
          "nonlethal": false,
          "one": false,
          "operative": false,
          "penetrating": false,
          "polarize": false,
          "polymorphic": false,
          "powered": false,
          "professional": false,
          "punchGun": false,
          "qreload": false,
          "radioactive": false,
          "reach": false,
          "recall": false,
          "regrowth": false,
          "relic": false,
          "reposition": false,
          "shape": false,
          "shells": false,
          "shield": false,
          "sniper": false,
          "stun": false,
          "subtle": false,
          "sunder": false,
          "swarm": false,
          "tail": false,
          "teleportive": false,
          "thought": false,
          "throttle": false,
          "thrown": false,
          "trip": false,
          "two": false,
          "unbalancing": false,
          "underwater": false,
          "unwieldy": false,
          "variantBoost": false,
          "wideLine": false
        },
        "quantity": 1,
        "range": {
          "additional": "",
          "per": "",
          "units": "ft",
          "value": 25
        },
        "save": {
          "type": "",
          "dc": "",
          "descriptor": "negate"
        },
        "source": "",
        "special": "",
        "target": {
          "type": "",
          "value": ""
        },
        "usage": {
          "per": "",
          "value": 0
        },
        "uses": {
          "max": 0,
          "per": "",
          "value": 0
        },
        "weaponCategory": "uncategorized",
        "weaponType": "smallA"
      },
      "effects": [],
      "flags": {},
      "sort": 600000
    },
    {
      "_id": "aHW74TSrUCrLwyNh",
      "name": "Grasping Vines (Su) [DC 21]",
      "type": "feat",
      "data": {
        "type": "",
        "ability": null,
        "abilityMods": {
          "parts": []
        },
        "actionType": "",
        "activation": {
          "type": "action",
          "condition": "",
          "cost": 1
        },
        "area": {
          "effect": "",
          "shape": "sphere",
          "units": "ft",
          "value": 20
        },
        "attackBonus": 0,
        "chatFlavor": "",
        "critical": {
          "effect": "",
          "parts": []
        },
        "damage": {
          "parts": []
        },
        "description": {
          "chat": "",
          "unidentified": "",
          "value": "<p>&gt;<a class=\"entity-link\" data-pack=\"sfrpg.class-features\" data-id=\"L8EnApYQIJp9EAtc\" draggable=\"true\"><i class=\"fas fa-suitcase\"></i> Xenodruid</a></p>\n        <p>You can spend 1 Resolve Point as a standard action to cause an area within 100 feet to sprout writhing vines in a 20-foot-radius spread. The target surface must be solid but does not need to be capable of sustaining plants normally. The vines have a reach of 5 feet and attempt to wrap around creatures in the area of effect or those that enter the area; such a creature must succeed at a Reflex save or gain the entangled condition. Creatures that successfully save can move as normal, but those that remain in the area must attempt a new save at the end of your turn each round. Creatures moving into the area must attempt a save immediately; failure ends their movement and they become entangled. An entangled creature can break free as a move action with a successful Acrobatics check or DC 15 Strength check. The vines last for a number of rounds equal to your mystic level, and the entire area is difficult terrain while the effect lasts. At 11th level, the vines can reach 10 feet and sprout thorns that deal 1d6 piercing damage each round to creatures in the area.</p>"
        },
        "descriptors": [],
        "duration": {
          "units": "",
          "value": ""
        },
        "formula": "",
        "modifiers": [],
        "range": {
          "additional": "",
          "per": "",
          "units": "ft",
          "value": 100
        },
        "recharge": {
          "charged": false,
          "value": null
        },
        "requirements": "3rd Level",
        "save": {
          "type": "",
          "dc": null,
          "descriptor": ""
        },
        "source": "Xenodruid Connection",
        "target": {
          "type": "",
          "value": ""
        },
        "uses": {
          "max": 0,
          "per": "",
          "value": 0
        }
      },
      "effects": [],
      "flags": {},
<<<<<<< HEAD
      "img": "systems/sfrpg/icons/classes/grasping_vines.png",
      "sort": 700000
=======
      "img": "systems/sfrpg/icons/classes/grasping_vines.webp",
      "effects": []
>>>>>>> 2b095a38
    },
    {
      "_id": "IANj8Imo4vSbQTKL",
      "name": "Gene Transfer (Su)",
      "type": "feat",
      "data": {
        "type": "",
        "ability": null,
        "abilityMods": {
          "parts": []
        },
        "actionType": "",
        "activation": {
          "type": "full",
          "condition": "",
          "cost": 1
        },
        "area": {
          "effect": "",
          "shape": "",
          "units": "none",
          "value": 0
        },
        "attackBonus": 0,
        "chatFlavor": "",
        "critical": {
          "effect": "",
          "parts": []
        },
        "damage": {
          "parts": []
        },
        "description": {
          "chat": "",
          "unidentified": "",
          "value": "Once per day as a full action, an oracle of @Compendium[sfrpg.setting.FQYlHNdUxXmVccoI]{Oras} can access its stores of genetic information and provide a burst of psychically encoded transformation to all allies in its telepathic bond that are living creatures. Those allies gain two of the following abilities for 1 minute: blindsense (life; 60 ft.), blindsight (life; 30 ft.), burrow (40 ft.), darkvision (60 ft.), damage reduction (5/-), fly (40 ft.; Su, average), resistance 10 to one type of energy damage, swim (40 ft.), or water breathing. The oracle of @Compendium[sfrpg.setting.FQYlHNdUxXmVccoI]{Oras} can spend a Resolve Point to allow these adaptations to last 8 hours instead."
        },
        "descriptors": [],
        "duration": {
          "units": "",
          "value": ""
        },
        "formula": "",
        "modifiers": [],
        "range": {
          "additional": "",
          "per": "",
          "units": "none",
          "value": null
        },
        "recharge": {
          "charged": false,
          "value": null
        },
        "requirements": "",
        "save": {
          "type": "",
          "dc": null,
          "descriptor": ""
        },
        "source": "",
        "target": {
          "type": "",
          "value": ""
        },
        "uses": {
          "max": 0,
          "per": "",
          "value": 0
        }
      },
      "effects": [],
      "flags": {},
      "sort": 800000
    },
    {
      "_id": "9CNNLDa8UUOGuGz3",
      "name": "Share Resistance (Su)",
      "type": "feat",
      "data": {
        "type": "",
        "ability": null,
        "abilityMods": {
          "parts": []
        },
        "actionType": "",
        "activation": {
          "type": "action",
          "condition": "",
          "cost": 1
        },
        "area": {
          "effect": "",
          "shape": "",
          "units": "none",
          "value": null
        },
        "attackBonus": 0,
        "chatFlavor": "",
        "critical": {
          "effect": "",
          "parts": []
        },
        "damage": {
          "parts": []
        },
        "description": {
          "chat": "",
          "unidentified": "",
          "value": "<p>&gt;<a class=\"entity-link\" data-pack=\"sfrpg.class-features\" data-id=\"L8EnApYQIJp9EAtc\" draggable=\"true\"><i class=\"fas fa-suitcase\"></i> Xenodruid</a></p>\n        <p>As a standard action, you can spend 1 Resolve Point to grant allies linked by your telepathic bond class feature resistance 5 to the same energy type that you can resist through your reactive resistance class feature for 1 minute. You can’t use this ability if your reactive resistance class feature has not yet been activated for the day.</p>"
        },
        "descriptors": [],
        "duration": {
          "units": "",
          "value": ""
        },
        "formula": "",
        "modifiers": [],
        "range": {
          "additional": "",
          "per": "",
          "units": "none",
          "value": null
        },
        "recharge": {
          "charged": false,
          "value": null
        },
        "requirements": "12th Level",
        "save": {
          "type": "",
          "dc": null,
          "descriptor": ""
        },
        "source": "Xenodruid Connection",
        "target": {
          "type": "",
          "value": ""
        },
        "uses": {
          "max": 0,
          "per": "",
          "value": 0
        }
      },
      "effects": [],
      "flags": {},
<<<<<<< HEAD
      "img": "systems/sfrpg/icons/classes/share_resistance.png",
      "sort": 900000
=======
      "img": "systems/sfrpg/icons/classes/share_resistance.webp",
      "effects": []
>>>>>>> 2b095a38
    },
    {
      "_id": "xnVWkb8Qwrn3Bhmz",
      "name": "Verdant Portal (Su)",
      "type": "feat",
      "data": {
        "type": "",
        "ability": null,
        "abilityMods": {
          "parts": []
        },
        "actionType": "",
        "activation": {
          "type": "full",
          "condition": "",
          "cost": 1
        },
        "area": {
          "effect": "",
          "shape": "",
          "units": "none",
          "value": 0
        },
        "attackBonus": 0,
        "chatFlavor": "",
        "critical": {
          "effect": "",
          "parts": []
        },
        "damage": {
          "parts": []
        },
        "description": {
          "chat": "",
          "unidentified": "",
          "value": "Once per day as a full action, an oracle of @Compendium[sfrpg.setting.FQYlHNdUxXmVccoI]{Oras} can allow up to six creatures to travel through itself to any willing oracle of @Compendium[sfrpg.setting.FQYlHNdUxXmVccoI]{Oras} in the same star system. All the creatures in the group must be physically touching one another, and they must all be traveling to the same destination."
        },
        "descriptors": [],
        "duration": {
          "units": "",
          "value": ""
        },
        "formula": "",
        "modifiers": [],
        "range": {
          "additional": "",
          "per": "",
          "units": "none",
          "value": null
        },
        "recharge": {
          "charged": false,
          "value": null
        },
        "requirements": "",
        "save": {
          "type": "",
          "dc": null,
          "descriptor": ""
        },
        "source": "",
        "target": {
          "type": "",
          "value": ""
        },
        "uses": {
          "max": 0,
          "per": "",
          "value": 0
        }
      },
      "effects": [],
      "flags": {},
      "sort": 1000000
    },
    {
      "_id": "fT5ostsoAOmb9uxK",
      "name": "Telepathic Bond (At Will)",
      "type": "spell",
      "data": {
        "type": "",
        "ability": null,
        "abilityMods": {
          "parts": []
        },
        "actionType": "",
        "activation": {
          "type": "action",
          "condition": "",
          "cost": 1
        },
        "allowedClasses": {
          "myst": true,
          "tech": false,
          "wysh": false
        },
        "area": {
          "effect": "",
          "shape": "",
          "units": "none",
          "value": null
        },
        "attackBonus": 0,
        "chatFlavor": "",
        "concentration": false,
        "critical": {
          "effect": "",
          "parts": []
        },
        "damage": {
          "parts": []
        },
        "description": {
          "chat": "",
          "unidentified": "",
          "value": "<p style=\"text-align: justify;\">You forge a telepathic bond between yourself and a number of willing creatures, each of which must have an Intelligence score of 3 or higher (or a modifier of –4 or higher). Each creature included in the link is linked to all the others. The creatures can communicate telepathically through the bond regardless of language. No special power or influence is established as a result of the bond. Once the bond is formed, it works over any distance (although not from one plane to another).<br><br>If desired, you can leave yourself out of the telepathic bond forged. This decision must be made at the time of casting.</p>"
        },
        "descriptors": [],
        "dismissible": false,
        "duration": {
          "units": "",
          "value": ""
        },
        "formula": "",
        "level": 4,
        "materials": {
          "consumed": false,
          "cost": 0,
          "supply": 0,
          "value": ""
        },
        "modifiers": [],
        "preparation": {
          "mode": "always",
          "prepared": true
        },
        "range": {
          "additional": "5",
          "per": "2 levels",
          "units": "ft",
          "value": 25
        },
        "save": {
          "type": "",
          "dc": null,
          "descriptor": ""
        },
        "school": "div",
        "source": "Starfinder Core Rulebook pg. 381",
        "sr": false,
        "target": {
          "type": "",
          "value": ""
        },
        "uses": {
          "max": 0,
          "per": "",
          "value": 0
        }
      },
      "effects": [],
      "flags": {},
<<<<<<< HEAD
      "img": "systems/sfrpg/icons/spells/telepathic_bond.png",
      "sort": 1200000
=======
      "img": "systems/sfrpg/icons/spells/telepathic_bond.webp",
      "effects": []
>>>>>>> 2b095a38
    },
    {
      "_id": "S20hvnWWpxK0D1ik",
      "name": "Call Cosmos",
      "type": "spell",
      "data": {
        "type": "",
        "ability": "",
        "abilityMods": {
          "parts": []
        },
        "actionType": "",
        "activation": {
          "type": "action",
          "condition": "",
          "cost": 1
        },
        "allowedClasses": {
          "myst": true,
          "tech": false,
          "wysh": false
        },
        "area": {
          "effect": "",
          "shape": "cylinder",
          "units": "ft",
          "value": 20
        },
        "attackBonus": 0,
        "chatFlavor": "",
        "concentration": false,
        "critical": {
          "effect": "",
          "parts": []
        },
        "damage": {
          "parts": []
        },
        "description": {
          "chat": "",
          "unidentified": "",
          "value": "<p><span id=\"ctl00_MainContent_DataListTalentsAll_ctl00_LabelName\">You evoke a vertical column of dangerous material from across the universe that rains down upon creatures in the area. This matter is made up of bits of burning stars and chunks of frozen comets, and it deals 4d6 fire damage and 3d6 cold damage to every creature in the area. This damage occurs only once, when the spell is cast. For the spell’s remaining duration, the fallen starstuff makes the entire area difficult terrain, and thick, swirling clouds of particulate space matter magically block vision. This obscures all sight beyond 5 feet, including darkvision and other vision-based senses (including vision-based blindsight and sense through), but doesn’t prevent blindsense. A creature within 5 feet of its attacker has concealment (attacks have a 20% miss chance). Creatures farther away have total concealment (50% miss chance, and the attacker can’t use sight to locate the target). Additionally, the swirling cosmic particles are distracting to spellcasters in the area, who have a 20% chance of losing any spell they attempt to cast in the area. At the end of the duration, the starstuff disappears, leaving no aftereffects (other than the damage dealt).&nbsp;</span></p>"
        },
        "descriptors": [],
        "dismissible": false,
        "duration": {
          "units": "",
          "value": "1 round/level (D)"
        },
        "formula": "",
        "level": 5,
        "materials": {
          "consumed": false,
          "cost": 0,
          "supply": 0,
          "value": ""
        },
        "modifiers": [],
        "preparation": {
          "mode": null,
          "prepared": true
        },
        "range": {
          "additional": "40",
          "per": "level",
          "units": "ft",
          "value": 400
        },
        "save": {
          "type": "",
          "dc": null,
          "descriptor": "negate"
        },
        "school": "evo",
        "source": "Starfinder Core Rulebook pg. 342",
        "sr": true,
        "target": {
          "type": "",
          "value": "one creature"
        },
        "uses": {
          "max": 0,
          "per": "",
          "value": 0
        }
      },
      "effects": [],
      "flags": {},
<<<<<<< HEAD
      "img": "systems/sfrpg/icons/spells/call_cosmos.PNG",
      "sort": 1300000
=======
      "img": "systems/sfrpg/icons/spells/call_cosmos.webp",
      "effects": []
>>>>>>> 2b095a38
    },
    {
      "_id": "6I0u6arWNo8hebEx",
      "name": "Commune With Nature",
      "type": "spell",
      "data": {
        "type": "",
        "ability": "",
        "abilityMods": {
          "parts": []
        },
        "actionType": "",
        "activation": {
          "type": "min",
          "condition": "",
          "cost": 10
        },
        "allowedClasses": {
          "myst": true,
          "tech": false,
          "wysh": false
        },
        "area": {
          "effect": "",
          "shape": "",
          "units": "none",
          "value": null
        },
        "attackBonus": 0,
        "chatFlavor": "",
        "concentration": false,
        "critical": {
          "effect": "",
          "parts": []
        },
        "damage": {
          "parts": []
        },
        "description": {
          "chat": "",
          "unidentified": "",
          "value": "<p><span id=\"ctl00_MainContent_DataListTalentsAll_ctl00_LabelName\">You become one with nature, attaining knowledge of the surrounding territory. You instantly gain knowledge of up to three facts from among the following subjects: the ground or terrain, plants, minerals, bodies of water, people, general animal population, presence of native creatures, presence of powerful unnatural creatures, or general state of the natural setting.<br></span></p>\n<p><span id=\"ctl00_MainContent_DataListTalentsAll_ctl00_LabelName\">In outdoor settings, the spell operates in a radius of 1 mile per caster level. In natural underground settings—caves, caverns, and the like—the spell is less powerful and its radius is limited to 100 feet per caster level. The spell does not function where nature has been replaced by construction or settlements, such as in cities, factories, and starships.</span></p>"
        },
        "descriptors": [],
        "dismissible": false,
        "duration": {
          "units": "",
          "value": "instantaneous"
        },
        "formula": "",
        "level": 5,
        "materials": {
          "consumed": false,
          "cost": 0,
          "supply": 0,
          "value": ""
        },
        "modifiers": [],
        "preparation": {
          "mode": null,
          "prepared": true
        },
        "range": {
          "additional": "",
          "per": "",
          "units": "personal",
          "value": null
        },
        "save": {
          "type": "will",
          "dc": null,
          "descriptor": "negate"
        },
        "school": "div",
        "source": "Starfinder Core Rulebook pg. 344",
        "sr": false,
        "target": {
          "type": "",
          "value": ""
        },
        "uses": {
          "max": 0,
          "per": "",
          "value": 0
        }
      },
      "effects": [],
      "flags": {},
<<<<<<< HEAD
      "img": "systems/sfrpg/icons/spells/commune_with_nature.png",
      "sort": 1400000
=======
      "img": "systems/sfrpg/icons/spells/commune_with_nature.webp",
      "effects": []
>>>>>>> 2b095a38
    },
    {
      "_id": "P7bDJ111ujyOASgk",
      "name": "Hold Monster (DC 23)",
      "type": "spell",
      "data": {
        "type": "",
        "ability": null,
        "abilityMods": {
          "parts": []
        },
        "actionType": "",
        "activation": {
          "type": "",
          "condition": "",
          "cost": 0
        },
        "allowedClasses": {
          "myst": true,
          "tech": false,
          "wysh": true
        },
        "area": {
          "effect": "",
          "shape": "",
          "units": "",
          "value": null
        },
        "attackBonus": 0,
        "chatFlavor": "",
        "concentration": false,
        "critical": {
          "effect": "",
          "parts": []
        },
        "damage": {
          "parts": []
        },
        "description": {
          "chat": "",
          "unidentified": "",
          "value": "<p style=\"text-align: justify;\">This spell functions as&nbsp;hold person, except it can target any living creature.</p>"
        },
        "descriptors": [],
        "dismissible": false,
        "duration": {
          "units": "",
          "value": null
        },
        "formula": "",
        "level": 4,
        "materials": {
          "consumed": false,
          "cost": 0,
          "supply": 0,
          "value": ""
        },
        "modifiers": [],
        "preparation": {
          "mode": null,
          "prepared": true
        },
        "range": {
          "additional": "",
          "per": "",
          "units": "ft",
          "value": null
        },
        "save": {
          "type": "",
          "dc": null,
          "descriptor": ""
        },
        "school": "enc",
        "source": "Starfinder Core Rulebook pg. 359",
        "sr": false,
        "target": {
          "type": "",
          "value": null
        },
        "uses": {
          "max": 0,
          "per": null,
          "value": 0
        }
      },
      "effects": [],
      "flags": {},
<<<<<<< HEAD
      "img": "systems/sfrpg/icons/spells/hold_monster.PNG",
      "sort": 1500000
=======
      "img": "systems/sfrpg/icons/spells/hold_monster.webp",
      "effects": []
>>>>>>> 2b095a38
    },
    {
      "_id": "yJ4L7DJoupagOYUm",
      "name": "Mind Thrust (DC 23)",
      "type": "spell",
      "data": {
        "type": "",
        "ability": "",
        "abilityMods": {
          "parts": []
        },
        "actionType": "save",
        "activation": {
          "type": "action",
          "condition": "",
          "cost": 1
        },
        "allowedClasses": {
          "myst": true,
          "tech": false,
          "wysh": false
        },
        "area": {
          "effect": "",
          "shape": "",
          "units": "none",
          "value": null
        },
        "attackBonus": 0,
        "chatFlavor": "",
        "concentration": false,
        "critical": {
          "effect": "",
          "parts": []
        },
        "damage": {
          "parts": [
            {
              "formula": "10d10",
              "operator": "",
              "types": {}
            }
          ]
        },
        "description": {
          "chat": "",
          "unidentified": "",
          "value": "<p style=\"text-align: justify;\">You divine the most vulnerable portion of your opponent&rsquo;s mind and overload it with a glut of psychic information. The target can attempt a Will saving throw to halve the damage dealt by this spell. This spell has no effect on creatures without an Intelligence score.<br /><br /></p>\n<ul>\n<li style=\"text-align: justify;\"><strong>1st:</strong> When you cast mind thrust as a 1st-level spell, it deals 2d10 damage to the target.</li>\n<li style=\"text-align: justify;\"><strong>2nd:</strong> When you cast mind thrust as a 2nd-level spell, it deals 4d10 damage to the target.</li>\n<li style=\"text-align: justify;\"><strong>3rd:</strong> When you cast mind thrust as a 3rd-level spell, it deals 7d10 damage to the target.</li>\n<li style=\"text-align: justify;\"><strong>th: </strong>When you cast mind thrust as a 4th-level spell, it deals 10d10 damage to the target and the target is fatigued for 1 round if it fails its saving throw.</li>\n<li style=\"text-align: justify;\"><strong>5th:</strong> When you cast mind thrust as a 5th-level spell, it deals 15d10 damage to the target. The target is exhausted for 1 round if it fails its save and it is fatigued for 1 round if it succeeds at its saving throw.</li>\n<li style=\"text-align: justify;\"><strong>6th:</strong> When you cast&nbsp;mind thrust&nbsp;as a 6th-level spell, it deals 17d10 damage to the target. The target is exhausted and @Compendium[sfrpg.conditions.CvsDp0GvojxiF2jz]{Stunned} for 1 round if it fails its save, and it is fatigued for 1 round if it succeeds at its saving throw.</li>\n</ul>"
        },
        "descriptors": [],
        "dismissible": false,
        "duration": {
          "units": "",
          "value": "instantaneous"
        },
        "formula": "",
        "level": 4,
        "materials": {
          "consumed": false,
          "cost": 0,
          "supply": 0,
          "value": ""
        },
        "modifiers": [],
        "preparation": {
          "mode": "",
          "prepared": true
        },
        "range": {
          "additional": "5",
          "per": "2 levels",
          "units": "ft",
          "value": 25
        },
        "save": {
          "type": "will",
          "dc": "15",
          "descriptor": "half"
        },
        "school": "div",
        "source": "Starfinder Core Rulebook pg. 365",
        "sr": true,
        "target": {
          "type": "",
          "value": "one creature"
        },
        "uses": {
          "max": 0,
          "per": "",
          "value": 0
        }
      },
      "effects": [],
      "flags": {},
<<<<<<< HEAD
      "img": "systems/sfrpg/icons/spells/mind_thrust.png",
      "sort": 1600000
=======
      "img": "systems/sfrpg/icons/spells/mind_thrust.webp",
      "effects": []
>>>>>>> 2b095a38
    },
    {
      "_id": "mVjJkZfwiSTqCjAZ",
      "name": "Mystic Cure",
      "type": "spell",
      "data": {
        "type": "",
        "ability": "",
        "abilityMods": {
          "parts": []
        },
        "actionType": "heal",
        "activation": {
          "type": "action",
          "condition": "",
          "cost": 1
        },
        "allowedClasses": {
          "myst": true,
          "tech": false,
          "wysh": false
        },
        "area": {
          "effect": "",
          "shape": "",
          "units": "touch",
          "value": null
        },
        "attackBonus": 0,
        "chatFlavor": "",
        "concentration": false,
        "critical": {
          "effect": "",
          "parts": []
        },
        "damage": {
          "parts": [
            {
              "formula": "7d8 + @abilities.wis.mod",
              "operator": "",
              "types": {}
            }
          ]
        },
        "description": {
          "chat": "",
          "unidentified": "",
          "value": "<p style=\"text-align: justify;\">With a touch, you heal and invigorate your target, restoring a number of Hit Points. If the target regains all of its Hit Points as a result of this healing, you can apply the remaining healing to yourself, as long as you are a living creature. On the other hand, if this isn’t enough to restore all the target’s Hit Points, you can transfer any number of your own Hit Points to the target, healing the target that amount. You can’t transfer more Hit Points than you have or more Hit Points than the target is missing.<br><br>Mystic cure&nbsp;restores a number of Hit Points to your target depending on the spell’s level.<br><br><strong>1st:</strong> 1d8 + your Wisdom modifier<br><strong>2nd:</strong> 3d8 + your Wisdom modifier<br><strong>3rd:</strong> 5d8 + your Wisdom modifier<br><strong>4th:</strong> 7d8 + your Wisdom modifier<br><strong>5th:</strong> 9d8 + your Wisdom modifier<br><strong>6th:</strong> 11d8 + your Wisdom modifier<br><br>In addition, unlike most healing, when you cast&nbsp;mystic cure&nbsp;as a spell of 4th-level or higher, you have two options to enhance its effects. The first option is to restore an extra 5d8 Hit Points with a 4th-level mystic cure spell, an extra 7d8 Hit Points with a 5th-level mystic cure spell, or an extra 9d8 Hit Points with a 6th-level mystic cure spell. The second option is to bring a target that died within 2 rounds back to life. In addition to healing such a creature, the spell returns the target to life, and the target takes a temporary negative level for 24 hours. This spell can’t resuscitate creatures slain by death effects, creatures turned into undead, or creatures whose bodies were destroyed, significantly mutilated, disintegrated, and so on.<br><br>Casting this spell doesn’t provoke attacks of opportunity.</p>"
        },
        "descriptors": [],
        "dismissible": false,
        "duration": {
          "units": "",
          "value": "instantaneous"
        },
        "formula": "",
        "level": 4,
        "materials": {
          "consumed": false,
          "cost": 0,
          "supply": 0,
          "value": ""
        },
        "modifiers": [],
        "preparation": {
          "mode": "",
          "prepared": true
        },
        "range": {
          "additional": "",
          "per": "",
          "units": "touch",
          "value": null
        },
        "save": {
          "type": "will",
          "dc": "15",
          "descriptor": "harmless"
        },
        "school": "con",
        "source": "",
        "sr": true,
        "target": {
          "type": "",
          "value": "one living creature"
        },
        "uses": {
          "max": 0,
          "per": "",
          "value": 0
        }
      },
      "effects": [],
      "flags": {},
<<<<<<< HEAD
      "img": "systems/sfrpg/icons/spells/mystic_cure.PNG",
      "sort": 1700000
=======
      "img": "systems/sfrpg/icons/spells/mystic_cure.webp",
      "effects": []
>>>>>>> 2b095a38
    },
    {
      "_id": "ZTCreInzPChZNZW5",
      "name": "Polymorph",
      "type": "spell",
      "data": {
        "type": "",
        "ability": null,
        "abilityMods": {
          "parts": []
        },
        "actionType": "",
        "activation": {
          "type": "special",
          "condition": "",
          "cost": 1
        },
        "allowedClasses": {
          "myst": true,
          "tech": true,
          "wysh": true
        },
        "area": {
          "effect": "",
          "shape": "",
          "units": "none",
          "value": null
        },
        "attackBonus": 0,
        "chatFlavor": "",
        "concentration": false,
        "critical": {
          "effect": "",
          "parts": []
        },
        "damage": {
          "parts": []
        },
        "description": {
          "chat": "",
          "unidentified": "",
          "value": "<p style=\"text-align: justify;\">You change a willing target’s shape into a predetermined polymorphed form of your choice. When you select this spell as a spell known, you design four polymorphed forms for each spell level at which you can cast this spell. These forms should be premade, following the rules for spells with the polymorph descriptor (starting on page 141) and the restrictions for each spell level of this spell, and be as ready to use in play as all other aspects of a character are. Each time you gain a character level, you can change which forms you have available.<br><br>You choose which of these predetermined polymorph forms the target changes into each time you cast the spell.<br><br><strong>1st:</strong> Casting&nbsp;polymorph&nbsp;as a 1st-level spell allows you to transform the target into one of the four 1st-level polymorphed forms you know. Your polymorphed forms must comply with the additional restrictions that follow. Unlike most polymorph effects, these forms are close enough to the target’s true form to make the target recognizable, and they cannot duplicate any other specific individual. Each form must be of the animal or humanoid type. You can target only creatures that are Small or Medium with this spell, and all your polymorphed forms must be Small or Medium.&nbsp;CR: The maximum CR is 1.&nbsp;Defenses: The form can grant DR 1/magic or resistance 2 to one energy type.&nbsp;Movement: The form can grant a land speed of up to 30 feet or a swim speed of up to 20 feet.&nbsp;Racial Traits: You cannot grant racial traits.&nbsp;Senses: The form can grant low-light vision or tracking (scent), but not both.<br><br><strong>2nd:</strong> Casting&nbsp;polymorph&nbsp;as a 2nd-level spell allows you to completely transform the target into one of the four 2ndlevel polymorphed forms you know. Your polymorphed forms must comply with the additional restrictions that follow. Each form must be an animal, fey, humanoid, magical beast, or monstrous humanoid. All your polymorphed forms must be Small or Medium.<br><br>CR: The maximum CR is 3.<br><br>Defensive Abilities: The form can grant DR 2/magic or resistance 5 to one energy type.<br><br>Racial Traits: The form can grant only one racial trait to each polymorphed form, and you can’t grant racial traits that include spell-like abilities.<br><br>Senses: The form can grant one of the following options: blindsense (scent) out to 5 feet, darkvision out to 60 feet, lowlight vision, or tracking (scent).<br><br>Speed: The form can grant the target a maximum land speed of 40 feet, climb speed of 20 feet, or swim speed of 30 feet.<br><br><strong>3rd:</strong> Casting&nbsp;polymorph&nbsp;as a 3rd-level spell allows you to completely transform the target into one of the four 3rd-level polymorphed forms you know. Your polymorphed forms must comply with the additional restrictions that follow. Each form must be an aberration, animal, fey, humanoid, magical beast, monstrous humanoid, or vermin. See the vermin benefits in the Type and Subtype section of the polymorph rules. All your polymorphed forms must be Small or Medium.<br><br>CR: The maximum CR is 6.<br><br>Defensive&nbsp;Abilities: The form can grant DR 3/magic, resistance 5 to two different energy types, or resistance 10 to one energy type.<br><br>Racial Traits: The form can grant up to two racial traits (which must be from the same race) to each polymorphed form, one of which can include spell-like abilities.<br><br>Senses: The form can grant one of the following options: blindsense (scent, sound, or vibration) out to 15 feet, darkvision out to 60 feet, low-light vision, or tracking (scent).<br><br>Speed: The form can grant the target a maximum land speed of 40 feet, a burrow speed of up to 20 feet, a climb speed of 20 feet, a fly speed of 20 feet (Ex) with clumsy maneuverability, or a swim speed of 30 feet.<br><br><strong>4th:</strong> Casting&nbsp;polymorph&nbsp;as a 4th-level spell allows you to completely transform the target into one of the four 4th-level polymorphed forms you know. Your polymorphed forms must comply with the additional restrictions that follow. Each form must be an aberration, animal, fey, humanoid, magical beast, monstrous humanoid, or vermin. See the vermin benefits in the Type and Subtype section of the polymorph rules. All your polymorphed forms must be Small, Medium, or Large.<br><br>CR: The maximum CR is 9.<br><br>Defensive Abilities: The form can grant DR 5/magic, resistance 5 to three different energy types, resistance 10 to two different energy types, or resistance 15 to one energy type.<br><br>Racial Traits: The form can grant up to two racial traits to each polymorphed form; one can include spell-like abilities.<br><br>Senses: The form can grant one of the following options: blindsense (scent, sound, or vibration) out to 30 feet, blindsight (scent, sound, or vibration) out to 5 feet, darkvision out to 60 feet and low-light vision, or tracking (scent).<br><br>Speed: The form can grant the target a maximum land speed of 40 feet, a burrow speed of up to 30 feet, a climb speed of 30 feet, a fly speed of 30 feet (Ex) with clumsy maneuverability, or a swim speed of 40 feet.<br><br><strong>5th:</strong> Casting&nbsp;polymorph&nbsp;as a 5th-level spell allows you to completely transform the target into one of the four 5th-level polymorphed forms you know. Your polymorphed forms must comply with the additional restrictions that follow. Each form must be an aberration, animal, construct (only if cast as a technomancer spell), elemental, fey, humanoid, magical beast, monstrous humanoid, plant (only if cast as a mystic spell), or vermin. See the construct, elemental, plant, and vermin benefits in the Type and Subtype section of the polymorph rules. All your polymorphed forms must be Tiny, Small, Medium, or Large.<br><br>CR: The maximum CR is 12.<br><br>Defensive Abilities: The form can grant DR 5/—, resistance 10 to three different energy types, resistance 15 to two different energy types, or resistance 20 to one energy type.<br><br>Racial Traits: The form can grant up to three racial traits to each polymorphed form; one can include spell-like abilities.<br><br>Senses: The form can grant one of the following options: blindsense (scent, sound, or vibration) out to 30 feet, blindsight (scent, sound, or vibration) out to 15 feet, darkvision out to 90 feet and low-light vision, or tracking (scent).<br><br>Speed: The form can grant the target a maximum land speed of 40 feet, a burrow speed of up to 40 feet, a climb speed of 40 feet, a fly speed of 40 feet (Ex) with average maneuverability, or a swim speed of 40 feet.<br><br><strong>6th:</strong> Casting&nbsp;polymorph&nbsp;as a 6th-level spell allows you to completely transform the target into one of the four 6th-level polymorphed forms you know. Your polymorphed forms must comply with the additional restrictions that follow. Each form must be an aberration, animal, construct (only if cast as a technomancer spell), elemental, fey, humanoid, magical beast, monstrous humanoid, plant (only if cast as a mystic spell), undead, or vermin. See the construct, elemental, plant, undead, and vermin benefits in the Type and Subtype section of the polymorph rules. All your polymorphed forms must be Diminutive, Tiny, Small, Medium, Large, or Huge.<br><br>CR: The maximum CR is 15.<br><br>Defensive Abilities: The form can grant DR 5/—, resistance 10 to three different energy types, resistance 15 to two different energy types, resistance 20 to one energy type, or immunity to @Compendium[sfrpg.rules.GnEF27Oot3zqTaBQ]{disease}, @Compendium[sfrpg.rules.aKqRtg165rAly1Cc]{poison}, or @Compendium[sfrpg.rules.QHtKixa59DI9xQfO]{radiation}.<br><br>Racial Traits: The form can grant up to four racial traits to each polymorphed form; one can include spell-like abilities.<br><br>Senses: The form can grant one of the following options: blindsense (scent, sound, or vibration) out to 30 feet, blindsight (scent, sound, or vibration) out to 15 feet, darkvision out to 90 feet and low-light vision, or tracking (scent).<br><br>Speed: The form can grant the target a maximum land speed of 60 feet, a burrow speed of up to 60 feet, a climb speed of 60 feet, a fly speed of 60 feet (Ex) with perfect maneuverability, or a swim speed of 60 feet.</p>"
        },
        "descriptors": [],
        "dismissible": false,
        "duration": {
          "units": "",
          "value": "1 minute/level (D)"
        },
        "formula": "",
        "level": 4,
        "materials": {
          "consumed": false,
          "cost": 0,
          "supply": 0,
          "value": ""
        },
        "modifiers": [],
        "preparation": {
          "mode": "",
          "prepared": true
        },
        "range": {
          "additional": "5",
          "per": "2 levels",
          "units": "ft",
          "value": 25
        },
        "save": {
          "type": "",
          "dc": null,
          "descriptor": ""
        },
        "school": "abj",
        "source": "",
        "sr": true,
        "target": {
          "type": "",
          "value": ""
        },
        "uses": {
          "max": 0,
          "per": "",
          "value": 0
        }
      },
      "effects": [],
      "flags": {
        "gm-notes": {}
      },
<<<<<<< HEAD
      "img": "systems/sfrpg/icons/spells/polymorph.png",
      "sort": 1800000
=======
      "img": "systems/sfrpg/icons/spells/polymorph.webp",
      "effects": []
>>>>>>> 2b095a38
    },
    {
      "_id": "BFPrc9E870bw2aXX",
      "name": "Entropic Grasp (At Will)",
      "type": "spell",
      "data": {
        "type": "",
        "ability": "",
        "abilityMods": {
          "parts": []
        },
        "actionType": "msak",
        "activation": {
          "type": "action",
          "condition": "",
          "cost": 1
        },
        "allowedClasses": {
          "myst": false,
          "tech": true,
          "wysh": true
        },
        "area": {
          "effect": "",
          "shape": "",
          "units": "none",
          "value": null
        },
        "attackBonus": 22,
        "chatFlavor": "",
        "concentration": false,
        "critical": {
          "effect": "",
          "parts": []
        },
        "damage": {
          "parts": [
            {
              "formula": "6d12",
              "operator": "",
              "types": {}
            }
          ]
        },
        "description": {
          "chat": "",
          "unidentified": "",
          "value": "<p style=\"text-align: justify;\">Any unattended, manufactured (built from component parts, including metal, wood, plastic, glass, and so on) item you touch crumbles into dust, rust, and decay. If the item is so large that it can’t fit within a 3-foot radius, a 3-foot-radius volume of the material is destroyed. This is an instantaneous effect.<br><br>You can employ&nbsp;entropic grasp&nbsp;in combat by making a melee attack against your opponent’s EAC. If you hit, you instantaneously reduce a manufactured armor’s KAC and EAC bonus by 3 (to a minimum of a +0 bonus). Damaged armor can be repaired using the Engineering skill; with a successful check, the armor’s armor bonuses are restored to their original values. Against a manufactured creature (generally constructs, but not undead), this attack instead deals 6d12 damage.<br><br>Weapons and equipment in use by an opponent are more difficult to affect with this spell. You attempt a sunder combat maneuver against the item. If successful, you deal 6d6 damage to the weapon or item.<br><br>Used in combat, this spell lasts 1 round per level, and you can make one melee attack each round on future rounds as a standard action. The target can attempt a save to negate each melee attack, but success does not end the spell.<br><br>Casting this spell doesn’t provoke attacks of opportunity.</p>"
        },
        "descriptors": [],
        "dismissible": false,
        "duration": {
          "units": "",
          "value": ""
        },
        "formula": "",
        "level": 3,
        "materials": {
          "consumed": false,
          "cost": 0,
          "supply": 0,
          "value": ""
        },
        "modifiers": [],
        "preparation": {
          "mode": "always",
          "prepared": true
        },
        "range": {
          "additional": "",
          "per": "",
          "units": "touch",
          "value": null
        },
        "save": {
          "type": "",
          "dc": "",
          "descriptor": "negate"
        },
        "school": "trs",
        "source": "Starfinder Core Rulebook pg. 353",
        "sr": false,
        "target": {
          "type": "",
          "value": ""
        },
        "uses": {
          "max": 0,
          "per": "",
          "value": 0
        }
      },
      "effects": [],
      "flags": {},
<<<<<<< HEAD
      "img": "systems/sfrpg/icons/spells/enthropic_grasp.png",
      "sort": 1900000
=======
      "img": "systems/sfrpg/icons/spells/enthropic_grasp.webp",
      "effects": []
>>>>>>> 2b095a38
    },
    {
      "_id": "HlASnReNht3PfsAl",
      "name": "Tongues (At Will)",
      "type": "spell",
      "data": {
        "type": "",
        "ability": null,
        "abilityMods": {
          "parts": []
        },
        "actionType": "",
        "activation": {
          "type": "",
          "condition": "",
          "cost": 0
        },
        "allowedClasses": {
          "myst": true,
          "tech": true,
          "wysh": true
        },
        "area": {
          "effect": "",
          "shape": "",
          "units": "",
          "value": null
        },
        "attackBonus": 0,
        "chatFlavor": "",
        "concentration": false,
        "critical": {
          "effect": "",
          "parts": []
        },
        "damage": {
          "parts": []
        },
        "description": {
          "chat": "",
          "unidentified": "",
          "value": "<p style=\"text-align: justify;\">This spell grants the creature touched the ability to speak and understand the spoken or signed language of any intelligent creature, whether it is a racial tongue or a regional dialect. The target can speak only one language at a time, although it may be able to understand several languages.&nbsp;Tongues&nbsp;does not enable the target to speak with creatures who don’t speak. The target can make itself understood as far as its voice carries.</p>"
        },
        "descriptors": [],
        "dismissible": false,
        "duration": {
          "units": "",
          "value": null
        },
        "formula": "",
        "level": 3,
        "materials": {
          "consumed": false,
          "cost": 0,
          "supply": 0,
          "value": ""
        },
        "modifiers": [],
        "preparation": {
          "mode": "always",
          "prepared": true
        },
        "range": {
          "additional": "",
          "per": "",
          "units": "touch",
          "value": null
        },
        "save": {
          "type": "",
          "dc": null,
          "descriptor": ""
        },
        "school": "div",
        "source": "Starfinder Core Rulebook pg. 383",
        "sr": false,
        "target": {
          "type": "",
          "value": null
        },
        "uses": {
          "max": 0,
          "per": null,
          "value": 0
        }
      },
      "effects": [],
      "flags": {},
<<<<<<< HEAD
      "img": "systems/sfrpg/icons/spells/tongues.PNG",
      "sort": 2000000
=======
      "img": "systems/sfrpg/icons/spells/tongues.webp",
      "effects": []
>>>>>>> 2b095a38
    },
    {
      "_id": "RGqy8OaReA2JSs5S",
      "name": "Mind Link (At Will)",
      "type": "spell",
      "data": {
        "type": "",
        "ability": "",
        "abilityMods": {
          "parts": []
        },
        "actionType": "save",
        "activation": {
          "type": "action",
          "condition": "",
          "cost": 1
        },
        "allowedClasses": {
          "myst": true,
          "tech": false,
          "wysh": false
        },
        "area": {
          "effect": "",
          "shape": "",
          "units": "touch",
          "value": null
        },
        "attackBonus": 0,
        "chatFlavor": "",
        "concentration": false,
        "critical": {
          "effect": "",
          "parts": []
        },
        "damage": {
          "parts": []
        },
        "description": {
          "chat": "",
          "unidentified": "",
          "value": "<p style=\"text-align: justify;\">You link your mind to that of a touched creature to swiftly communicate a large amount of complex information in an instant. You decide what the target learns, limited to any amount of information that otherwise could be communicated in 10 minutes. This information comes in a series of visual images and emotional sensations, and it isn’t @Compendium[sfrpg.rules.PqV3OCbUTyk2upPD]{Language-dependent}.</p>"
        },
        "descriptors": [],
        "dismissible": false,
        "duration": {
          "units": "",
          "value": "instantaneous"
        },
        "formula": "",
        "level": 1,
        "materials": {
          "consumed": false,
          "cost": 0,
          "supply": 0,
          "value": ""
        },
        "modifiers": [],
        "preparation": {
          "mode": "always",
          "prepared": true
        },
        "range": {
          "additional": "",
          "per": "",
          "units": "touch",
          "value": null
        },
        "save": {
          "type": "will",
          "dc": "15",
          "descriptor": "harmless"
        },
        "school": "div",
        "source": "Starfinder Core Rulebook pg. 365",
        "sr": false,
        "target": {
          "type": "",
          "value": "one creature"
        },
        "uses": {
          "max": 0,
          "per": "",
          "value": 0
        }
      },
      "effects": [],
      "flags": {},
<<<<<<< HEAD
      "img": "systems/sfrpg/icons/spells/mindlink.jpg",
      "sort": 2100000
=======
      "img": "systems/sfrpg/icons/spells/mindlink.webp",
      "effects": []
>>>>>>> 2b095a38
    }
  ],
  "token": {
    "name": "Oracle Of Oras",
    "actorId": "y4nztmwwXWJdsoHF",
    "actorLink": false,
    "bar1": {
      "attribute": "attributes.hp"
    },
    "bar2": {
      "attribute": ""
    },
    "brightLight": 0,
    "brightSight": 0,
    "dimLight": 0,
    "dimSight": 0,
    "displayBars": 40,
    "displayName": 0,
    "disposition": 0,
    "flags": {},
    "height": 4,
    "img": "icons/svg/mystery-man.svg",
    "lightAlpha": 1,
    "lightAngle": 360,
    "lightAnimation": {
      "type": "",
      "intensity": 5,
      "speed": 5
    },
    "lightColor": "",
    "lockRotation": false,
    "mirrorX": false,
    "mirrorY": false,
    "randomImg": false,
    "rotation": 0,
    "scale": 1,
    "sightAngle": 360,
    "tint": "",
    "vision": false,
    "width": 4
  }
}<|MERGE_RESOLUTION|>--- conflicted
+++ resolved
@@ -549,6 +549,7 @@
       },
       "effects": [],
       "flags": {},
+      "img": "icons/svg/mystery-man.svg",
       "sort": 100000
     },
     {
@@ -695,6 +696,7 @@
       },
       "effects": [],
       "flags": {},
+      "img": "icons/svg/mystery-man.svg",
       "sort": 300000
     },
     {
@@ -986,6 +988,7 @@
       },
       "effects": [],
       "flags": {},
+      "img": "icons/svg/mystery-man.svg",
       "sort": 500000
     },
     {
@@ -1191,6 +1194,7 @@
       },
       "effects": [],
       "flags": {},
+      "img": "icons/svg/mystery-man.svg",
       "sort": 600000
     },
     {
@@ -1265,13 +1269,8 @@
       },
       "effects": [],
       "flags": {},
-<<<<<<< HEAD
-      "img": "systems/sfrpg/icons/classes/grasping_vines.png",
+      "img": "systems/sfrpg/icons/classes/grasping_vines.webp",
       "sort": 700000
-=======
-      "img": "systems/sfrpg/icons/classes/grasping_vines.webp",
-      "effects": []
->>>>>>> 2b095a38
     },
     {
       "_id": "IANj8Imo4vSbQTKL",
@@ -1345,6 +1344,7 @@
       },
       "effects": [],
       "flags": {},
+      "img": "icons/svg/mystery-man.svg",
       "sort": 800000
     },
     {
@@ -1419,13 +1419,8 @@
       },
       "effects": [],
       "flags": {},
-<<<<<<< HEAD
-      "img": "systems/sfrpg/icons/classes/share_resistance.png",
+      "img": "systems/sfrpg/icons/classes/share_resistance.webp",
       "sort": 900000
-=======
-      "img": "systems/sfrpg/icons/classes/share_resistance.webp",
-      "effects": []
->>>>>>> 2b095a38
     },
     {
       "_id": "xnVWkb8Qwrn3Bhmz",
@@ -1499,6 +1494,7 @@
       },
       "effects": [],
       "flags": {},
+      "img": "icons/svg/mystery-man.svg",
       "sort": 1000000
     },
     {
@@ -1588,13 +1584,8 @@
       },
       "effects": [],
       "flags": {},
-<<<<<<< HEAD
-      "img": "systems/sfrpg/icons/spells/telepathic_bond.png",
+      "img": "systems/sfrpg/icons/spells/telepathic_bond.webp",
       "sort": 1200000
-=======
-      "img": "systems/sfrpg/icons/spells/telepathic_bond.webp",
-      "effects": []
->>>>>>> 2b095a38
     },
     {
       "_id": "S20hvnWWpxK0D1ik",
@@ -1683,13 +1674,8 @@
       },
       "effects": [],
       "flags": {},
-<<<<<<< HEAD
-      "img": "systems/sfrpg/icons/spells/call_cosmos.PNG",
+      "img": "systems/sfrpg/icons/spells/call_cosmos.webp",
       "sort": 1300000
-=======
-      "img": "systems/sfrpg/icons/spells/call_cosmos.webp",
-      "effects": []
->>>>>>> 2b095a38
     },
     {
       "_id": "6I0u6arWNo8hebEx",
@@ -1778,13 +1764,8 @@
       },
       "effects": [],
       "flags": {},
-<<<<<<< HEAD
-      "img": "systems/sfrpg/icons/spells/commune_with_nature.png",
+      "img": "systems/sfrpg/icons/spells/commune_with_nature.webp",
       "sort": 1400000
-=======
-      "img": "systems/sfrpg/icons/spells/commune_with_nature.webp",
-      "effects": []
->>>>>>> 2b095a38
     },
     {
       "_id": "P7bDJ111ujyOASgk",
@@ -1873,13 +1854,8 @@
       },
       "effects": [],
       "flags": {},
-<<<<<<< HEAD
-      "img": "systems/sfrpg/icons/spells/hold_monster.PNG",
+      "img": "systems/sfrpg/icons/spells/hold_monster.webp",
       "sort": 1500000
-=======
-      "img": "systems/sfrpg/icons/spells/hold_monster.webp",
-      "effects": []
->>>>>>> 2b095a38
     },
     {
       "_id": "yJ4L7DJoupagOYUm",
@@ -1974,13 +1950,8 @@
       },
       "effects": [],
       "flags": {},
-<<<<<<< HEAD
-      "img": "systems/sfrpg/icons/spells/mind_thrust.png",
+      "img": "systems/sfrpg/icons/spells/mind_thrust.webp",
       "sort": 1600000
-=======
-      "img": "systems/sfrpg/icons/spells/mind_thrust.webp",
-      "effects": []
->>>>>>> 2b095a38
     },
     {
       "_id": "mVjJkZfwiSTqCjAZ",
@@ -2075,13 +2046,8 @@
       },
       "effects": [],
       "flags": {},
-<<<<<<< HEAD
-      "img": "systems/sfrpg/icons/spells/mystic_cure.PNG",
+      "img": "systems/sfrpg/icons/spells/mystic_cure.webp",
       "sort": 1700000
-=======
-      "img": "systems/sfrpg/icons/spells/mystic_cure.webp",
-      "effects": []
->>>>>>> 2b095a38
     },
     {
       "_id": "ZTCreInzPChZNZW5",
@@ -2172,13 +2138,8 @@
       "flags": {
         "gm-notes": {}
       },
-<<<<<<< HEAD
-      "img": "systems/sfrpg/icons/spells/polymorph.png",
+      "img": "systems/sfrpg/icons/spells/polymorph.webp",
       "sort": 1800000
-=======
-      "img": "systems/sfrpg/icons/spells/polymorph.webp",
-      "effects": []
->>>>>>> 2b095a38
     },
     {
       "_id": "BFPrc9E870bw2aXX",
@@ -2273,13 +2234,8 @@
       },
       "effects": [],
       "flags": {},
-<<<<<<< HEAD
-      "img": "systems/sfrpg/icons/spells/enthropic_grasp.png",
+      "img": "systems/sfrpg/icons/spells/enthropic_grasp.webp",
       "sort": 1900000
-=======
-      "img": "systems/sfrpg/icons/spells/enthropic_grasp.webp",
-      "effects": []
->>>>>>> 2b095a38
     },
     {
       "_id": "HlASnReNht3PfsAl",
@@ -2368,13 +2324,8 @@
       },
       "effects": [],
       "flags": {},
-<<<<<<< HEAD
-      "img": "systems/sfrpg/icons/spells/tongues.PNG",
+      "img": "systems/sfrpg/icons/spells/tongues.webp",
       "sort": 2000000
-=======
-      "img": "systems/sfrpg/icons/spells/tongues.webp",
-      "effects": []
->>>>>>> 2b095a38
     },
     {
       "_id": "RGqy8OaReA2JSs5S",
@@ -2463,13 +2414,8 @@
       },
       "effects": [],
       "flags": {},
-<<<<<<< HEAD
-      "img": "systems/sfrpg/icons/spells/mindlink.jpg",
+      "img": "systems/sfrpg/icons/spells/mindlink.webp",
       "sort": 2100000
-=======
-      "img": "systems/sfrpg/icons/spells/mindlink.webp",
-      "effects": []
->>>>>>> 2b095a38
     }
   ],
   "token": {
