--- conflicted
+++ resolved
@@ -943,13 +943,8 @@
       },
       "effects": [],
       "flags": {},
-<<<<<<< HEAD
-      "img": "systems/sfrpg/icons/equipment/weapons/arc-pistol.jpg",
+      "img": "systems/sfrpg/icons/equipment/weapons/arc-pistol.webp",
       "sort": 200000
-=======
-      "img": "systems/sfrpg/icons/equipment/weapons/arc-pistol.webp",
-      "effects": []
->>>>>>> 2b095a38
     },
     {
       "_id": "7hISJOFsmIbrRWs6",
@@ -1024,13 +1019,8 @@
       },
       "effects": [],
       "flags": {},
-<<<<<<< HEAD
-      "img": "systems/sfrpg/icons/classes/overload.jpg",
+      "img": "systems/sfrpg/icons/classes/overload.webp",
       "sort": 300000
-=======
-      "img": "systems/sfrpg/icons/classes/overload.webp",
-      "effects": []
->>>>>>> 2b095a38
     },
     {
       "_id": "MxGeThHjGhkJWDbL",
@@ -1105,13 +1095,8 @@
       },
       "effects": [],
       "flags": {},
-<<<<<<< HEAD
-      "img": "systems/sfrpg/icons/classes/artificial_intelligence.png",
+      "img": "systems/sfrpg/icons/classes/artificial_intelligence.webp",
       "sort": 500000
-=======
-      "img": "systems/sfrpg/icons/classes/artificial_intelligence.webp",
-      "effects": []
->>>>>>> 2b095a38
     },
     {
       "_id": "WSFxqfKup4y0fAio",
@@ -1186,13 +1171,8 @@
       },
       "effects": [],
       "flags": {},
-<<<<<<< HEAD
-      "img": "systems/sfrpg/icons/classes/custom_rig.png",
+      "img": "systems/sfrpg/icons/classes/custom_rig.webp",
       "sort": 600000
-=======
-      "img": "systems/sfrpg/icons/classes/custom_rig.webp",
-      "effects": []
->>>>>>> 2b095a38
     },
     {
       "_id": "TbrqvVpDkqyzIdOH",
@@ -1325,13 +1305,8 @@
       },
       "effects": [],
       "flags": {},
-<<<<<<< HEAD
-      "img": "systems/sfrpg/icons/equipment/armor/stationwear-casual.jpg",
+      "img": "systems/sfrpg/icons/equipment/armor/stationwear-casual.webp",
       "sort": 800000
-=======
-      "img": "systems/sfrpg/icons/equipment/armor/stationwear-casual.webp",
-      "effects": []
->>>>>>> 2b095a38
     },
     {
       "_id": "5UatYkXxGwWMeGXw",
@@ -1374,6 +1349,7 @@
       },
       "effects": [],
       "flags": {},
+      "img": "icons/svg/mystery-man.svg",
       "sort": 900000
     },
     {
@@ -1417,6 +1393,7 @@
       },
       "effects": [],
       "flags": {},
+      "img": "icons/svg/mystery-man.svg",
       "sort": 1000000
     },
     {
@@ -1492,13 +1469,8 @@
       },
       "effects": [],
       "flags": {},
-<<<<<<< HEAD
-      "img": "systems/sfrpg/icons/classes/portable_power.png",
+      "img": "systems/sfrpg/icons/classes/portable_power.webp",
       "sort": 800000
-=======
-      "img": "systems/sfrpg/icons/classes/portable_power.webp",
-      "effects": []
->>>>>>> 2b095a38
     },
     {
       "_id": "4js867fzOo5Qf0LD",
@@ -1573,13 +1545,8 @@
       },
       "effects": [],
       "flags": {},
-<<<<<<< HEAD
-      "img": "systems/sfrpg/icons/classes/combat_tracking.png",
+      "img": "systems/sfrpg/icons/classes/combat_tracking.webp",
       "sort": 900000
-=======
-      "img": "systems/sfrpg/icons/classes/combat_tracking.webp",
-      "effects": []
->>>>>>> 2b095a38
     }
   ],
   "token": {
