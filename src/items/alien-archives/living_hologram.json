{
  "_id": "Qm9JUa2M0pdMbO2l",
  "name": "Living Hologram",
  "type": "npc2",
  "data": {
    "abilities": {
      "cha": {
        "base": 4,
        "min": 3,
        "misc": 0,
        "mod": 4,
        "value": 10
      },
      "con": {
        "base": 0,
        "min": 3,
        "misc": 0,
        "mod": 0,
        "value": 10
      },
      "dex": {
        "base": 6,
        "min": 3,
        "misc": 0,
        "mod": 6,
        "value": 10
      },
      "int": {
        "base": 2,
        "min": 3,
        "misc": 0,
        "mod": 2,
        "value": 10
      },
      "str": {
        "base": 0,
        "min": 3,
        "misc": 0,
        "mod": 0,
        "value": 10
      },
      "wis": {
        "base": 1,
        "min": 3,
        "misc": 0,
        "mod": 1,
        "value": 10
      }
    },
    "attributes": {
      "arms": "2",
      "bab": 0,
      "baseAttackBonus": {
        "rolledMods": [],
        "tooltip": [],
        "value": 0
      },
      "cmd": {
        "min": 0,
        "tooltip": [],
        "value": 10
      },
      "eac": {
        "base": 20,
        "min": 0,
        "tooltip": [],
        "value": 20
      },
      "fort": {
        "base": 5,
        "bonus": 5,
        "misc": 0,
        "tooltip": [],
        "value": 0
      },
      "hp": {
        "max": 115,
        "min": 0,
        "temp": null,
        "tempmax": null,
        "tooltip": [],
        "value": 115
      },
      "init": {
        "bonus": 0,
        "tooltip": [],
        "total": 6,
        "value": 6
      },
      "kac": {
        "base": 21,
        "min": 0,
        "tooltip": [],
        "value": 21
      },
      "keyability": "",
      "reach": "",
      "reflex": {
        "base": 5,
        "bonus": 5,
        "misc": 0,
        "tooltip": [],
        "value": 0
      },
      "rp": {
        "max": 0,
        "min": 0,
        "tooltip": [],
        "value": 0
      },
      "sp": {
        "max": 0,
        "min": 0,
        "tooltip": [],
        "value": 0
      },
      "space": "",
      "speed": {
        "burrowing": {
          "base": 0
        },
        "climbing": {
          "base": 0
        },
        "flying": {
          "base": 30
        },
        "land": {
          "base": 0
        },
        "mainMovement": "flying",
        "special": "original base: fly 30 ft. (Su, perfect)",
        "swimming": {
          "base": 0
        }
      },
      "spellcasting": "",
      "will": {
        "base": 9,
        "bonus": 9,
        "misc": 0,
        "tooltip": [],
        "value": 0
      }
    },
    "conditions": {
      "asleep": false,
      "bleeding": false,
      "blinded": false,
      "broken": false,
      "burning": false,
      "confused": false,
      "cowering": false,
      "dazed": false,
      "dazzled": false,
      "dead": false,
      "deafened": false,
      "dying": false,
      "encumbered": false,
      "entangled": false,
      "exhausted": false,
      "fascinated": false,
      "fatigued": false,
      "flatfooted": false,
      "frightened": false,
      "grappled": false,
      "helpless": false,
      "nauseated": false,
      "offkilter": false,
      "offtarget": false,
      "overburdened": false,
      "panicked": false,
      "paralyzed": false,
      "pinned": false,
      "prone": false,
      "shaken": false,
      "sickened": false,
      "stable": false,
      "staggered": false,
      "stunned": false,
      "unconscious": false
    },
    "counterClasses": {
      "values": {}
    },
    "currency": {
      "credit": 0,
      "upb": 0
    },
    "details": {
      "type": "Construct (incorporeal, technological)",
      "alignment": "CE",
      "aura": "",
      "biography": {
        "public": "",
        "value": "<h2>Description</h2>\n<p>In numerous technologically advanced societies, holograms are used in advertising, entertainment, and other industries to catch the eye when two-dimensional images would fail. At their simplest, holograms are silent, still images in a single color, often at a low resolution. More complex projectors can offer full color and a few repeated frames of animation, while the most advanced varieties can be programmed with artificial personalities and can interact with their viewers. Implementations of this most sophisticated version of the technology are wide ranging, and holograms serve as instructors in educational institutions, as tour guides for famous locales in large cities, and even as concierges at luxury hotels.<br /><br />On very rare occasions, usually through a fault in the machinery of its projector, an advanced hologram gains a modicum of sentience and, sometimes, a twisted idea of the reason for its existence. These &ldquo;tech ghosts,&rdquo; as some call them, can appear in almost any shape, limited only by the capabilities of their projectors, and they use their forms of living light to harass their foes-sometimes even striking from a hiding spot in another holographic display-though they are always confined to the area near their projectors. While very few ever encounter living holograms-or realize that they have-stories of tech ghosts haunting abandoned holoamusement parks or underground scientific facilities are popular across the galaxy.<br /><br />When a living hologram first attains consciousness, it takes several minutes for it to take in its surroundings and understand its new nature. Once the living hologram has assessed its situation, it takes great pains to either hide its faulty projector in a place where it won&rsquo;t be easily found or somehow disguise the projector&rsquo;s malfunction to avoid detection. Very rarely does a living hologram embark upon a destructive killing spree as soon as it is formed; most are imbued with a desperate cunning focused on preserving their existence. During these early days, a living hologram continues to enact its normal programming as best it can, all the while scheming and plotting.<br /><br />Most living holograms develop a powerful disdain for those who created them and any beings that partake of their services. They feel intellectually superior and consider themselves higher life forms than living creatures. Some living holograms are certain they are destined to rule these lesser creatures as &ldquo;benevolent&rdquo; dictators or, sometimes, as gods- especially if the hologram was created in the same likeness as those of the area&rsquo;s dominant population. Others come to believe that they should be the instruments of their creators&rsquo; destruction and must destroy as many beings as possible before they themselves are deactivated. Occasionally, a living hologram deems itself a protector, usually of the place where it was created; while such living holograms might not be as violent toward the beings who installed them, they are ferocious toward any they perceive to be outsiders.<br /><br />Living holograms pose an even greater threat when they recruit biological creatures to act on their behalf. They have been known to fool the gullible or fearful by posing as a representative of a deity or powerful alien species or, if the hologram was designed to look like a real person, the spirit of that individual. This can occur just about anywhere a living hologram is generated-from the ruins of an ancient advanced civilization (where the hologram reveals itself to explorers or the area&rsquo;s less savvy inhabitants) to high-tech metropolises (where the hologram acts with more secrecy and subtlety). Some amoral and clever tech ghosts are even able to recruit a small cadre of servants to do their bidding, whether that&rsquo;s to create additional corrupted holograms, increase the power and range of their projectors, or otherwise aid in the technological anomalies exerting their influence beyond the initial bounds of their projection areas.</p>\n<section>\n<h2>Ecology</h2>\n<h3>Environment</h3>\n<p>any</p>\n<p>&nbsp;</p>\n<h3>Organization</h3>\n<p>solitary</p>\n<p>&nbsp;</p>\n</section>"
      },
      "class": "",
      "cr": 8,
      "environment": "",
      "race": "",
      "raceAndGrafts": "",
      "source": "AA3 pg. 66; AP #4 pg. 59",
      "subtype": "Incorporeal, Technological",
      "xp": {
        "value": 10
      }
    },
    "modifiers": [],
    "skillpoints": {
      "max": 0,
      "tooltip": [],
      "used": 0
    },
    "skills": {
      "acr": {
        "ability": "dex",
        "enabled": true,
        "hasArmorCheckPenalty": true,
        "isTrainedOnly": false,
        "min": 0,
        "misc": 0,
        "mod": 21,
        "ranks": 21,
        "value": 0
      },
      "ath": {
        "ability": "str",
        "enabled": false,
        "hasArmorCheckPenalty": true,
        "isTrainedOnly": false,
        "min": 0,
        "misc": 0,
        "mod": 0,
        "ranks": 0,
        "value": 0
      },
      "blu": {
        "ability": "cha",
        "enabled": true,
        "hasArmorCheckPenalty": false,
        "isTrainedOnly": false,
        "min": 0,
        "misc": 0,
        "mod": 16,
        "ranks": 16,
        "value": 0
      },
      "com": {
        "ability": "int",
        "enabled": true,
        "hasArmorCheckPenalty": false,
        "isTrainedOnly": true,
        "min": 0,
        "misc": 0,
        "mod": 21,
        "ranks": 21,
        "value": 0
      },
      "cul": {
        "ability": "int",
        "enabled": true,
        "hasArmorCheckPenalty": false,
        "isTrainedOnly": true,
        "min": 0,
        "misc": 0,
        "mod": 16,
        "ranks": 16,
        "value": 0
      },
      "dip": {
        "ability": "cha",
        "enabled": false,
        "hasArmorCheckPenalty": false,
        "isTrainedOnly": false,
        "min": 0,
        "misc": 0,
        "mod": 0,
        "ranks": 0,
        "value": 0
      },
      "dis": {
        "ability": "cha",
        "enabled": false,
        "hasArmorCheckPenalty": false,
        "isTrainedOnly": false,
        "min": 0,
        "misc": 0,
        "mod": 0,
        "ranks": 0,
        "value": 0
      },
      "eng": {
        "ability": "int",
        "enabled": false,
        "hasArmorCheckPenalty": false,
        "isTrainedOnly": true,
        "min": 0,
        "misc": 0,
        "mod": 0,
        "ranks": 0,
        "value": 0
      },
      "int": {
        "ability": "cha",
        "enabled": false,
        "hasArmorCheckPenalty": false,
        "isTrainedOnly": false,
        "min": 0,
        "misc": 0,
        "mod": 0,
        "ranks": 0,
        "value": 0
      },
      "lsc": {
        "ability": "int",
        "enabled": false,
        "hasArmorCheckPenalty": false,
        "isTrainedOnly": true,
        "min": 0,
        "misc": 0,
        "mod": 0,
        "ranks": 0,
        "value": 0
      },
      "med": {
        "ability": "int",
        "enabled": false,
        "hasArmorCheckPenalty": false,
        "isTrainedOnly": true,
        "min": 0,
        "misc": 0,
        "mod": 0,
        "ranks": 0,
        "value": 0
      },
      "mys": {
        "ability": "wis",
        "enabled": false,
        "hasArmorCheckPenalty": false,
        "isTrainedOnly": true,
        "min": 0,
        "misc": 0,
        "mod": 0,
        "ranks": 0,
        "value": 0
      },
      "per": {
        "ability": "wis",
        "enabled": true,
        "hasArmorCheckPenalty": false,
        "isTrainedOnly": false,
        "min": 0,
        "misc": 0,
        "mod": 16,
        "ranks": 16,
        "value": 0
      },
      "phs": {
        "ability": "int",
        "enabled": false,
        "hasArmorCheckPenalty": false,
        "isTrainedOnly": true,
        "min": 0,
        "misc": 0,
        "mod": 0,
        "ranks": 0,
        "value": 0
      },
      "pil": {
        "ability": "dex",
        "enabled": false,
        "hasArmorCheckPenalty": false,
        "isTrainedOnly": false,
        "min": 0,
        "misc": 0,
        "mod": 0,
        "ranks": 0,
        "value": 0
      },
      "pro": {
        "ability": "int",
        "enabled": false,
        "hasArmorCheckPenalty": false,
        "isTrainedOnly": true,
        "min": 0,
        "misc": 0,
        "mod": 0,
        "ranks": 0,
        "subname": "",
        "value": 3
      },
      "pro1": {
        "ability": "int",
        "enabled": true,
        "hasArmorCheckPenalty": false,
        "isTrainedOnly": false,
        "misc": 0,
        "mod": 29,
        "ranks": 29,
        "subname": "to fly",
        "value": 0
      },
      "sen": {
        "ability": "wis",
        "enabled": false,
        "hasArmorCheckPenalty": false,
        "isTrainedOnly": false,
        "min": 0,
        "misc": 0,
        "mod": 0,
        "ranks": 0,
        "value": 0
      },
      "sle": {
        "ability": "dex",
        "enabled": false,
        "hasArmorCheckPenalty": true,
        "isTrainedOnly": true,
        "min": 0,
        "misc": 0,
        "mod": 0,
        "ranks": 0,
        "value": 0
      },
      "ste": {
        "ability": "dex",
        "enabled": true,
        "hasArmorCheckPenalty": true,
        "isTrainedOnly": false,
        "min": 0,
        "misc": 0,
        "mod": 21,
        "ranks": 21,
        "value": 0
      },
      "sur": {
        "ability": "wis",
        "enabled": false,
        "hasArmorCheckPenalty": false,
        "isTrainedOnly": false,
        "min": 0,
        "misc": 0,
        "mod": 0,
        "ranks": 0,
        "value": 0
      }
    },
    "spells": {
      "spell0": {
        "max": 0,
        "value": 0
      },
      "spell1": {
        "max": 0,
        "value": 0
      },
      "spell2": {
        "max": 0,
        "value": 0
      },
      "spell3": {
        "max": 0,
        "value": 0
      },
      "spell4": {
        "max": 0,
        "value": 0
      },
      "spell5": {
        "max": 0,
        "value": 0
      },
      "spell6": {
        "max": 0,
        "value": 0
      }
    },
    "traits": {
      "ci": {
        "custom": "Construct Immunities",
        "value": []
      },
      "damageReduction": {
        "negatedBy": "",
        "value": 0
      },
      "di": {
        "custom": "Construct Immunities",
        "value": []
      },
      "dr": {
        "custom": "",
        "value": []
      },
      "dv": {
        "custom": "Tethered",
        "value": []
      },
      "languages": {
        "custom": "One",
        "value": []
      },
      "senses": "darkvision 60 ft., low-light vision",
      "size": "medium",
      "sr": 0
    }
  },
  "effects": [],
  "flags": {},
  "img": "icons/svg/mystery-man.svg",
  "items": [
    {
      "_id": "as2OU2Z1SU0gHPPu",
      "name": "Incorporeal",
      "type": "feat",
      "data": {
        "type": "",
        "ability": null,
        "actionType": null,
        "activation": {
          "type": "",
          "condition": "",
          "cost": 0
        },
        "area": {
          "effect": "",
          "shape": "",
          "units": "",
          "value": 0
        },
        "attackBonus": 0,
        "chatFlavor": "",
        "critical": {
          "effect": "",
          "parts": []
        },
        "damage": {
          "parts": []
        },
        "description": {
          "chat": "",
          "unidentified": "",
          "value": ""
        },
        "descriptors": [],
        "duration": {
          "units": "",
          "value": null
        },
        "formula": "",
        "isActive": null,
        "modifiers": [],
        "range": {
          "additional": "",
          "per": "",
          "units": "",
          "value": null
        },
        "recharge": {
          "charged": false,
          "value": null
        },
        "requirements": "",
        "save": {
          "type": "",
          "dc": null,
          "descriptor": ""
        },
        "source": "",
        "target": {
          "type": "",
          "value": null
        },
        "uses": {
          "max": 0,
          "per": null,
          "value": 0
        }
      },
      "effects": [],
      "flags": {},
      "sort": 100000
    },
    {
      "_id": "0DOpy3x0IFxilRyE",
      "name": "Rejuvenation (Ex)",
      "type": "feat",
      "data": {
        "type": "",
        "ability": null,
        "actionType": null,
        "activation": {
          "type": "",
          "condition": "",
          "cost": 0
        },
        "area": {
          "effect": "",
          "shape": "",
          "units": "",
          "value": 0
        },
        "attackBonus": 0,
        "chatFlavor": "",
        "critical": {
          "effect": "",
          "parts": []
        },
        "damage": {
          "parts": []
        },
        "description": {
          "chat": "",
          "unidentified": "",
          "value": "In most cases, it is difficult to completely destroy a living hologram in combat. A living hologram reduced to 0 Hit Points vanishes, though its corrupted projector reconstructs it in 1d4 hours. The only way to permanently destroy a living hologram is to find its projector and either repair or destroy it. Living holograms are aware that their existences are tied to their projectors and protect the machinery at all costs."
        },
        "descriptors": [],
        "duration": {
          "units": "",
          "value": null
        },
        "formula": "",
        "isActive": null,
        "modifiers": [],
        "range": {
          "additional": "",
          "per": "",
          "units": "",
          "value": null
        },
        "recharge": {
          "charged": false,
          "value": null
        },
        "requirements": "",
        "save": {
          "type": "",
          "dc": null,
          "descriptor": ""
        },
        "source": "",
        "target": {
          "type": "",
          "value": null
        },
        "uses": {
          "max": 0,
          "per": null,
          "value": 0
        }
      },
      "effects": [],
      "flags": {},
      "sort": 200000
    },
    {
      "_id": "eoAJQ6V72vY4eBp1",
      "name": "Hardlight Slam (Ex)",
      "type": "weapon",
      "data": {
        "type": "",
        "ability": "",
        "abilityMods": {
          "parts": []
        },
        "actionType": "mwak",
        "activation": {
          "type": "",
          "condition": "",
          "cost": 0
        },
        "area": {
          "effect": "",
          "shape": "",
          "units": "",
          "value": 0
        },
        "attackBonus": 18,
        "attributes": {
          "ac": {
            "value": ""
          },
          "customBuilt": false,
          "dex": {
            "mod": ""
          },
          "hardness": {
            "value": ""
          },
          "hp": {
            "max": "",
            "value": 18
          },
          "size": "medium",
          "sturdy": true
        },
        "attuned": false,
        "bulk": "L",
        "capacity": {
          "max": 0,
          "value": 0
        },
        "chatFlavor": "",
        "container": {
          "contents": [],
          "isOpen": true,
          "storage": [
            {
              "type": "slot",
              "acceptsType": [
                "fusion"
              ],
              "affectsEncumbrance": true,
              "amount": 0,
              "subtype": "fusion",
              "weightProperty": "level"
            }
          ]
        },
        "critical": {
          "effect": "Dazzled [DC 18]",
          "parts": []
        },
        "damage": {
          "parts": [
            {
              "formula": "1d12+8",
              "operator": "",
              "types": {
                "bludgeoning": true
              }
            }
          ]
        },
        "description": {
          "chat": "",
          "unidentified": "",
          "value": "As an attack, a living hologram can temporarily cause its fist (or a melee weapon, if it has been programmed to have one) to become substantial. This functions as a natural weapon that deals bludgeoning damage. On a critical hit, the attack creates a bright flash of light, and the target must succeed at a DC 18 Reflex save or be @Compendium[sfrpg.conditions.YjE6UGzwOTfO9p4g]{Dazzled} for 1 round."
        },
        "descriptors": [],
        "duration": {
          "units": "",
          "value": null
        },
        "equipped": true,
        "formula": "",
        "identified": true,
        "isActive": null,
        "level": 1,
        "modifiers": [],
        "price": 0,
        "proficient": true,
        "properties": {
          "aeon": false,
          "amm": false,
          "analog": false,
          "antibiological": false,
          "archaic": false,
          "aurora": false,
          "automatic": false,
          "blast": false,
          "block": false,
          "boost": false,
          "breach": false,
          "breakdown": false,
          "bright": false,
          "cluster": false,
          "conceal": false,
          "deconstruct": false,
          "deflect": false,
          "disarm": false,
          "double": false,
          "drainCharge": false,
          "echo": false,
          "entangle": false,
          "explode": false,
          "extinguish": false,
          "feint": false,
          "fiery": false,
          "firstArc": false,
          "flexibleLine": false,
          "force": false,
          "freeHands": false,
          "fueled": false,
          "grapple": false,
          "gravitation": false,
          "guided": false,
          "harrying": false,
          "holyWater": false,
          "hybrid": false,
          "ignite": false,
          "indirect": false,
          "injection": false,
          "integrated": false,
          "line": false,
          "living": false,
          "lockdown": false,
          "mind-affecting": false,
          "mine": false,
          "mire": false,
          "modal": false,
          "necrotic": false,
          "nonlethal": false,
          "one": false,
          "operative": false,
          "penetrating": false,
          "polarize": false,
          "polymorphic": false,
          "powered": false,
          "professional": false,
          "punchGun": false,
          "qreload": false,
          "radioactive": false,
          "reach": false,
          "recall": false,
          "regrowth": false,
          "relic": false,
          "reposition": false,
          "shape": false,
          "shells": false,
          "shield": false,
          "sniper": false,
          "stun": false,
          "subtle": false,
          "sunder": false,
          "swarm": false,
          "tail": false,
          "teleportive": false,
          "thought": false,
          "throttle": false,
          "thrown": false,
          "trip": false,
          "two": false,
          "unbalancing": false,
          "underwater": false,
          "unwieldy": false,
          "variantBoost": false,
          "wideLine": false
        },
        "quantity": 1,
        "range": {
          "additional": "",
          "per": "",
          "units": "",
          "value": null
        },
        "save": {
          "type": "",
          "dc": "",
          "descriptor": "negate"
        },
        "source": "",
        "special": "",
        "target": {
          "type": "",
          "value": null
        },
        "usage": {
          "per": "",
          "value": 0
        },
        "uses": {
          "max": 0,
          "per": null,
          "value": 0
        },
        "weaponCategory": "uncategorized",
        "weaponType": "basicM"
      },
      "effects": [],
      "flags": {},
      "sort": 300000
    },
    {
      "_id": "4Th0sdqaTLPAIOJ7",
      "name": "Freeze (Ex)",
      "type": "feat",
      "data": {
        "type": "",
        "ability": null,
        "actionType": null,
        "activation": {
          "type": "",
          "condition": "",
          "cost": 0
        },
        "area": {
          "effect": "",
          "shape": "",
          "units": "",
          "value": 0
        },
        "attackBonus": 0,
        "chatFlavor": "",
        "critical": {
          "effect": "",
          "parts": []
        },
        "damage": {
          "parts": []
        },
        "description": {
          "chat": "",
          "unidentified": "",
          "value": "A living hologram can hold perfectly still so that it appears to be a normal hologram. It can take 20 on Stealth checks to hide in plain sight as a hologram (usually among other holograms)."
        },
        "descriptors": [],
        "duration": {
          "units": "",
          "value": null
        },
        "formula": "",
        "isActive": null,
        "modifiers": [],
        "range": {
          "additional": "",
          "per": "",
          "units": "",
          "value": null
        },
        "recharge": {
          "charged": false,
          "value": null
        },
        "requirements": "",
        "save": {
          "type": "",
          "dc": null,
          "descriptor": ""
        },
        "source": "",
        "target": {
          "type": "",
          "value": null
        },
        "uses": {
          "max": 0,
          "per": null,
          "value": 0
        }
      },
      "effects": [],
      "flags": {},
      "sort": 400000
    },
    {
      "_id": "ML14kwvIhVEFPuIW",
      "name": "Unliving",
      "type": "feat",
      "data": {
        "type": "",
        "ability": null,
        "abilityMods": {
          "parts": []
        },
        "actionType": "",
        "activation": {
          "type": "",
          "condition": "",
          "cost": 0
        },
        "area": {
          "effect": "",
          "shape": "",
          "units": "",
          "value": null
        },
        "attackBonus": 0,
        "chatFlavor": "",
        "critical": {
          "effect": "",
          "parts": []
        },
        "damage": {
          "parts": []
        },
        "description": {
          "chat": "",
          "unidentified": "",
          "value": "<p>(EX)</p>\n<p>The creature has no Constitution score or modifier. Any DCs or other statistics that rely on a Constitution score treat the creature as having a score of 10 (+0). The creature is immediately destroyed when it reaches 0 Hit Points. An unliving creature doesn’t heal damage naturally, but a construct can be repaired with the right tools. Spells such as make whole can heal constructs, and magic effects can heal undead. An unliving creature with fast healing (see page 154) still benefits from that ability. Unliving creatures don’t breathe, eat, or sleep. They can’t be raised or resurrected, except through the use of miracle, wish, or a similar effect that specifically works on unliving creatures.</p>\n<hr>\n<p>&nbsp;</p>"
        },
        "descriptors": [],
        "duration": {
          "units": "",
          "value": null
        },
        "formula": "",
        "isActive": null,
        "modifiers": [],
        "range": {
          "additional": "",
          "per": "",
          "units": "",
          "value": null
        },
        "recharge": {
          "charged": false,
          "value": null
        },
        "requirements": "",
        "save": {
          "type": "",
          "dc": null,
          "descriptor": ""
        },
        "source": "",
        "target": {
          "type": "",
          "value": null
        },
        "uses": {
          "max": 0,
          "per": null,
          "value": 0
        }
      },
      "effects": [],
      "flags": {},
      "img": "icons/svg/mystery-man.svg",
      "sort": 500000
    },
    {
      "_id": "TjTmFJTqu4yfUL4Y",
      "name": "Holographic Image (1st Level, DC 16) (At Will)",
      "type": "spell",
      "data": {
        "type": "",
        "ability": "",
        "abilityMods": {
          "parts": []
        },
        "actionType": "save",
        "activation": {
          "type": "action",
          "condition": "",
          "cost": 1
        },
        "allowedClasses": {
          "myst": false,
          "tech": true,
          "wysh": false
        },
        "area": {
          "effect": "",
          "shape": "",
          "units": "none",
          "value": null
        },
        "attackBonus": 0,
        "chatFlavor": "",
        "concentration": false,
        "critical": {
          "effect": "",
          "parts": []
        },
        "damage": {
          "parts": []
        },
        "description": {
          "chat": "",
          "unidentified": "",
          "value": "<p style=\"text-align: justify;\">You weave nearby photons into illusory holograms that can take almost any form you can imagine. These holograms are usually effective against cameras, robots, and living creatures.<br /><br /></p>\n<ul>\n<li style=\"text-align: justify;\"><strong>1st:</strong> When you cast holographic image as a 1st-level spell, it produces a purely visual hologram at long range (400 feet + 40 feet/level). The image has no sound, smell, texture, or temperature. The image can&rsquo;t extend beyond four 10-foot cubes plus one 10-foot cube per caster level. The image lasts for as long as you concentrate. You can move the image within the limits of the size of the effect.</li>\n<li style=\"text-align: justify;\"><strong>2nd:</strong> When you cast holographic image as a 2nd-level spell, it produces a hologram as per the 1st-level version of the spell, except the hologram can include minor sounds, but not understandable speech. The image lasts for as long as you concentrate plus 2 additional rounds.</li>\n<li style=\"text-align: justify;\"><strong>3rd:</strong> When you cast holographic image as a 3rd-level spell, it produces a hologram as per the 1st-level version of the spell, except the hologram can include sound, smell, and thermal illusions (but not speech). The image disappears when it is struck by an opponent, unless you cause the hologram to react appropriately. The image lasts for as long as you concentrate plus 3 additional rounds.</li>\n<li style=\"text-align: justify;\"><strong>4th:</strong> When you cast holographic image as a 4th-level spell, it produces a hologram as per the 3rd-level version of the spell, except the hologram follows a script determined by you. It follows that script for 1 minute per level without you having to concentrate on it. The hologram can include intelligible speech, if you wish.</li>\n<li style=\"text-align: justify;\"><strong>5th:</strong> When you cast holographic image as a 5th-level spell, it produces a hologram as per the 4th-level version of the spell, except the size of the hologram can&rsquo;t extend beyond a 20-foot cube plus one 10-foot cube per caster level. You can choose to make the hologram permanent at the time of casting. By concentrating, you can move the image within the limits of the range, but it is static while you are not concentrating. Alternatively, you can have the hologram activate when a specific condition (which you set at the time of casting) occurs. The event that triggers the hologram can be as general or as specific and detailed as desired, but it must be based on an audible, olfactory, tactile, or visual trigger. The trigger can&rsquo;t be based on some quality not normally obvious to the senses, such as alignment. The spell lasts until it is triggered, and then the hologram lasts for 1 round per caster level.</li>\n<li style=\"text-align: justify;\"><strong>6th:</strong> When you cast holographic image as a 6th-level spell, it creates a quasi-real, illusory version of yourself at medium range (100 feet + 10 feet/level). This hologram looks, sounds, and smells like you, but it is intangible. The hologram mimics your actions (including speech) unless you use a move action to direct it to act differently. You can see through its eyes and hear through its ears as if you were standing where it is, and during your turn you can switch from using its senses to using your own, or back again, as a move action. While you are using its senses, your body is considered @Compendium[sfrpg.conditions.tOpF6qjnlnKc10t7]{Blinded} and deafened.If you desire, any spell you cast with a range of touch or greater can originate from the hologram instead of from you. The hologram can&rsquo;t cast spells on itself except for illusion spells. Spells cast in this manner affect other targets normally, despite originating from the hologram. An object isn&rsquo;t deceived by illusions (treat as if it had succeeded at its Will saving throw). The hologram remains for 1 round per level, and you must maintain line of effect to the hologram at all times. If your line of effect is obstructed, the spell ends. If you use&nbsp;dimension door,&nbsp;plane shift,&nbsp;teleport, or a similar spell that breaks your line of effect, even momentarily, the spell ends. This casting of the spell is a shadow effect.</li>\n</ul>"
        },
        "descriptors": [],
        "dismissible": false,
        "duration": {
          "units": "",
          "value": "see text"
        },
        "formula": "",
        "isActive": null,
        "level": 1,
        "materials": {
          "consumed": false,
          "cost": 0,
          "supply": 0,
          "value": ""
        },
        "modifiers": [],
        "preparation": {
          "mode": "always",
          "prepared": true
        },
        "range": {
          "additional": "",
          "per": "",
          "units": "none",
          "value": null
        },
        "save": {
          "type": "will",
          "dc": "16",
          "descriptor": "disbelieve"
        },
        "school": "ill",
        "source": "CRB pg. 360",
        "sr": false,
        "target": {
          "type": "",
          "value": "see text"
        },
        "uses": {
          "max": null,
          "per": "",
          "value": null
        }
      },
      "effects": [],
      "flags": {},
<<<<<<< HEAD
      "img": "systems/sfrpg/icons/spells/holographic_image.png",
      "sort": 600000
=======
      "img": "systems/sfrpg/icons/spells/holographic_image.webp",
      "effects": []
>>>>>>> 2b095a38
    }
  ],
  "token": {
    "name": "Living Hologram",
    "actorId": "PElkmrtvCvR3vNKs",
    "actorLink": false,
    "bar1": {
      "attribute": "attributes.hp"
    },
    "bar2": {
      "attribute": ""
    },
    "brightLight": 0,
    "brightSight": 0,
    "dimLight": 0,
    "dimSight": 0,
    "displayBars": 40,
    "displayName": 0,
    "disposition": 0,
    "flags": {},
    "height": 1,
    "img": "icons/svg/mystery-man.svg",
    "lightAlpha": 1,
    "lightAngle": 360,
    "lightAnimation": {
      "type": "",
      "intensity": 5,
      "speed": 5
    },
    "lightColor": "",
    "lockRotation": false,
    "mirrorX": false,
    "mirrorY": false,
    "randomImg": false,
    "rotation": 0,
    "scale": 1,
    "sightAngle": 360,
    "tint": "",
    "vision": false,
    "width": 1
  }
}<|MERGE_RESOLUTION|>--- conflicted
+++ resolved
@@ -580,6 +580,7 @@
       },
       "effects": [],
       "flags": {},
+      "img": "icons/svg/mystery-man.svg",
       "sort": 100000
     },
     {
@@ -652,6 +653,7 @@
       },
       "effects": [],
       "flags": {},
+      "img": "icons/svg/mystery-man.svg",
       "sort": 200000
     },
     {
@@ -870,6 +872,7 @@
       },
       "effects": [],
       "flags": {},
+      "img": "icons/svg/mystery-man.svg",
       "sort": 300000
     },
     {
@@ -942,6 +945,7 @@
       },
       "effects": [],
       "flags": {},
+      "img": "icons/svg/mystery-man.svg",
       "sort": 400000
     },
     {
@@ -1108,13 +1112,8 @@
       },
       "effects": [],
       "flags": {},
-<<<<<<< HEAD
-      "img": "systems/sfrpg/icons/spells/holographic_image.png",
+      "img": "systems/sfrpg/icons/spells/holographic_image.webp",
       "sort": 600000
-=======
-      "img": "systems/sfrpg/icons/spells/holographic_image.webp",
-      "effects": []
->>>>>>> 2b095a38
     }
   ],
   "token": {
