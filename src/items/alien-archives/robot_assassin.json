{
  "_id": "hVSfUqLglGpmSrl4",
  "name": "Robot, Assassin",
  "type": "npc2",
  "data": {
    "abilities": {
      "cha": {
        "base": 0,
        "min": 3,
        "misc": 0,
        "mod": 0,
        "value": 10
      },
      "con": {
        "base": 0,
        "min": 3,
        "misc": 0,
        "mod": 0,
        "value": 10
      },
      "dex": {
        "base": 6,
        "min": 3,
        "misc": 0,
        "mod": 6,
        "value": 22
      },
      "int": {
        "base": 1,
        "min": 3,
        "misc": 0,
        "mod": 1,
        "value": 12
      },
      "str": {
        "base": 4,
        "min": 3,
        "misc": 0,
        "mod": 4,
        "value": 18
      },
      "wis": {
        "base": 2,
        "min": 3,
        "misc": 0,
        "mod": 2,
        "value": 14
      }
    },
    "attributes": {
      "arms": "2",
      "bab": 0,
      "cmd": {
        "min": 0,
        "tooltip": [],
        "value": 10
      },
      "eac": {
        "base": 22,
        "min": 0,
        "tooltip": [],
        "value": 22
      },
      "fort": {
        "base": 6,
        "bonus": 6,
        "misc": 0,
        "tooltip": [],
        "value": 0
      },
      "hp": {
        "max": 135,
        "min": 0,
        "temp": null,
        "tempmax": null,
        "tooltip": [],
        "value": 135
      },
      "init": {
        "bonus": 0,
        "tooltip": [],
        "total": 6,
        "value": 6
      },
      "kac": {
        "base": 23,
        "min": 0,
        "tooltip": [],
        "value": 23
      },
      "keyability": "",
      "reach": "5",
      "reflex": {
        "base": 10,
        "bonus": 10,
        "misc": 0,
        "tooltip": [],
        "value": 0
      },
      "rp": {
        "max": 0,
        "min": 0,
        "tooltip": [],
        "value": 0
      },
      "sp": {
        "max": 0,
        "min": 0,
        "tooltip": [],
        "value": 0
      },
      "space": "",
      "speed": {
        "burrowing": {
          "base": 0
        },
        "climbing": {
          "base": 0
        },
        "flying": {
          "base": 0
        },
        "land": {
          "base": 40
        },
        "mainMovement": "land",
        "special": "original base: 40 ft.; original special: climb 40 ft.",
        "swimming": {
          "base": 0
        }
      },
      "spellcasting": "",
      "will": {
        "base": 6,
        "bonus": 6,
        "misc": 0,
        "tooltip": [],
        "value": 0
      }
    },
    "conditions": {
      "asleep": false,
      "bleeding": false,
      "blinded": false,
      "broken": false,
      "burning": false,
      "confused": false,
      "cowering": false,
      "dazed": false,
      "dazzled": false,
      "dead": false,
      "deafened": false,
      "dying": false,
      "encumbered": false,
      "entangled": false,
      "exhausted": false,
      "fascinated": false,
      "fatigued": false,
      "flatfooted": false,
      "frightened": false,
      "grappled": false,
      "helpless": false,
      "nauseated": false,
      "offkilter": false,
      "offtarget": false,
      "overburdened": false,
      "panicked": false,
      "paralyzed": false,
      "pinned": false,
      "prone": false,
      "shaken": false,
      "sickened": false,
      "stable": false,
      "staggered": false,
      "stunned": false,
      "unconscious": false
    },
    "counterClasses": {
      "values": {}
    },
    "currency": {
      "credit": 0,
      "upb": 0
    },
    "details": {
      "type": "Construct (technological)",
      "alignment": "N",
      "aura": "",
      "biography": {
        "public": "",
        "value": "<section>\n<h2>Robot</h2>\n<p>Robots serve a variety of functions. They’re often employed in situations where the risks to living beings are too great or emotional responses are a hindrance—notably murder and war.<br><br>Assassin robots are killing machines useful for stealthy slayings or gruesome public displays. A user can program targets into the robot, dispatch the unit, and rest assured. The robot relentlessly pursues its quarry, fearing nothing and using microfiber setae on its hands and feet to traverse vertical and horizontal surfaces with ease. Whether it succeeds, fails, escapes, or suffers destruction, the robot leaves little evidence behind—an assassin robot that is captured or destroyed automatically purges its memory and burns out its sensitive hardware components, making tracing the robot’s mission and origin extremely difficult.<br><br>Typical assassin robots are 6 feet tall, weigh 300 pounds, and use the weapons detailed in the stat block on page 108, but they can be outfitted with other armaments as a mission requires. In particular, assassin robots on missions where more subtlety is called for use needler pistols stocked with poisoned darts.<br><br>There is nothing subtle, however, about a siege robot. These machines serve as artificially intelligent assault vehicles, and many rightly fear these engines of war. Merciless and efficient, a siege robot is as effective at unloading massive damage against a single target as it is at mowing down enemy troops en masse, and its vehicle form makes it difficult to escape from on an open battlefield. Most siege robots are outfitted with large reserves of ammunition, enough to sustain a constant barrage for minutes at a time.</p>\n<h2>Siege Robots As Vehicles</h2>\n<p>A siege robot can be used as a vehicle in vehicle combat or vehicle chases. In such cases it acts as its own pilot and has the following additional statistics: item level equal to its CR; drive speed 60 ft., full speed 500 ft., overland speed 60 mph, (hover); hardness 8; collision damage 16d10 B (DC 19); –3 attack roll penalty (–6 at full speed). A siege robot acting as a vehicle can carry up to 4 Medium passengers but provides them no cover.</p>\n<h2>Ecology</h2>\n<h3>Environment</h3>\n<p>any</p>\n<p>&nbsp;</p>\n<h3>Organization</h3>\n<p>solitary, pair, or team (3-5)</p>\n</section>"
      },
      "class": "",
      "cr": 9,
      "environment": "",
      "race": "",
      "raceAndGrafts": "",
      "source": "AA2 pg. 108",
      "subtype": "Technological",
      "xp": {
        "value": 6400
      }
    },
    "modifiers": [],
    "skills": {
      "acr": {
        "ability": "dex",
        "enabled": true,
        "hasArmorCheckPenalty": true,
        "isTrainedOnly": false,
        "misc": 0,
        "mod": 22,
        "ranks": 22,
        "value": 0
      },
      "ath": {
        "ability": "str",
        "enabled": true,
        "hasArmorCheckPenalty": true,
        "isTrainedOnly": false,
        "misc": 0,
        "mod": 17,
        "ranks": 17,
        "value": 0
      },
      "blu": {
        "ability": "cha",
        "enabled": false,
        "hasArmorCheckPenalty": false,
        "isTrainedOnly": false,
        "misc": 0,
        "mod": 0,
        "ranks": 0,
        "value": 0
      },
      "com": {
        "ability": "int",
        "enabled": true,
        "hasArmorCheckPenalty": false,
        "isTrainedOnly": true,
        "misc": 0,
        "mod": 17,
        "ranks": 17,
        "value": 0
      },
      "cul": {
        "ability": "int",
        "enabled": false,
        "hasArmorCheckPenalty": false,
        "isTrainedOnly": true,
        "misc": 0,
        "mod": 0,
        "ranks": 0,
        "value": 0
      },
      "dip": {
        "ability": "cha",
        "enabled": false,
        "hasArmorCheckPenalty": false,
        "isTrainedOnly": false,
        "misc": 0,
        "mod": 0,
        "ranks": 0,
        "value": 0
      },
      "dis": {
        "ability": "cha",
        "enabled": false,
        "hasArmorCheckPenalty": false,
        "isTrainedOnly": false,
        "misc": 0,
        "mod": 0,
        "ranks": 0,
        "value": 0
      },
      "eng": {
        "ability": "int",
        "enabled": false,
        "hasArmorCheckPenalty": false,
        "isTrainedOnly": true,
        "misc": 0,
        "mod": 0,
        "ranks": 0,
        "value": 0
      },
      "int": {
        "ability": "cha",
        "enabled": false,
        "hasArmorCheckPenalty": false,
        "isTrainedOnly": false,
        "misc": 0,
        "mod": 0,
        "ranks": 0,
        "value": 0
      },
      "lsc": {
        "ability": "int",
        "enabled": false,
        "hasArmorCheckPenalty": false,
        "isTrainedOnly": true,
        "misc": 0,
        "mod": 0,
        "ranks": 0,
        "value": 0
      },
      "med": {
        "ability": "int",
        "enabled": false,
        "hasArmorCheckPenalty": false,
        "isTrainedOnly": true,
        "misc": 0,
        "mod": 0,
        "ranks": 0,
        "value": 0
      },
      "mys": {
        "ability": "wis",
        "enabled": false,
        "hasArmorCheckPenalty": false,
        "isTrainedOnly": true,
        "misc": 0,
        "mod": 0,
        "ranks": 0,
        "value": 0
      },
      "per": {
        "ability": "wis",
        "enabled": true,
        "hasArmorCheckPenalty": false,
        "isTrainedOnly": false,
        "misc": 0,
        "mod": 22,
        "ranks": 22,
        "value": 0
      },
      "phs": {
        "ability": "int",
        "enabled": false,
        "hasArmorCheckPenalty": false,
        "isTrainedOnly": true,
        "misc": 0,
        "mod": 0,
        "ranks": 0,
        "value": 0
      },
      "pil": {
        "ability": "dex",
        "enabled": false,
        "hasArmorCheckPenalty": false,
        "isTrainedOnly": false,
        "misc": 0,
        "mod": 0,
        "ranks": 0,
        "value": 0
      },
      "pro": {
        "ability": "int",
        "enabled": false,
        "hasArmorCheckPenalty": false,
        "isTrainedOnly": true,
        "misc": 0,
        "mod": 0,
        "ranks": 0,
        "subname": "",
        "value": 3
      },
      "sen": {
        "ability": "wis",
        "enabled": false,
        "hasArmorCheckPenalty": false,
        "isTrainedOnly": false,
        "misc": 0,
        "mod": 0,
        "ranks": 0,
        "value": 0
      },
      "sle": {
        "ability": "dex",
        "enabled": false,
        "hasArmorCheckPenalty": true,
        "isTrainedOnly": true,
        "misc": 0,
        "mod": 0,
        "ranks": 0,
        "value": 0
      },
      "ste": {
        "ability": "dex",
        "enabled": true,
        "hasArmorCheckPenalty": true,
        "isTrainedOnly": false,
        "misc": 0,
        "mod": 22,
        "ranks": 22,
        "value": 0
      },
      "sur": {
        "ability": "wis",
        "enabled": false,
        "hasArmorCheckPenalty": false,
        "isTrainedOnly": false,
        "misc": 0,
        "mod": 0,
        "ranks": 0,
        "value": 0
      }
    },
    "spells": {
      "spell0": {
        "max": 0,
        "value": 0
      },
      "spell1": {
        "max": 0,
        "value": 0
      },
      "spell2": {
        "max": 0,
        "value": 0
      },
      "spell3": {
        "max": 0,
        "value": 0
      },
      "spell4": {
        "max": 0,
        "value": 0
      },
      "spell5": {
        "max": 0,
        "value": 0
      },
      "spell6": {
        "max": 0,
        "value": 0
      }
    },
    "traits": {
      "ci": {
        "custom": "Construct Immunities",
        "value": []
      },
      "damageReduction": {
        "negatedBy": "",
        "value": 0
      },
      "di": {
        "custom": "Construct Immunities",
        "value": []
      },
      "dr": {
        "custom": "",
        "value": []
      },
      "dv": {
        "custom": "Vulnerable To Critical Hits",
        "value": [
          "electricity"
        ]
      },
      "languages": {
        "custom": "",
        "value": [
          "common"
        ]
      },
      "senses": "darkvision 60 ft., low-light vision",
      "size": "medium",
      "sr": 0
    }
  },
  "flags": {},
  "img": "icons/svg/mystery-man.svg",
  "items": [
    {
      "_id": "6N3ajUYeMu51WvaT",
      "name": "Integrated Weapons",
      "type": "feat",
      "data": {
        "type": "",
        "ability": null,
        "abilityMods": {
          "parts": []
        },
        "actionType": "",
        "activation": {
          "type": "",
          "condition": "",
          "cost": 0
        },
        "area": {
          "effect": "",
          "shape": "",
          "units": "",
          "value": null
        },
        "attackBonus": 0,
        "chatFlavor": "",
        "critical": {
          "effect": "",
          "parts": []
        },
        "damage": {
          "parts": []
        },
        "description": {
          "chat": "",
          "unidentified": "",
          "value": "<p>(EX)</p>\n<p>The creature’s weapons are manufactured weapons, not natural weapons, and they are integrated into its frame. A creature can’t be disarmed of these weapons, though they can be removed and used if the creature is dead.</p>\n<p>Guidelines: A manufactured weapon is a weapon with an item level that can be purchased by characters, such as those found on the tables beginning on page 171 of the Starfinder Core Rulebook.</p>\n<hr>\n<p>&nbsp;</p>"
        },
        "descriptors": [],
        "duration": {
          "units": "",
          "value": null
        },
        "formula": "",
        "modifiers": [],
        "range": {
          "additional": "",
          "per": "",
          "units": "",
          "value": null
        },
        "recharge": {
          "charged": false,
          "value": null
        },
        "requirements": "",
        "save": {
          "type": "",
          "dc": null,
          "descriptor": ""
        },
        "source": "",
        "target": {
          "type": "",
          "value": null
        },
        "uses": {
          "max": 0,
          "per": null,
          "value": 0
        }
      },
      "flags": {},
      "img": "icons/svg/mystery-man.svg"
    },
    {
      "_id": "JzeJCK65D7neNWDQ",
      "name": "Retractable Weapons (Ex)",
      "type": "feat",
      "data": {
        "type": "",
        "ability": null,
        "actionType": null,
        "activation": {
          "type": "",
          "condition": "",
          "cost": 0
        },
        "area": {
          "effect": "",
          "shape": "",
          "units": "",
          "value": null
        },
        "attackBonus": 0,
        "chatFlavor": "",
        "critical": {
          "effect": "",
          "parts": []
        },
        "damage": {
          "parts": []
        },
        "description": {
          "chat": "",
          "unidentified": "",
          "value": "When not in use, each of an assassin robot’s weapons is folded inside the robot’s body and hidden from sight. A creature unaware of the robot’s hidden weapons must succeed at a DC 35 Perception check to notice one. An assassin robot can deploy any or all of its weapons as a swift action or as part of making an attack or full attack. Its weapons are mounted, leaving the robot’s hands free, and the robot can’t be disarmed of them. As a swift action, the robot can retract any or all of its weapons."
        },
        "descriptors": [],
        "duration": {
          "units": "",
          "value": null
        },
        "formula": "",
        "modifiers": [],
        "range": {
          "additional": "",
          "per": "",
          "units": "",
          "value": null
        },
        "recharge": {
          "charged": false,
          "value": null
        },
        "requirements": "",
        "save": {
          "type": "",
          "dc": null,
          "descriptor": ""
        },
        "source": "",
        "target": {
          "type": "",
          "value": null
        },
        "uses": {
          "max": 0,
          "per": null,
          "value": 0
        }
      },
      "flags": {},
      "img": "icons/svg/mystery-man.svg"
    },
    {
      "_id": "yimb7OHQuxFXGNQ8",
      "name": "Longsword, microserrated",
      "type": "weapon",
<<<<<<< HEAD
=======
      "img": "systems/sfrpg/icons/equipment/weapons/longsword-microserrated.webp",
>>>>>>> 2b095a38
      "data": {
        "type": "",
        "ability": "",
        "abilityMods": {
          "parts": []
        },
        "actionType": "mwak",
        "activation": {
          "type": "none",
          "condition": "",
          "cost": null
        },
        "area": {
          "effect": "",
          "shape": "",
          "units": null,
          "value": null
        },
        "attackBonus": 18,
        "attributes": {
          "ac": {
            "value": ""
          },
          "customBuilt": false,
          "dex": {
            "mod": ""
          },
          "hardness": {
            "value": ""
          },
          "hp": {
            "max": "",
            "value": 42
          },
          "size": "medium",
          "sturdy": true
        },
        "attuned": false,
        "bulk": "1",
        "capacity": {
          "max": null,
          "value": null
        },
        "chatFlavor": "",
        "container": {
          "contents": [],
          "storage": [
            {
              "type": "slot",
              "acceptsType": [
                "fusion"
              ],
              "affectsEncumbrance": true,
              "amount": 9,
              "subtype": "fusion",
              "weightProperty": "level"
            }
          ]
        },
        "critical": {
          "effect": "Bleed",
          "parts": [
            {
              "formula": "2d6",
              "operator": "",
              "types": {
                "slashing": true
              }
            }
          ]
        },
        "damage": {
          "parts": [
            {
              "formula": "2d10+13",
              "operator": "",
              "types": {
                "slashing": true
              }
            }
          ]
        },
        "description": {
          "chat": "",
          "unidentified": "",
          "value": "<p>The single edge of this sword looks homogeneous to the naked eye, but it is actually made of thousands of microscopic teeth. The teeth tear through organic matter, causing significant damage and bleeding.</p>"
        },
        "descriptors": [],
        "duration": {
          "units": "",
          "value": ""
        },
        "equipped": true,
        "formula": "",
        "identified": true,
        "level": 9,
        "modifiers": [],
        "price": 12100,
        "proficient": true,
        "properties": {
          "aeon": false,
          "amm": false,
          "analog": true,
          "antibiological": false,
          "archaic": false,
          "aurora": false,
          "automatic": false,
          "blast": false,
          "block": false,
          "boost": false,
          "breach": false,
          "breakdown": false,
          "bright": false,
          "cluster": false,
          "conceal": false,
          "deconstruct": false,
          "deflect": false,
          "disarm": false,
          "double": false,
          "drainCharge": false,
          "echo": false,
          "entangle": false,
          "explode": false,
          "extinguish": false,
          "feint": false,
          "fiery": false,
          "firstArc": false,
          "flexibleLine": false,
          "force": false,
          "freeHands": false,
          "fueled": false,
          "grapple": false,
          "gravitation": false,
          "guided": false,
          "harrying": false,
          "holyWater": false,
          "hybrid": false,
          "ignite": false,
          "indirect": false,
          "injection": false,
          "integrated": false,
          "line": false,
          "living": false,
          "lockdown": false,
          "mind-affecting": false,
          "mine": false,
          "mire": false,
          "modal": false,
          "necrotic": false,
          "nonlethal": false,
          "one": true,
          "operative": false,
          "penetrating": false,
          "polarize": false,
          "polymorphic": false,
          "powered": false,
          "professional": false,
          "punchGun": false,
          "qreload": false,
          "radioactive": false,
          "reach": false,
          "recall": false,
          "regrowth": false,
          "relic": false,
          "reposition": false,
          "shape": false,
          "shells": false,
          "shield": false,
          "sniper": false,
          "stun": false,
          "subtle": false,
          "sunder": false,
          "swarm": false,
          "tail": false,
          "teleportive": false,
          "thought": false,
          "throttle": false,
          "thrown": false,
          "trip": false,
          "two": false,
          "unbalancing": false,
          "underwater": false,
          "unwieldy": false,
          "variantBoost": false,
          "wideLine": false
        },
        "quantity": null,
        "range": {
          "additional": "",
          "per": "",
          "units": null,
          "value": null
        },
        "save": {
          "type": "",
          "dc": null,
          "descriptor": "negate"
        },
        "source": "Core Rulebook, P. 172",
        "special": "",
        "target": {
          "type": "",
          "value": ""
        },
        "usage": {
          "per": "",
          "value": null
        },
        "uses": {
          "max": 0,
          "per": "",
          "value": 0
        },
        "weaponCategory": "uncategorized",
        "weaponType": "advancedM"
      },
      "flags": {},
      "img": "systems/sfrpg/icons/equipment/weapons/longsword-microserrated.jpg"
    },
    {
      "_id": "hrUbQPUJyt3U8x9q",
      "name": "Semi-auto pistol, advanced",
      "type": "weapon",
<<<<<<< HEAD
=======
      "img": "systems/sfrpg/icons/equipment/weapons/semi-auto-pistol-advanced.webp",
>>>>>>> 2b095a38
      "data": {
        "type": "",
        "ability": "",
        "abilityMods": {
          "parts": []
        },
        "actionType": "rwak",
        "activation": {
          "type": "none",
          "condition": "",
          "cost": null
        },
        "area": {
          "effect": "",
          "shape": "",
          "units": null,
          "value": null
        },
        "attackBonus": 20,
        "attributes": {
          "ac": {
            "value": ""
          },
          "customBuilt": false,
          "dex": {
            "mod": ""
          },
          "hardness": {
            "value": ""
          },
          "hp": {
            "max": "",
            "value": 36
          },
          "size": "medium",
          "sturdy": true
        },
        "attuned": false,
        "bulk": "L",
        "capacity": {
          "max": 12,
          "value": 12
        },
        "chatFlavor": "",
        "container": {
          "contents": [],
          "storage": [
            {
              "type": "slot",
              "acceptsType": [
                "fusion"
              ],
              "affectsEncumbrance": true,
              "amount": 7,
              "subtype": "fusion",
              "weightProperty": "level"
            }
          ]
        },
        "critical": {
          "effect": "",
          "parts": []
        },
        "damage": {
          "parts": [
            {
              "formula": "2d6+9",
              "operator": "",
              "types": {
                "piercing": true
              }
            }
          ]
        },
        "description": {
          "chat": "",
          "unidentified": "",
          "value": "<p>The semiautomatic mechanism of this pistol discharges spent cartridges and reloads fresh ones in the barrel, provided a cartridge remains in the magazine.</p>"
        },
        "descriptors": [],
        "duration": {
          "units": "",
          "value": ""
        },
        "equipped": true,
        "formula": "",
        "identified": true,
        "level": 7,
        "modifiers": [],
        "price": 5500,
        "proficient": true,
        "properties": {
          "aeon": false,
          "amm": false,
          "analog": true,
          "antibiological": false,
          "archaic": false,
          "aurora": false,
          "automatic": false,
          "blast": false,
          "block": false,
          "boost": false,
          "breach": false,
          "breakdown": false,
          "bright": false,
          "cluster": false,
          "conceal": false,
          "deconstruct": false,
          "deflect": false,
          "disarm": false,
          "double": false,
          "drainCharge": false,
          "echo": false,
          "entangle": false,
          "explode": false,
          "extinguish": false,
          "feint": false,
          "fiery": false,
          "firstArc": false,
          "flexibleLine": false,
          "force": false,
          "freeHands": false,
          "fueled": false,
          "grapple": false,
          "gravitation": false,
          "guided": false,
          "harrying": false,
          "holyWater": false,
          "hybrid": false,
          "ignite": false,
          "indirect": false,
          "injection": false,
          "integrated": false,
          "line": false,
          "living": false,
          "lockdown": false,
          "mind-affecting": false,
          "mine": false,
          "mire": false,
          "modal": false,
          "necrotic": false,
          "nonlethal": false,
          "one": false,
          "operative": false,
          "penetrating": false,
          "polarize": false,
          "polymorphic": false,
          "powered": false,
          "professional": false,
          "punchGun": false,
          "qreload": false,
          "radioactive": false,
          "reach": false,
          "recall": false,
          "regrowth": false,
          "relic": false,
          "reposition": false,
          "shape": false,
          "shells": false,
          "shield": false,
          "sniper": false,
          "stun": false,
          "subtle": false,
          "sunder": false,
          "swarm": false,
          "tail": false,
          "teleportive": false,
          "thought": false,
          "throttle": false,
          "thrown": false,
          "trip": false,
          "two": false,
          "unbalancing": false,
          "underwater": false,
          "unwieldy": false,
          "variantBoost": false,
          "wideLine": false
        },
        "quantity": null,
        "range": {
          "additional": "",
          "per": "",
          "units": "ft",
          "value": 60
        },
        "save": {
          "type": "",
          "dc": null,
          "descriptor": "negate"
        },
        "source": "Core Rulebook, P. 173",
        "special": "",
        "target": {
          "type": "",
          "value": ""
        },
        "usage": {
          "per": "round",
          "value": 1
        },
        "uses": {
          "max": 0,
          "per": "",
          "value": 0
        },
        "weaponCategory": "uncategorized",
        "weaponType": "smallA"
      },
      "flags": {},
      "img": "systems/sfrpg/icons/equipment/weapons/semi-auto-pistol-advanced.jpg"
    },
    {
      "_id": "WIrukJHuTXTqDG2o",
      "name": "Shirren-Eye Rifle, Advanced",
      "type": "weapon",
<<<<<<< HEAD
=======
      "img": "systems/sfrpg/icons/equipment/weapons/shirren-eye-rifle-advanced.webp",
>>>>>>> 2b095a38
      "data": {
        "type": "",
        "ability": "",
        "abilityMods": {
          "parts": []
        },
        "actionType": "rwak",
        "activation": {
          "type": "none",
          "condition": "",
          "cost": null
        },
        "area": {
          "effect": "",
          "shape": "",
          "units": null,
          "value": null
        },
        "attackBonus": 20,
        "attributes": {
          "ac": {
            "value": ""
          },
          "customBuilt": false,
          "dex": {
            "mod": ""
          },
          "hardness": {
            "value": ""
          },
          "hp": {
            "max": "",
            "value": 39
          },
          "size": "medium",
          "sturdy": true
        },
        "attuned": false,
        "bulk": "2",
        "capacity": {
          "max": 4,
          "value": 4
        },
        "chatFlavor": "",
        "container": {
          "contents": [],
          "storage": [
            {
              "type": "slot",
              "acceptsType": [
                "fusion"
              ],
              "affectsEncumbrance": true,
              "amount": 8,
              "subtype": "fusion",
              "weightProperty": "level"
            }
          ]
        },
        "critical": {
          "effect": "",
          "parts": []
        },
        "damage": {
          "parts": [
            {
              "formula": "2d10+9",
              "operator": "",
              "types": {
                "piercing": true
              }
            }
          ]
        },
        "description": {
          "chat": "",
          "unidentified": "",
          "value": "<p><span id=\"ctl00_MainContent_DataListTalentsAll_ctl00_LabelName\">Shirren-eye rifles are named for their compound sights, which resemble the eyes of the insectile race, but are rarely manufactured by shirren companies. Shirren-eye rifles are extremely accurate and favored by snipers and sharpshooters.</span></p>\n<h3 class=\"framing\"><strong>Projectile Weapons</strong></h3>\n<hr>\n<p>Projectile weapons fire solid rounds, such as bullets or rockets. While projectile weapons are relatively antiquated, they provide serviceable firepower at a reasonable price to many travelers and traders.</p>"
        },
        "descriptors": [],
        "duration": {
          "units": "",
          "value": ""
        },
        "equipped": true,
        "formula": "",
        "identified": true,
        "level": 8,
        "modifiers": [],
        "price": 9350,
        "proficient": true,
        "properties": {
          "aeon": false,
          "amm": false,
          "analog": true,
          "antibiological": false,
          "archaic": false,
          "aurora": false,
          "automatic": false,
          "blast": false,
          "block": false,
          "boost": false,
          "breach": false,
          "breakdown": false,
          "bright": false,
          "cluster": false,
          "conceal": false,
          "deconstruct": false,
          "deflect": false,
          "disarm": false,
          "double": false,
          "drainCharge": false,
          "echo": false,
          "entangle": false,
          "explode": false,
          "extinguish": false,
          "feint": false,
          "fiery": false,
          "firstArc": false,
          "flexibleLine": false,
          "force": false,
          "freeHands": false,
          "fueled": false,
          "grapple": false,
          "gravitation": false,
          "guided": false,
          "harrying": false,
          "holyWater": false,
          "hybrid": false,
          "ignite": false,
          "indirect": false,
          "injection": false,
          "integrated": false,
          "line": false,
          "living": false,
          "lockdown": false,
          "mind-affecting": false,
          "mine": false,
          "mire": false,
          "modal": false,
          "necrotic": false,
          "nonlethal": false,
          "one": false,
          "operative": false,
          "penetrating": true,
          "polarize": false,
          "polymorphic": false,
          "powered": false,
          "professional": false,
          "punchGun": false,
          "qreload": false,
          "radioactive": false,
          "reach": false,
          "recall": false,
          "regrowth": false,
          "relic": false,
          "reposition": false,
          "shape": false,
          "shells": false,
          "shield": false,
          "sniper": false,
          "stun": false,
          "subtle": false,
          "sunder": false,
          "swarm": false,
          "tail": false,
          "teleportive": false,
          "thought": false,
          "throttle": false,
          "thrown": false,
          "trip": false,
          "two": true,
          "unbalancing": false,
          "underwater": false,
          "unwieldy": true,
          "variantBoost": false,
          "wideLine": false
        },
        "quantity": null,
        "range": {
          "additional": "",
          "per": "",
          "units": "ft",
          "value": 70
        },
        "save": {
          "type": "",
          "dc": null,
          "descriptor": "negate"
        },
        "source": "Core Rulebook",
        "special": "",
        "target": {
          "type": "",
          "value": ""
        },
        "usage": {
          "per": "round",
          "value": 1
        },
        "uses": {
          "max": 0,
          "per": "",
          "value": 0
        },
        "weaponCategory": "uncategorized",
        "weaponType": "sniper"
      },
      "flags": {},
      "img": "systems/sfrpg/icons/equipment/weapons/shirren-eye-rifle-advanced.jpg"
    },
    {
      "_id": "plQG8Wn0GODAIK8Q",
      "name": "Holographic Trick (Ex)",
      "type": "feat",
      "data": {
        "type": "",
        "ability": "",
        "abilityMods": {
          "parts": []
        },
        "actionType": "util",
        "activation": {
          "type": "full",
          "condition": "",
          "cost": 1
        },
        "area": {
          "effect": "",
          "shape": "",
          "units": null,
          "value": null
        },
        "attackBonus": 0,
        "chatFlavor": "",
        "critical": {
          "effect": "",
          "parts": []
        },
        "damage": {
          "parts": [
            {
              "formula": "5d8",
              "operator": "",
              "types": {}
            }
          ]
        },
        "description": {
          "chat": "",
          "unidentified": "",
          "value": "As a full action, an assassin robot can move up to its speed, blurred by holographic camouflage, and then make an attack with a one-handed melee weapon or small arm. After its movement, the robot can attempt a Stealth check; this check is opposed by a Perception check attempted by its target, and if the robot is successful, its target is @Compendium[sfrpg.conditions.MZ8OoH1GE9qDMyCD]{Flat-Footed} against the attack and takes 5d8 additional damage on a hit."
        },
        "descriptors": [],
        "duration": {
          "units": "",
          "value": ""
        },
        "formula": "",
        "modifiers": [],
        "range": {
          "additional": "",
          "per": "",
          "units": null,
          "value": null
        },
        "recharge": {
          "charged": false,
          "value": null
        },
        "requirements": "",
        "save": {
          "type": "",
          "dc": null,
          "descriptor": "negate"
        },
        "source": "",
        "target": {
          "type": "",
          "value": ""
        },
        "uses": {
          "max": 0,
          "per": "",
          "value": null
        }
      },
      "flags": {},
      "img": "icons/svg/mystery-man.svg"
    },
    {
      "_id": "hlcWJAqf5LV0VJkD",
      "name": "Holographic Camouflage (Ex)",
      "type": "feat",
      "data": {
        "type": "",
        "ability": null,
        "actionType": null,
        "activation": {
          "type": "",
          "condition": "",
          "cost": 0
        },
        "area": {
          "effect": "",
          "shape": "",
          "units": "",
          "value": null
        },
        "attackBonus": 0,
        "chatFlavor": "",
        "critical": {
          "effect": "",
          "parts": []
        },
        "damage": {
          "parts": []
        },
        "description": {
          "chat": "",
          "unidentified": "",
          "value": "An assassin robot uses advanced sensors in conjunction with a holographic projector to blend in with its surroundings. If the assassin robot remains still for 1 round, it gains a +10 bonus to Stealth checks and is treated as having concealment until it moves out of its square; this doesn’t stack with invisibility or similar effects. As a move action, the robot can amplify this camouflage for up to 10 rounds per day, using the duration in 1-round increments. While the camouflage is amplified, the robot is affected as if by the invisibility spell."
        },
        "descriptors": [],
        "duration": {
          "units": "",
          "value": null
        },
        "formula": "",
        "modifiers": [],
        "range": {
          "additional": "",
          "per": "",
          "units": "",
          "value": null
        },
        "recharge": {
          "charged": false,
          "value": null
        },
        "requirements": "",
        "save": {
          "type": "",
          "dc": null,
          "descriptor": ""
        },
        "source": "",
        "target": {
          "type": "",
          "value": null
        },
        "uses": {
          "max": 0,
          "per": null,
          "value": 0
        }
      },
      "flags": {},
      "img": "icons/svg/mystery-man.svg"
    },
    {
      "_id": "0tRUquVcmQIva4qU",
      "name": "Nanite Repair (Ex)",
      "type": "feat",
      "data": {
        "type": "",
        "ability": "",
        "abilityMods": {
          "parts": []
        },
        "actionType": "heal",
        "activation": {
          "type": "full",
          "condition": "",
          "cost": 1
        },
        "area": {
          "effect": "",
          "shape": "",
          "units": null,
          "value": null
        },
        "attackBonus": 0,
        "chatFlavor": "",
        "critical": {
          "effect": "",
          "parts": []
        },
        "damage": {
          "parts": [
            {
              "formula": "6d8",
              "operator": "",
              "types": {
                "healing": true
              }
            }
          ]
        },
        "description": {
          "chat": "",
          "unidentified": "",
          "value": "An assassin robot’s nanites heal it, restoring a number of Hit Points per hour equal to its CR. Once per day as a full action, the robot can regain 6d8 Hit Points."
        },
        "descriptors": [],
        "duration": {
          "units": "",
          "value": ""
        },
        "formula": "",
        "modifiers": [],
        "range": {
          "additional": "",
          "per": "",
          "units": null,
          "value": null
        },
        "recharge": {
          "charged": false,
          "value": null
        },
        "requirements": "",
        "save": {
          "type": "",
          "dc": null,
          "descriptor": "negate"
        },
        "source": "",
        "target": {
          "type": "",
          "value": ""
        },
        "uses": {
          "max": 1,
          "per": "day",
          "value": 1
        }
      },
      "flags": {},
      "img": "icons/svg/mystery-man.svg"
    },
    {
      "_id": "9x8RIdogwKdNU7gJ",
      "name": "Target Tracking (Ex)",
      "type": "feat",
      "data": {
        "type": "",
        "ability": null,
        "abilityMods": {
          "parts": []
        },
        "actionType": "",
        "activation": {
          "type": "",
          "condition": "",
          "cost": 0
        },
        "area": {
          "effect": "",
          "shape": "",
          "units": "",
          "value": null
        },
        "attackBonus": 0,
        "chatFlavor": "",
        "critical": {
          "effect": "",
          "parts": []
        },
        "damage": {
          "parts": []
        },
        "description": {
          "chat": "",
          "unidentified": "",
          "value": "As a move action, an assassin robot can lock on to one target it can see. The tracked target doesn’t benefit from concealment against the robot and can’t succeed at Bluff checks against the robot to create a diversion. This tracking ends if the tracked target dies or is destroyed, the robot ceases being able to see the target, or the robot ends it as a move action."
        },
        "descriptors": [],
        "duration": {
          "units": "",
          "value": null
        },
        "formula": "",
        "modifiers": [],
        "range": {
          "additional": "",
          "per": "",
          "units": "",
          "value": null
        },
        "recharge": {
          "charged": false,
          "value": null
        },
        "requirements": "",
        "save": {
          "type": "",
          "dc": null,
          "descriptor": ""
        },
        "source": "",
        "target": {
          "type": "",
          "value": null
        },
        "uses": {
          "max": 0,
          "per": null,
          "value": 0
        }
      },
      "flags": {},
      "img": "icons/svg/mystery-man.svg"
    },
    {
      "_id": "BuLTV9sI3L8BiUcs",
      "name": "Unliving",
      "type": "feat",
      "data": {
        "type": "",
        "ability": null,
        "abilityMods": {
          "parts": []
        },
        "actionType": "",
        "activation": {
          "type": "",
          "condition": "",
          "cost": 0
        },
        "area": {
          "effect": "",
          "shape": "",
          "units": "",
          "value": null
        },
        "attackBonus": 0,
        "chatFlavor": "",
        "critical": {
          "effect": "",
          "parts": []
        },
        "damage": {
          "parts": []
        },
        "description": {
          "chat": "",
          "unidentified": "",
          "value": "<p>(EX)</p>\n<p>The creature has no Constitution score or modifier. Any DCs or other statistics that rely on a Constitution score treat the creature as having a score of 10 (+0). The creature is immediately destroyed when it reaches 0 Hit Points. An unliving creature doesn’t heal damage naturally, but a construct can be repaired with the right tools. Spells such as make whole can heal constructs, and magic effects can heal undead. An unliving creature with fast healing (see page 154) still benefits from that ability. Unliving creatures don’t breathe, eat, or sleep. They can’t be raised or resurrected, except through the use of miracle, wish, or a similar effect that specifically works on unliving creatures.</p>\n<hr>\n<p>&nbsp;</p>"
        },
        "descriptors": [],
        "duration": {
          "units": "",
          "value": null
        },
        "formula": "",
        "modifiers": [],
        "range": {
          "additional": "",
          "per": "",
          "units": "",
          "value": null
        },
        "recharge": {
          "charged": false,
          "value": null
        },
        "requirements": "",
        "save": {
          "type": "",
          "dc": null,
          "descriptor": ""
        },
        "source": "",
        "target": {
          "type": "",
          "value": null
        },
        "uses": {
          "max": 0,
          "per": null,
          "value": 0
        }
      },
      "flags": {},
      "img": "icons/svg/mystery-man.svg"
    },
    {
      "_id": "vIH4fcG7DZSDpXRG",
      "name": "Rounds, Small Arm",
      "type": "goods",
<<<<<<< HEAD
=======
      "img": "systems/sfrpg/icons/equipment/weapons/rounds-small-arm.webp",
>>>>>>> 2b095a38
      "data": {
        "type": "",
        "attributes": {
          "ac": {
            "value": ""
          },
          "customBuilt": false,
          "dex": {
            "mod": ""
          },
          "hardness": {
            "value": ""
          },
          "hp": {
            "max": "",
            "value": 6
          },
          "size": "medium",
          "sturdy": false
        },
        "attuned": false,
        "bulk": "L",
        "damage": {
          "parts": []
        },
        "description": {
          "chat": "",
          "unidentified": "",
          "value": "<p><span id=\"ctl00_MainContent_DataListTalentsAll_ctl00_LabelName\">Cased rounds are housed in magazines, which can be fitted into the appropriate weapon.&nbsp;</span></p>\n<p><strong>Capacity:</strong> 30</p>"
        },
        "equipped": false,
        "identified": true,
        "level": 1,
        "modifiers": [],
        "price": 40,
        "quantity": "48",
        "source": "Core Rulebook"
      },
      "flags": {},
      "img": "systems/sfrpg/icons/equipment/weapons/rounds-small-arm.jpg"
    },
    {
      "_id": "5eqF5VU6jdoPjl1V",
      "name": "Sniper rounds",
      "type": "goods",
<<<<<<< HEAD
=======
      "img": "systems/sfrpg/icons/equipment/weapons/rounds-longarm-and-sniper.webp",
>>>>>>> 2b095a38
      "data": {
        "type": "",
        "abilityMods": {
          "parts": []
        },
        "attributes": {
          "ac": {
            "value": ""
          },
          "customBuilt": false,
          "dex": {
            "mod": ""
          },
          "hardness": {
            "value": ""
          },
          "hp": {
            "max": "",
            "value": 6
          },
          "size": "medium",
          "sturdy": false
        },
        "attuned": false,
        "bulk": "L",
        "critical": {
          "parts": []
        },
        "damage": {
          "parts": []
        },
        "description": {
          "chat": "",
          "unidentified": "",
          "value": "<p><span id=\"ctl00_MainContent_DataListTalentsAll_ctl00_LabelName\">Cased rounds are housed in magazines, which can be fitted into the appropriate weapon.&nbsp;</span></p>\n<p><strong>Capacity:</strong> 1</p>"
        },
        "equipped": false,
        "identified": true,
        "level": 1,
        "modifiers": [],
        "price": 75,
        "quantity": 16,
        "source": "Core Rulebook"
      },
      "flags": {},
      "img": "systems/sfrpg/icons/equipment/weapons/rounds-longarm-and-sniper.jpg"
    }
  ],
  "token": {
    "name": "Robot, Assassin",
    "actorData": {},
    "actorId": "dAanMZveQTcCeDEj",
    "actorLink": false,
    "bar1": {
      "attribute": "attributes.hp"
    },
    "bar2": {
      "attribute": ""
    },
    "brightLight": 0,
    "brightSight": 0,
    "dimLight": 0,
    "dimSight": 0,
    "displayBars": 40,
    "displayName": 0,
    "disposition": -1,
    "flags": {},
    "height": 1,
    "img": "icons/svg/mystery-man.svg",
    "lightAlpha": 1,
    "lightAngle": 360,
    "lightColor": "",
    "lockRotation": false,
    "mirrorX": false,
    "mirrorY": false,
    "randomImg": false,
    "rotation": 0,
    "scale": 1,
    "sightAngle": 360,
    "tint": "",
    "vision": false,
    "width": 1
  }
}<|MERGE_RESOLUTION|>--- conflicted
+++ resolved
@@ -619,10 +619,6 @@
       "_id": "yimb7OHQuxFXGNQ8",
       "name": "Longsword, microserrated",
       "type": "weapon",
-<<<<<<< HEAD
-=======
-      "img": "systems/sfrpg/icons/equipment/weapons/longsword-microserrated.webp",
->>>>>>> 2b095a38
       "data": {
         "type": "",
         "ability": "",
@@ -840,16 +836,12 @@
         "weaponType": "advancedM"
       },
       "flags": {},
-      "img": "systems/sfrpg/icons/equipment/weapons/longsword-microserrated.jpg"
+      "img": "systems/sfrpg/icons/equipment/weapons/longsword-microserrated.webp"
     },
     {
       "_id": "hrUbQPUJyt3U8x9q",
       "name": "Semi-auto pistol, advanced",
       "type": "weapon",
-<<<<<<< HEAD
-=======
-      "img": "systems/sfrpg/icons/equipment/weapons/semi-auto-pistol-advanced.webp",
->>>>>>> 2b095a38
       "data": {
         "type": "",
         "ability": "",
@@ -1059,16 +1051,12 @@
         "weaponType": "smallA"
       },
       "flags": {},
-      "img": "systems/sfrpg/icons/equipment/weapons/semi-auto-pistol-advanced.jpg"
+      "img": "systems/sfrpg/icons/equipment/weapons/semi-auto-pistol-advanced.webp"
     },
     {
       "_id": "WIrukJHuTXTqDG2o",
       "name": "Shirren-Eye Rifle, Advanced",
       "type": "weapon",
-<<<<<<< HEAD
-=======
-      "img": "systems/sfrpg/icons/equipment/weapons/shirren-eye-rifle-advanced.webp",
->>>>>>> 2b095a38
       "data": {
         "type": "",
         "ability": "",
@@ -1278,7 +1266,7 @@
         "weaponType": "sniper"
       },
       "flags": {},
-      "img": "systems/sfrpg/icons/equipment/weapons/shirren-eye-rifle-advanced.jpg"
+      "img": "systems/sfrpg/icons/equipment/weapons/shirren-eye-rifle-advanced.webp"
     },
     {
       "_id": "plQG8Wn0GODAIK8Q",
@@ -1660,10 +1648,6 @@
       "_id": "vIH4fcG7DZSDpXRG",
       "name": "Rounds, Small Arm",
       "type": "goods",
-<<<<<<< HEAD
-=======
-      "img": "systems/sfrpg/icons/equipment/weapons/rounds-small-arm.webp",
->>>>>>> 2b095a38
       "data": {
         "type": "",
         "attributes": {
@@ -1703,16 +1687,12 @@
         "source": "Core Rulebook"
       },
       "flags": {},
-      "img": "systems/sfrpg/icons/equipment/weapons/rounds-small-arm.jpg"
+      "img": "systems/sfrpg/icons/equipment/weapons/rounds-small-arm.webp"
     },
     {
       "_id": "5eqF5VU6jdoPjl1V",
       "name": "Sniper rounds",
       "type": "goods",
-<<<<<<< HEAD
-=======
-      "img": "systems/sfrpg/icons/equipment/weapons/rounds-longarm-and-sniper.webp",
->>>>>>> 2b095a38
       "data": {
         "type": "",
         "abilityMods": {
@@ -1758,7 +1738,7 @@
         "source": "Core Rulebook"
       },
       "flags": {},
-      "img": "systems/sfrpg/icons/equipment/weapons/rounds-longarm-and-sniper.jpg"
+      "img": "systems/sfrpg/icons/equipment/weapons/rounds-longarm-and-sniper.webp"
     }
   ],
   "token": {
