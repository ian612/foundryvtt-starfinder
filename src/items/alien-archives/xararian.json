{
  "_id": "VPENmLQNC6EAIDPZ",
  "name": "Xararian",
  "type": "npc2",
  "data": {
    "abilities": {
      "cha": {
        "base": 4,
        "min": 3,
        "misc": 0,
        "mod": 4,
        "value": 18
      },
      "con": {
        "base": 3,
        "min": 3,
        "misc": 0,
        "mod": 3,
        "value": 16
      },
      "dex": {
        "base": 6,
        "min": 3,
        "misc": 0,
        "mod": 6,
        "value": 22
      },
      "int": {
        "base": 8,
        "min": 3,
        "misc": 0,
        "mod": 8,
        "value": 26
      },
      "str": {
        "base": 0,
        "min": 3,
        "misc": 0,
        "mod": 0,
        "value": 10
      },
      "wis": {
        "base": 11,
        "min": 3,
        "misc": 0,
        "mod": 11,
        "value": 32
      }
    },
    "attributes": {
      "arms": "2",
      "bab": 0,
      "cmd": {
        "min": 0,
        "tooltip": [],
        "value": 10
      },
      "eac": {
        "base": 31,
        "min": 0,
        "tooltip": [],
        "value": 31
      },
      "fort": {
        "base": 16,
        "bonus": 16,
        "misc": 0,
        "tooltip": [],
        "value": 0
      },
      "hp": {
        "max": 320,
        "min": 0,
        "temp": null,
        "tempmax": null,
        "tooltip": [],
        "value": 320
      },
      "init": {
        "bonus": 0,
        "tooltip": [],
        "total": 6,
        "value": 6
      },
      "kac": {
        "base": 32,
        "min": 0,
        "tooltip": [],
        "value": 32
      },
      "keyability": "",
      "reach": "0",
      "reflex": {
        "base": 18,
        "bonus": 18,
        "misc": 0,
        "tooltip": [],
        "value": 0
      },
      "rp": {
        "max": 6,
        "min": 0,
        "tooltip": [],
        "value": 6
      },
      "sp": {
        "max": 0,
        "min": 0,
        "tooltip": [],
        "value": 0
      },
      "space": "0",
      "speed": {
        "burrowing": {
          "base": 0
        },
        "climbing": {
          "base": 0
        },
        "flying": {
          "base": 0
        },
        "land": {
          "base": "30"
        },
        "mainMovement": "land",
        "special": "fly 20 ft (Su, average; space only), Starflight",
        "swimming": {
          "base": 0
        }
      },
      "spellcasting": "",
      "will": {
        "base": 20,
        "bonus": 20,
        "misc": 0,
        "tooltip": [],
        "value": 0
      }
    },
    "conditions": {},
    "counterClasses": {
      "values": {}
    },
    "currency": {
      "credit": 0,
      "upb": 0
    },
    "details": {
      "type": "Humanoid",
      "alignment": "LE",
      "aura": "",
      "biography": {
        "public": "",
        "value": "<h2>Description</h2>\n<h3>Description</h3>\n<p>Xarar and its colony worlds in the Vast have been ruled for millennia by an elite hierarchy of powerful spellcasters. Those who show a talent for magic and embrace these values are collected from their homes and dispatched to arcane colleges that tower over the largest cities of Xarar, while the rest of the population are doomed to a life of backbreaking servitude. Both organized religion and technology are suppressed, out of fears that divine empowerment or advanced machinery might lead to a bloody peasant uprising.<br/><br/>When @Compendium[sfrpg.setting.FYV6RgTjPdg72RF0]{Triune} granted knowledge of the Drift to the people of Xarar, those in power on the planet saw it as the greatest of all possible threats, moving swiftly to destroy all record of its existence on their own world.<br/><br/>Relying on divination and teleportation magic, dedicated thaumaturges were dispatched far and wide to assess the growing threat of technology from the greater universe. The majority of these agents are xararians, humanoids with wrinkled brows, long white hair, and pale skin. Rarely, other races under Xararian subjugation are also appointed as thaumaturges; after decades of study, they are finally allowed to don the traditional black flowing robes and elaborately carved staves that mark their high station.<br/><br/>Site Owner: Blake DavisEmail Spam Checker: MX Guarddog</p>\n<p>&nbsp;</p>\n<section class=\"secret\">\n<h2>Ecology</h2>\n<h3>Environment</h3>\n<p>any</p>\n<p>&nbsp;</p>\n<h3>Organization</h3>\n<p>solitary, entourage (1 plus 2-5 guardian creatures)</p>\n<p>&nbsp;</p>\n<h2>Offense</h2>\n<h3>Connection</h3>\n<p>star shaman</p>\n<p>&nbsp;</p>\n"
      },
      "class": "Mystic",
      "cr": 18,
      "environment": "",
      "gender": "Male",
      "race": "Xararian",
      "raceAndGrafts": "",
      "source": "AP #24 pg. 61",
      "subtype": "Xararian",
      "xp": {
        "value": 153600
      }
    },
    "modifiers": [],
    "skills": {
      "acr": {
        "ability": "dex",
        "enabled": true,
        "hasArmorCheckPenalty": true,
        "isTrainedOnly": false,
        "misc": 0,
        "mod": 31,
        "ranks": 31,
        "value": 0
      },
      "ath": {
        "ability": "str",
        "enabled": false,
        "hasArmorCheckPenalty": true,
        "isTrainedOnly": false,
        "misc": 0,
        "mod": 0,
        "ranks": 0,
        "value": 0
      },
      "blu": {
        "ability": "cha",
        "enabled": false,
        "hasArmorCheckPenalty": false,
        "isTrainedOnly": false,
        "misc": 0,
        "mod": 0,
        "ranks": 0,
        "value": 0
      },
      "com": {
        "ability": "int",
        "enabled": false,
        "hasArmorCheckPenalty": false,
        "isTrainedOnly": true,
        "misc": 0,
        "mod": 0,
        "ranks": 0,
        "value": 0
      },
      "cul": {
        "ability": "int",
        "enabled": false,
        "hasArmorCheckPenalty": false,
        "isTrainedOnly": true,
        "misc": 0,
        "mod": 0,
        "ranks": 0,
        "value": 0
      },
      "dip": {
        "ability": "cha",
        "enabled": false,
        "hasArmorCheckPenalty": false,
        "isTrainedOnly": false,
        "misc": 0,
        "mod": 0,
        "ranks": 0,
        "value": 0
      },
      "dis": {
        "ability": "cha",
        "enabled": false,
        "hasArmorCheckPenalty": false,
        "isTrainedOnly": false,
        "misc": 0,
        "mod": 0,
        "ranks": 0,
        "value": 0
      },
      "eng": {
        "ability": "int",
        "enabled": false,
        "hasArmorCheckPenalty": false,
        "isTrainedOnly": true,
        "misc": 0,
        "mod": 0,
        "ranks": 0,
        "value": 0
      },
      "int": {
        "ability": "cha",
        "enabled": false,
        "hasArmorCheckPenalty": false,
        "isTrainedOnly": false,
        "misc": 0,
        "mod": 0,
        "ranks": 0,
        "value": 0
      },
      "lsc": {
        "ability": "int",
        "enabled": false,
        "hasArmorCheckPenalty": false,
        "isTrainedOnly": true,
        "misc": 0,
        "mod": 0,
        "ranks": 0,
        "value": 0
      },
      "med": {
        "ability": "int",
        "enabled": false,
        "hasArmorCheckPenalty": false,
        "isTrainedOnly": true,
        "misc": 0,
        "mod": 0,
        "ranks": 0,
        "value": 0
      },
      "mys": {
        "ability": "wis",
        "enabled": true,
        "hasArmorCheckPenalty": false,
        "isTrainedOnly": true,
        "misc": 0,
        "mod": 36,
        "ranks": 36,
        "value": 0
      },
      "per": {
        "ability": "wis",
        "enabled": true,
        "hasArmorCheckPenalty": false,
        "isTrainedOnly": false,
        "misc": 0,
        "mod": 31,
        "ranks": 31,
        "value": 0
      },
      "phs": {
        "ability": "int",
        "enabled": false,
        "hasArmorCheckPenalty": false,
        "isTrainedOnly": true,
        "misc": 0,
        "mod": 0,
        "ranks": 0,
        "value": 0
      },
      "pil": {
        "ability": "dex",
        "enabled": true,
        "hasArmorCheckPenalty": false,
        "isTrainedOnly": false,
        "misc": 0,
        "mod": 36,
        "ranks": 36,
        "value": 0
      },
      "pro": {
        "ability": "int",
        "enabled": false,
        "hasArmorCheckPenalty": false,
        "isTrainedOnly": true,
        "misc": 0,
        "mod": 0,
        "ranks": 0,
        "subname": "",
        "value": 3
      },
      "sen": {
        "ability": "wis",
        "enabled": false,
        "hasArmorCheckPenalty": false,
        "isTrainedOnly": false,
        "misc": 0,
        "mod": 0,
        "ranks": 0,
        "value": 0
      },
      "sle": {
        "ability": "dex",
        "enabled": false,
        "hasArmorCheckPenalty": true,
        "isTrainedOnly": true,
        "misc": 0,
        "mod": 0,
        "ranks": 0,
        "value": 0
      },
      "ste": {
        "ability": "dex",
        "enabled": false,
        "hasArmorCheckPenalty": true,
        "isTrainedOnly": false,
        "misc": 0,
        "mod": 0,
        "ranks": 0,
        "value": 0
      },
      "sur": {
        "ability": "wis",
        "enabled": false,
        "hasArmorCheckPenalty": false,
        "isTrainedOnly": false,
        "misc": 0,
        "mod": 0,
        "ranks": 0,
        "value": 0
      }
    },
    "spells": {
      "spell0": {
        "max": 0,
        "value": 0
      },
      "spell1": {
        "max": "0",
        "value": "0"
      },
      "spell2": {
        "max": 0,
        "value": 0
      },
      "spell3": {
        "max": 0,
        "value": 0
      },
      "spell4": {
        "max": "0",
        "value": "0"
      },
      "spell5": {
        "max": "6",
        "value": "6"
      },
      "spell6": {
        "max": "3",
        "value": "3"
      }
    },
    "traits": {
      "ci": {
        "custom": "Vacuum",
        "value": []
      },
      "damageReduction": {
        "negatedBy": "",
        "value": 0
      },
      "di": {
        "custom": "Vacuum",
        "value": []
      },
      "dr": {
        "custom": "",
        "value": []
      },
      "dv": {
        "custom": "",
        "value": []
      },
      "languages": {
        "custom": "Truespeech",
        "value": []
      },
      "senses": "low-light vision",
      "size": "medium",
      "sr": 0
    }
  },
  "flags": {},
  "img": "icons/svg/mystery-man.svg",
  "items": [
    {
      "_id": "IkGHrtzZkNkGhrCZ",
      "name": "Staff, hardlight",
      "type": "weapon",
      "data": {
        "type": "",
        "ability": "",
        "abilityMods": {
          "parts": []
        },
        "acceptedItemTypes": {
          "augmentation": false,
          "consumable": false,
          "container": false,
          "equipment": false,
          "fusion": true,
          "goods": false,
          "technological": false,
          "upgrade": false,
          "weapon": false
        },
        "actionType": "mwak",
        "activation": {
          "type": "none",
          "condition": "",
          "cost": 0
        },
        "area": {
          "effect": "",
          "shape": "",
          "units": null,
          "value": null
        },
        "attackBonus": 26,
        "attuned": false,
        "bulk": "1",
        "capacity": {
          "max": null,
          "value": null
        },
        "chatFlavor": "",
        "containedItemIds": [],
        "container": {
          "contents": [],
          "storage": [
            {
              "type": "slot",
              "acceptsType": [
                "fusion"
              ],
              "affectsEncumbrance": true,
              "amount": 18,
              "subtype": "fusion",
              "weightProperty": "level"
            }
          ]
        },
        "critical": {
          "effect": "",
          "parts": []
        },
        "damage": {
          "parts": [
            {
              "formula": "8d8+18",
              "operator": "",
              "types": {
                "bludgeoning": true
              }
            }
          ]
        },
        "description": {
          "chat": "",
          "unidentified": "",
          "value": "<p>Staves are long and flexible, weighted on the end to provide extra striking power. Most staves are made from aluminum or fiberglass, though some are still made from wood.</p>\n<p>Sentinel and repeller staves are made of conductive metal and deliver a painful, low-voltage charge that can stun opponents. The hardlight staff uses a core of unstable photonic gel to dramatically increase its mass every time it strikes a surface.</p>"
        },
        "descriptors": [],
        "duration": {
          "units": "",
          "value": ""
        },
        "equipped": true,
        "equippedBulkMultiplier": 1,
        "formula": "",
        "identified": true,
        "level": 18,
        "modifiers": [],
        "price": 320800,
        "proficient": true,
        "properties": {
          "aeon": false,
          "amm": false,
          "analog": true,
          "antibiological": false,
          "archaic": false,
          "aurora": false,
          "automatic": false,
          "blast": false,
          "block": true,
          "boost": false,
          "breach": false,
          "breakdown": false,
          "bright": false,
          "cluster": false,
          "conceal": false,
          "deconstruct": false,
          "deflect": false,
          "disarm": false,
          "double": false,
          "drainCharge": false,
          "echo": false,
          "entangle": false,
          "explode": false,
          "extinguish": false,
          "feint": false,
          "fiery": false,
          "firstArc": false,
          "flexibleLine": false,
          "force": false,
          "freeHands": false,
          "fueled": false,
          "grapple": false,
          "gravitation": false,
          "guided": false,
          "harrying": false,
          "holyWater": false,
          "ignite": false,
          "indirect": false,
          "injection": false,
          "integrated": false,
          "line": false,
          "living": false,
          "lockdown": false,
          "mind-affecting": false,
          "mine": false,
          "mire": false,
          "modal": false,
          "necrotic": false,
          "nonlethal": false,
          "one": false,
          "operative": false,
          "penetrating": false,
          "polarize": false,
          "polymorphic": false,
          "powered": false,
          "professional": false,
          "punchGun": false,
          "qreload": false,
          "radioactive": false,
          "reach": false,
          "recall": false,
          "relic": false,
          "reposition": false,
          "shape": false,
          "shells": false,
          "shield": false,
          "sniper": false,
          "stun": false,
          "subtle": false,
          "sunder": false,
          "swarm": false,
          "tail": false,
          "teleportive": false,
          "thought": false,
          "throttle": false,
          "thrown": false,
          "trip": false,
          "two": true,
          "underwater": false,
          "unwieldy": false,
          "variantBoost": false,
          "wideLine": false
        },
        "quantity": 1,
        "range": {
          "additional": "",
          "per": "",
          "units": null,
          "value": null
        },
        "save": {
          "type": "",
          "dc": null,
          "descriptor": "negate"
        },
        "source": "Core Rulebook, P. 171",
        "special": "",
        "target": {
          "type": "",
          "value": ""
        },
        "usage": {
          "per": "",
          "value": null
        },
        "uses": {
          "max": 0,
          "per": "",
          "value": 0
        },
        "weaponType": "basicM"
      },
      "flags": {},
      "hasAttack": true,
      "hasCapacity": false,
      "hasUses": false,
      "img": "icons/svg/mystery-man.svg",
      "isCharged": true,
      "isStack": false,
      "labels": {
        "activation": "",
        "area": "",
        "damage": "8d8+18",
        "duration": "",
        "range": "",
        "save": "",
        "target": ""
      }
    },
    {
      "_id": "Y8EvnNs5iSdRkitC",
      "name": "Force Dart (Su)",
      "type": "weapon",
      "data": {
        "type": "",
        "ability": "",
        "abilityMods": {
          "parts": []
        },
        "acceptedItemTypes": {
          "augmentation": false,
          "consumable": false,
          "container": false,
          "equipment": false,
          "fusion": true,
          "goods": false,
          "technological": false,
          "upgrade": false,
          "weapon": false
        },
        "actionType": "rwak",
        "activation": {
          "type": "action",
          "condition": "",
          "cost": 1
        },
        "area": {
          "effect": "",
          "shape": "",
          "units": null,
          "value": null
        },
        "attackBonus": 28,
        "attuned": false,
        "bulk": "L",
        "capacity": {
          "max": 0,
          "value": 0
        },
        "chatFlavor": "",
        "containedItemIds": [],
        "container": {
          "contents": [],
          "storage": [
            {
              "type": "slot",
              "acceptsType": [
                "fusion"
              ],
              "affectsEncumbrance": true,
              "amount": 1,
              "subtype": "fusion",
              "weightProperty": "level"
            }
          ]
        },
        "critical": {
          "effect": "",
          "parts": []
        },
        "damage": {
          "parts": [
            {
              "formula": "3d12+18",
              "operator": "",
              "types": {
                "piercing": true
              }
            }
          ]
        },
        "description": {
          "chat": "",
          "unidentified": "",
          "value": "As a ranged attack, a xararian can generate a dart of glowing energy with a range increment of 100 feet. This attack has the force descriptor."
        },
        "descriptors": [],
        "duration": {
          "units": "",
          "value": ""
        },
        "equipped": true,
        "equippedBulkMultiplier": 1,
        "formula": "",
        "identified": true,
        "level": 1,
        "modifiers": [],
        "price": 0,
        "proficient": true,
        "properties": {
          "aeon": false,
          "amm": false,
          "analog": false,
          "antibiological": false,
          "archaic": false,
          "aurora": false,
          "automatic": false,
          "blast": false,
          "block": false,
          "boost": false,
          "breach": false,
          "breakdown": false,
          "bright": false,
          "cluster": false,
          "conceal": false,
          "deconstruct": false,
          "deflect": false,
          "disarm": false,
          "double": false,
          "drainCharge": false,
          "echo": false,
          "entangle": false,
          "explode": false,
          "extinguish": false,
          "feint": false,
          "fiery": false,
          "firstArc": false,
          "flexibleLine": false,
          "force": false,
          "freeHands": false,
          "fueled": false,
          "grapple": false,
          "gravitation": false,
          "guided": false,
          "harrying": false,
          "holyWater": false,
          "ignite": false,
          "indirect": false,
          "injection": false,
          "integrated": false,
          "line": false,
          "living": false,
          "lockdown": false,
          "mind-affecting": false,
          "mine": false,
          "mire": false,
          "modal": false,
          "necrotic": false,
          "nonlethal": false,
          "one": false,
          "operative": false,
          "penetrating": false,
          "polarize": false,
          "polymorphic": false,
          "powered": false,
          "professional": false,
          "punchGun": false,
          "qreload": false,
          "radioactive": false,
          "reach": false,
          "recall": false,
          "relic": false,
          "reposition": false,
          "shape": false,
          "shells": false,
          "shield": false,
          "sniper": false,
          "stun": false,
          "subtle": false,
          "sunder": false,
          "swarm": false,
          "tail": false,
          "teleportive": false,
          "thought": false,
          "throttle": false,
          "thrown": false,
          "trip": false,
          "two": false,
          "underwater": false,
          "unwieldy": false,
          "variantBoost": false,
          "wideLine": false
        },
        "quantity": 1,
        "range": {
          "additional": "",
          "per": "",
          "units": "ft",
          "value": 100
        },
        "save": {
          "type": "",
          "dc": null,
          "descriptor": "negate"
        },
        "source": "",
        "special": "",
        "target": {
          "type": "",
          "value": ""
        },
        "usage": {
          "per": "",
          "value": 0
        },
        "uses": {
          "max": 0,
          "per": "",
          "value": 0
        },
        "weaponType": "smallA"
      },
      "flags": {},
      "hasAttack": true,
      "hasCapacity": false,
      "hasUses": false,
      "img": "icons/svg/mystery-man.svg",
      "isCharged": true,
      "isStack": false,
      "labels": {
        "activation": "1 S. Action",
        "area": "",
        "damage": "3d12+18",
        "duration": "",
        "range": "100 Feet",
        "save": "",
        "target": ""
      }
    },
    {
      "_id": "xCeuaFLDOHfmlIkp",
      "name": "Meteor Shower - DC 25",
      "type": "feat",
      "data": {
        "type": "",
        "ability": "",
        "abilityMods": {
          "parts": []
        },
        "actionType": "save",
        "activation": {
          "type": "full",
          "condition": "spend 1 resolve point",
          "cost": 1
        },
        "area": {
          "effect": "",
          "shape": "cylinder",
          "units": "ft",
          "value": 10
        },
        "attackBonus": 0,
        "chatFlavor": "",
        "critical": {
          "effect": "",
          "parts": []
        },
        "damage": {
          "parts": [
            {
              "formula": "12d6",
              "operator": "and",
              "types": {
                "bludgeoning": true,
                "fire": true
              }
            },
            {
              "formula": "12d10",
              "operator": "and",
              "types": {
                "bludgeoning": true,
                "fire": true
              }
            }
          ]
        },
        "description": {
          "chat": "",
          "unidentified": "",
          "value": ""
        },
        "descriptors": [],
        "duration": {
          "units": "",
          "value": ""
        },
        "formula": "",
        "modifiers": [],
        "range": {
          "additional": "",
          "per": "",
          "units": "ft",
          "value": 250
        },
        "recharge": {
          "charged": false,
          "value": null
        },
        "requirements": "",
        "save": {
          "type": "reflex",
          "dc": 25,
          "descriptor": "half"
        },
        "source": "",
        "target": {
          "type": "",
          "value": ""
        },
        "uses": {
          "max": 0,
          "per": "",
          "value": 0
        }
      },
      "flags": {},
      "hasAttack": false,
      "hasUses": false,
      "img": "icons/svg/mystery-man.svg",
      "isCharged": true,
      "isOnCooldown": false,
      "isStack": false,
      "labels": {
        "activation": "1 Full Action",
        "area": "10 Feet Cylinder",
        "damage": "12d6 + 12d10",
        "duration": "",
        "featType": "Action",
        "range": "250 Feet",
        "save": "DC 25 Reflex",
        "target": ""
      }
    },
    {
      "_id": "1hm8AlFNh1esXK7J",
      "name": "Stargazer",
      "type": "feat",
      "data": {
        "type": "",
        "ability": "",
        "abilityMods": {
          "parts": []
        },
        "actionType": "",
        "activation": {
          "type": "none",
          "condition": "If outdoors and can see the stars",
          "cost": 0
        },
        "area": {
          "effect": "",
          "shape": "",
          "units": null,
          "value": null
        },
        "attackBonus": 0,
        "chatFlavor": "",
        "critical": {
          "effect": "",
          "parts": []
        },
        "damage": {
          "parts": []
        },
        "description": {
          "chat": "",
          "unidentified": "",
          "value": "<p>You can study the stars to gain a bit of good luck. Twice per day, if you are outdoors and can see the stars, you can reroll a failed ability check, attack roll, saving throw, or skill check (see page 243).</p>"
        },
        "descriptors": [],
        "duration": {
          "units": "",
          "value": ""
        },
        "formula": "",
        "modifiers": [],
        "range": {
          "additional": "",
          "per": "",
          "units": null,
          "value": null
        },
        "recharge": {
          "charged": false,
          "value": null
        },
        "requirements": "",
        "save": {
          "type": "",
          "dc": null,
          "descriptor": "negate"
        },
        "source": "",
        "target": {
          "type": "",
          "value": ""
        },
        "uses": {
          "max": 2,
          "per": "day",
          "value": 2
        }
      },
      "flags": {},
      "hasAttack": false,
      "hasUses": true,
      "img": "icons/svg/mystery-man.svg",
      "isCharged": true,
      "isOnCooldown": false,
      "isStack": false,
      "labels": {
        "activation": "",
        "area": "",
        "damage": "",
        "duration": "",
        "featType": "Action",
        "range": "",
        "save": "",
        "target": ""
      },
      "mce_10": "<p>You can study the stars to gain a bit of good luck. Twice per day, if you are outdoors and can see the stars, you can reroll a failed ability check, attack roll, saving throw, or skill check (see page 243).</p>"
    },
    {
      "_id": "OdBTd34pmjBmL5BL",
      "name": "Starlight Form",
      "type": "feat",
      "data": {
        "type": "",
        "ability": "",
        "abilityMods": {
          "parts": []
        },
        "actionType": "save",
        "activation": {
          "type": "action",
          "condition": "",
          "cost": 1
        },
        "area": {
          "effect": "",
          "shape": "",
          "units": null,
          "value": null
        },
        "attackBonus": 0,
        "chatFlavor": "",
        "critical": {
          "effect": "",
          "parts": []
        },
        "damage": {
          "parts": []
        },
        "description": {
          "chat": "",
          "unidentified": "",
          "value": "<p>You can transform yourself into blazing starlight as a standard action. Your body sheds normal light in a 30-foot radius, and you gain the benefits of concealment (20% miss chance). At 7th level, a creature that ends its turn adjacent to your starlight form must succeed at a Fortitude save or be blinded for 1 round. You can maintain your starlight form for a number of minutes per day equal to your mystic level; this duration does not need to be continuous, but it must be used in 1-minute increments. You can forgo the ability's concealment and blinding aspects to instead simply shed light, though this still counts against the ability’s duration for the day.</p>"
        },
        "descriptors": [],
        "duration": {
          "units": "",
          "value": "18 Minutes"
        },
        "formula": "",
        "modifiers": [],
        "range": {
          "additional": "",
          "per": "",
          "units": null,
          "value": null
        },
        "recharge": {
          "charged": false,
          "value": null
        },
        "requirements": "",
        "save": {
          "type": "fort",
          "dc": 25,
          "descriptor": "negate"
        },
        "source": "",
        "target": {
          "type": "",
          "value": ""
        },
        "uses": {
          "max": 0,
          "per": "",
          "value": 0
        }
      },
      "flags": {},
      "hasAttack": false,
      "hasUses": false,
      "img": "icons/svg/mystery-man.svg",
      "isCharged": true,
      "isOnCooldown": false,
      "isStack": false,
      "labels": {
        "activation": "1 S. Action",
        "area": "",
        "damage": "",
        "duration": "18 Minutes",
        "featType": "Action",
        "range": "",
        "save": "DC 25 Fortitude",
        "target": ""
      },
      "mce_0": "<p>You can transform yourself into blazing starlight as a standard action. Your body sheds normal light in a 30-foot radius, and you gain the benefits of concealment (20% miss chance). At 7th level, a creature that ends its turn adjacent to your starlight form must succeed at a Fortitude save or be blinded for 1 round. You can maintain your starlight form for a number of minutes per day equal to your mystic level; this duration does not need to be continuous, but it must be used in 1-minute increments. You can forgo the ability's concealment and blinding aspects to instead simply shed light, though this still counts against the ability&rsquo;s duration for the day.</p>"
    },
    {
      "_id": "2wCnjNhnSik3PvTW",
      "name": "Starry Bond",
      "type": "feat",
      "data": {
        "type": "",
        "ability": null,
        "abilityMods": {
          "parts": []
        },
        "actionType": "",
        "activation": {
          "type": "reaction",
          "condition": "spend 1 Resolve Point",
          "cost": 1
        },
        "area": {
          "effect": "",
          "shape": "",
          "units": null,
          "value": null
        },
        "attackBonus": 0,
        "chatFlavor": "",
        "critical": {
          "effect": "",
          "parts": []
        },
        "damage": {
          "parts": []
        },
        "description": {
          "chat": "",
          "unidentified": "",
          "value": "<p>You can share the good fortune of your stargazer class feature with your allies. Whenever an ally linked by your telepathic bond class feature fails an ability check, attack roll, saving throw, or skill check, you can spend 1 Resolve Point as a reaction to enable your ally to reroll the failed check (see page 243). This ability otherwise functions as the stargazer class feature.</p>"
        },
        "descriptors": [],
        "duration": {
          "units": "",
          "value": ""
        },
        "formula": "",
        "modifiers": [],
        "range": {
          "additional": "",
          "per": "",
          "units": null,
          "value": null
        },
        "recharge": {
          "charged": false,
          "value": null
        },
        "requirements": "",
        "save": {
          "type": "",
          "dc": null,
          "descriptor": ""
        },
        "source": "",
        "target": {
          "type": "",
          "value": "ally linked by your telepathic bond class feature"
        },
        "uses": {
          "max": 0,
          "per": "",
          "value": 0
        }
      },
      "flags": {},
      "hasAttack": false,
      "hasUses": false,
      "img": "icons/svg/mystery-man.svg",
      "isCharged": true,
      "isOnCooldown": false,
      "isStack": false,
      "labels": {
        "activation": "1 Reaction",
        "area": "",
        "damage": "",
        "duration": "",
        "featType": "Action",
        "range": "",
        "save": "",
        "target": "ally linked by your telepathic bond class feature"
      },
      "mce_11": "<p>You can share the good fortune of your stargazer class feature with your allies. Whenever an ally linked by your telepathic bond class feature fails an ability check, attack roll, saving throw, or skill check, you can spend 1 Resolve Point as a reaction to enable your ally to reroll the failed check (see page 243). This ability otherwise functions as the stargazer class feature.</p>"
    },
    {
      "_id": "2cw9LiIXycVzyajy",
      "name": "Swap Spells (Su)",
      "type": "feat",
      "data": {
        "type": "",
        "ability": null,
        "abilityMods": {
          "parts": []
        },
        "actionType": "",
        "activation": {
          "type": "",
          "condition": "",
          "cost": 0
        },
        "area": {
          "effect": "",
          "shape": "",
          "units": "",
          "value": null
        },
        "attackBonus": 0,
        "chatFlavor": "",
        "critical": {
          "effect": "",
          "parts": []
        },
        "damage": {
          "parts": []
        },
        "description": {
          "chat": "",
          "unidentified": "",
          "value": "As a full action, a xararian mystic who has at least one free hand can replace any one of their spells known with a new spell of the same level contained within their spell tome. A typical xararian thaumaturge’s spell tome contains the following additional spells at the associated levels-@Compendium[sfrpg.spells.tDS3tcN5yD0Y9D52]{Animate Dead} (4th), enervation (4th), feeblemind (5th), mystic cure (4th through 6th), @Compendium[sfrpg.spells.IRUPIVT101SvIK6l]{Raise Dead} (5th), and waves of fatigue (5th)."
        },
        "descriptors": [],
        "duration": {
          "units": "",
          "value": null
        },
        "formula": "",
        "modifiers": [],
        "range": {
          "additional": "",
          "per": "",
          "units": "",
          "value": null
        },
        "recharge": {
          "charged": false,
          "value": null
        },
        "requirements": "",
        "save": {
          "type": "",
          "dc": null,
          "descriptor": ""
        },
        "source": "",
        "target": {
          "type": "",
          "value": null
        },
        "uses": {
          "max": 0,
          "per": null,
          "value": 0
        }
      },
      "flags": {},
      "hasAttack": false,
      "hasUses": false,
      "img": "icons/svg/mystery-man.svg",
      "isCharged": true,
      "isOnCooldown": false,
      "isStack": false,
      "labels": {
        "activation": "",
        "area": "",
        "damage": "",
        "duration": "",
        "featType": "Passive",
        "range": "",
        "save": "",
        "target": ""
      }
    },
    {
      "_id": "yqLNFXbOcN7m1M5o",
      "name": "Walk The Void",
      "type": "feat",
      "data": {
        "type": "",
        "ability": null,
        "abilityMods": {
          "parts": []
        },
        "actionType": "",
        "activation": {
          "type": "",
          "condition": "",
          "cost": 0
        },
        "area": {
          "effect": "",
          "shape": "",
          "units": "",
          "value": null
        },
        "attackBonus": 0,
        "chatFlavor": "",
        "critical": {
          "effect": "",
          "parts": []
        },
        "damage": {
          "parts": []
        },
        "description": {
          "chat": "",
          "unidentified": "",
          "value": "<p>You are immune to the harmful environmental effects of outer space and vacuum. You also gain a fly speed of 20 feet while in space. In addition, whenever you can see the stars, you can determine your precise location. Finally, add Piloting to your list of class skills.</p>"
        },
        "descriptors": [],
        "duration": {
          "units": "",
          "value": null
        },
        "formula": "",
        "modifiers": [],
        "range": {
          "additional": "",
          "per": "",
          "units": "",
          "value": null
        },
        "recharge": {
          "charged": false,
          "value": null
        },
        "requirements": "",
        "save": {
          "type": "",
          "dc": null,
          "descriptor": ""
        },
        "source": "",
        "target": {
          "type": "",
          "value": null
        },
        "uses": {
          "max": 0,
          "per": null,
          "value": 0
        }
      },
      "flags": {},
      "hasAttack": false,
      "hasUses": false,
      "img": "icons/svg/mystery-man.svg",
      "isCharged": true,
      "isOnCooldown": false,
      "isStack": false,
      "labels": {
        "activation": "",
        "area": "",
        "damage": "",
        "duration": "",
        "featType": "Passive",
        "range": "",
        "save": "",
        "target": ""
      },
      "mce_12": "<p>You are immune to the harmful environmental effects of outer space and vacuum. You also gain a fly speed of 20 feet while in space. In addition, whenever you can see the stars, you can determine your precise location. Finally, add Piloting to your list of class skills.</p>"
    },
    {
      "_id": "5SOyZ1MGKQyO6301",
      "name": "Xararian Robes (Functions As Freebooter Armor V)",
      "type": "goods",
      "data": {
        "type": "",
        "abilityMods": {
          "parts": []
        },
        "attuned": false,
        "bulk": "L",
        "critical": {
          "parts": []
        },
        "damage": {
          "parts": []
        },
        "description": {
          "chat": "",
          "unidentified": "",
          "value": ""
        },
        "equipped": false,
        "identified": true,
        "level": 1,
        "modifiers": [],
        "price": 0,
        "quantity": 1,
        "source": ""
      },
      "flags": {},
      "hasAttack": false,
      "img": "icons/svg/mystery-man.svg",
      "isCharged": true,
      "isStack": false,
      "labels": {}
    },
    {
      "_id": "xDJ9nKWvmmtOMIlC",
      "name": "Xararian Spell Tome",
      "type": "goods",
      "data": {
        "type": "",
        "attuned": false,
        "bulk": "L",
        "description": {
          "chat": "",
          "unidentified": "",
          "value": ""
        },
        "equipped": false,
        "identified": true,
        "level": 1,
        "modifiers": [],
        "price": 0,
        "quantity": 1,
        "source": ""
      },
      "flags": {},
      "hasAttack": false,
      "img": "icons/svg/mystery-man.svg",
      "isCharged": true,
      "isStack": false,
      "labels": {}
    },
    {
      "_id": "m6PfnK0FpzTbCP8G",
      "name": "Detect Magic (At Will)",
      "type": "spell",
<<<<<<< HEAD
=======
      "img": "systems/sfrpg/icons/spells/detect_magic.webp",
>>>>>>> 2b095a38
      "data": {
        "type": "",
        "ability": "",
        "abilityMods": {
          "parts": []
        },
        "actionType": "",
        "activation": {
          "type": "action",
          "condition": "",
          "cost": 1
        },
        "allowedClasses": {
          "myst": true,
          "tech": true,
          "wysh": true
        },
        "area": {
          "effect": "emanation",
          "shape": "cone",
          "units": null,
          "value": null
        },
        "attackBonus": 0,
        "chatFlavor": "",
        "concentration": true,
        "critical": {
          "effect": "",
          "parts": []
        },
        "damage": {
          "parts": []
        },
        "description": {
          "chat": "",
          "unidentified": "",
          "value": "<p><span id=\"ctl00_MainContent_DataListTalentsAll_ctl00_LabelName\">You detect all magic spells, effects, items, and objects (including those on or affecting creatures you can see), as well as hybrid items, in the area. You can’t detect magical traps in this way, as they are created with additional magic that wards them from this common spell. Each round you concentrate on the same area, you can determine if one magic source you detect is from a spell, magic item, or other effect, and the caster level (or item level) of the effect. You can’t determine if there are magic sources in areas you can’t see, or if there was a magic source in an area at one time but that has since expired.&nbsp;</span></p>"
        },
        "descriptors": [],
        "dismissible": false,
        "duration": {
          "units": "",
          "value": "concentration, up to 1 minute/level"
        },
        "formula": "",
        "level": 0,
        "materials": {
          "consumed": false,
          "cost": 0,
          "supply": 0,
          "value": ""
        },
        "modifiers": [],
        "preparation": {
          "mode": "always",
          "prepared": false
        },
        "range": {
          "additional": "",
          "per": "",
          "units": "ft",
          "value": 60
        },
        "save": {
          "type": "will",
          "dc": null,
          "descriptor": "negate"
        },
        "school": "div",
        "source": "Starfinder Core Rulebook pg. 348",
        "sr": false,
        "target": {
          "type": "",
          "value": "one creature or object"
        },
        "uses": {
          "max": 0,
          "per": "",
          "value": 0
        }
      },
      "flags": {},
      "hasAttack": false,
      "hasUses": false,
      "img": "systems/sfrpg/icons/spells/detect_magic.png",
      "isCharged": true,
      "isStack": false,
      "labels": {
        "activation": "1 S. Action",
        "area": "Cone Emanation",
        "damage": "",
        "duration": "concentration, up to 1 minute/level",
        "level": "0 Level",
        "range": "60 Feet",
        "save": "DC  Will",
        "school": "Divination",
        "target": "one creature or object"
      }
    },
    {
      "_id": "kJwVY69lEgtpc5cE",
      "name": "Life Bubble (At Will)",
      "type": "spell",
<<<<<<< HEAD
=======
      "img": "systems/sfrpg/icons/spells/life_bubble.webp",
>>>>>>> 2b095a38
      "data": {
        "type": "",
        "ability": "",
        "abilityMods": {
          "parts": []
        },
        "actionType": "save",
        "activation": {
          "type": "action",
          "condition": "",
          "cost": 1
        },
        "allowedClasses": {
          "myst": true,
          "tech": true,
          "wysh": true
        },
        "area": {
          "effect": "",
          "shape": "",
          "units": null,
          "value": null
        },
        "attackBonus": 0,
        "chatFlavor": "",
        "concentration": false,
        "critical": {
          "effect": "",
          "parts": []
        },
        "damage": {
          "parts": []
        },
        "description": {
          "chat": "",
          "unidentified": "",
          "value": "<p style=\"text-align: justify;\">You surround the target creatures with a constant and movable 1-inch shell of tolerable living conditions customized for each creature. This shell enables the targets to breathe freely in a variety of atmospheric conditions (including in corrosive, thick, thin, and toxic atmospheres), as well as underwater or in a vacuum. It also makes the targets immune to harmful gases and vapors, including inhaled @Compendium[sfrpg.rules.GnEF27Oot3zqTaBQ]{Diseases} and @Compendium[sfrpg.rules.aKqRtg165rAly1Cc]{Poisons} as well as spells with a harmful gaseous effect. In addition, the shell protects targets (and their equipment) from extreme temperatures (between –50° and 140° F) without having to attempt Fortitude saving throws, as well as extreme pressures.<br><br>Life bubble&nbsp;doesn’t provide protection from energy damage, negative or positive energy (such as found on the Negative and Positive Energy Planes), or radiation; it also doesn’t provide the ability to see in conditions of poor visibility (such as in smoke or fog) or the ability to move or act normally in conditions that impede movement (such as underwater).</p>"
        },
        "descriptors": [],
        "dismissible": false,
        "duration": {
          "units": "",
          "value": "1 day/level"
        },
        "formula": "",
        "level": 1,
        "materials": {
          "consumed": false,
          "cost": 0,
          "supply": 0,
          "value": ""
        },
        "modifiers": [],
        "preparation": {
          "mode": "always",
          "prepared": false
        },
        "range": {
          "additional": "10",
          "per": "level",
          "units": "ft",
          "value": 100
        },
        "save": {
          "type": "reflex",
          "dc": 19,
          "descriptor": "harmless"
        },
        "school": "abj",
        "source": "Starfinder Core Rulebook pg. 363",
        "sr": true,
        "target": {
          "type": "",
          "value": "up to one creature/level, no two of which can be more than 30 ft. apart"
        },
        "uses": {
          "max": 0,
          "per": "",
          "value": 0
        }
      },
      "flags": {},
      "hasAttack": false,
      "hasUses": false,
      "img": "systems/sfrpg/icons/spells/life_bubble.png",
      "isCharged": true,
      "isStack": false,
      "labels": {
        "activation": "1 S. Action",
        "area": "",
        "damage": "",
        "duration": "1 day/level",
        "level": "1st Level",
        "range": "100 Feet",
        "save": "DC 19 Reflex",
        "school": "Abjuration",
        "target": "up to one creature/level, no two of which can be more than 30 ft. apart"
      }
    },
    {
      "_id": "glKE02whREHQuZqe",
      "name": "Baleful Polymorph",
      "type": "spell",
<<<<<<< HEAD
=======
      "img": "systems/sfrpg/icons/spells/baleful_polymorph.webp",
>>>>>>> 2b095a38
      "data": {
        "type": "",
        "ability": "",
        "abilityMods": {
          "parts": []
        },
        "actionType": "save",
        "activation": {
          "type": "full",
          "condition": "",
          "cost": 1
        },
        "allowedClasses": {
          "myst": true,
          "tech": true,
          "wysh": true
        },
        "area": {
          "effect": "",
          "shape": "",
          "units": null,
          "value": null
        },
        "attackBonus": 0,
        "chatFlavor": "",
        "concentration": false,
        "critical": {
          "effect": "",
          "parts": []
        },
        "damage": {
          "parts": []
        },
        "description": {
          "chat": "",
          "unidentified": "",
          "value": "<p>You change a target&rsquo;s shape to that of a smaller, weaker creature. </p>\n<p><strong>1st</strong>: The target shrinks slightly (though it retains its size category) and gains a few cosmetic bestial features of an animal you choose. The target takes a &ndash;1 penalty to AC, attack rolls, melee damage rolls, Reflex saving throws, and Strengthand Dexterity-based ability checks and skill checks. <em>Lesser remove condition</em> and similar spells can end this effect. </p>\n<p><strong>2nd</strong>: As per the 1st-level version, but the target takes a &ndash;2 penalty and must attempt an additional saving throw each round until it fails or the spell&rsquo;s duration ends. If the target fails this second saving throw, its appearance becomes more bestial and the penalty increases to &ndash;3. <em>Break enchantment</em>,<em>remove affliction</em>, or <em>remove condition</em> can end the spell&rsquo;s effect. </p>\n<p><strong>3rd</strong>: As per the 2nd-level version, but you can make the target one size category smaller (its equipment resizes to remain functional, though it may lose reach with its new size; see Size on page 143). The target must attempt a saving throw every round, with the penalty to AC, attack rolls, melee damage rolls, Reflex saving throws, and Strength- and Dexterity-based ability checks and skill checks worsening by 1 each time the target fails one of these saving throws, to a maximum penalty of &ndash;4. If the target succeeds at this saving throw after the penalty has reached its maximum, it is no longer required to attempt saving throws. If the target fails this saving throw after the penalty has reached its maximum, you can change the duration to permanent (D). If an object leaves the creature&rsquo;s possession for 1 round or more, it reverts to normal. </p>\n<p><strong>4th</strong>: As per the 3rd-level version, but the penalty begins at &ndash;3, and the target must attempt a saving throw every round, with the penalty worsening by 1 each time the target fails one of these saving throws (to a maximum penalty of &ndash;5). If the target succeeds at this saving throw after the penalty has reached its maximum, it is no longer required to attempt saving throws. If the target fails this saving throw after the penalty has reached its maximum, you can change the duration to permanent (D). If an object leaves the creature&rsquo;s possession for 1 round or more, it reverts to normal. </p>\n<p><strong>5th</strong>: As per the 4th-level version, except if the target fails its saving throw after the penalty has reached &ndash;5, instead of making the duration permanent (D), for the remainder of the duration you can turn the target into a Small animal or similar beast that has EAC 10 and KAC 12, can&rsquo;t make attacks or cast spells or spell-like abilities, and can&rsquo;t use extraordinary or supernatural abilities. The target retains its Intelligence, Wisdom, and Charisma scores in animal form, but it can&rsquo;t speak or use any abilities of its normal form. Equipment the target is wearing is absorbed into this form, and the target still benefits from any @Compendium[sfrpg.rules.WP7hddXW4mLXXXOg]{Environmental protections} on its armor, but the target drops gear it&rsquo;s holding or carrying but not wearing. </p>\n<p><strong>6th</strong>: As per the 5th-level version, except if the target fails its saving throw after the penalty has reached &ndash;5, you can both make the duration permanent (D) and turn the target into a Small animal or similar beast.</p>"
        },
        "descriptors": [],
        "dismissible": false,
        "duration": {
          "units": "",
          "value": "1 minute/level (D)"
        },
        "formula": "",
        "level": 6,
        "materials": {
          "consumed": false,
          "cost": 0,
          "supply": 0,
          "value": ""
        },
        "modifiers": [],
        "preparation": {
          "mode": "",
          "prepared": false
        },
        "range": {
          "additional": "5",
          "per": "2 levels",
          "units": "ft",
          "value": 25
        },
        "save": {
          "type": "will",
          "dc": 27,
          "descriptor": "negate"
        },
        "school": "trs",
        "source": "Alien Archive",
        "sr": true,
        "target": {
          "type": "",
          "value": "one creature"
        },
        "uses": {
          "max": 0,
          "per": "",
          "value": 0
        }
      },
      "flags": {},
      "hasAttack": false,
      "hasUses": false,
      "img": "systems/sfrpg/icons/spells/baleful_polymorph.jpg",
      "isCharged": true,
      "isStack": false,
      "labels": {
        "activation": "1 Full Action",
        "area": "",
        "damage": "",
        "duration": "1 minute/level (D)",
        "level": "6th Level",
        "range": "25 Feet",
        "save": "DC 27 Will",
        "school": "Transmutation",
        "target": "one creature"
      }
    },
    {
      "_id": "bJLe8jRNERVCdRVe",
      "name": "Control Gravity",
      "type": "spell",
<<<<<<< HEAD
=======
      "img": "systems/sfrpg/icons/spells/control_gravity.webp",
>>>>>>> 2b095a38
      "data": {
        "type": "",
        "ability": "",
        "abilityMods": {
          "parts": []
        },
        "actionType": "save",
        "activation": {
          "type": "action",
          "condition": "",
          "cost": 1
        },
        "allowedClasses": {
          "myst": true,
          "tech": true,
          "wysh": true
        },
        "area": {
          "effect": "",
          "shape": "other",
          "units": "ft",
          "value": 30
        },
        "attackBonus": 0,
        "chatFlavor": "Area - up to one 10-ft. cube/2 levels (S)",
        "concentration": false,
        "critical": {
          "effect": "",
          "parts": []
        },
        "damage": {
          "parts": []
        },
        "description": {
          "chat": "",
          "unidentified": "",
          "value": "<p><span id=\"ctl00_MainContent_DataListTalentsAll_ctl00_LabelName\">You can control gravity in an area, causing it to reverse, become zero-g, or become extremely strong. A creature or object within the area that succeeds at its saving throw is unaffected (though if it stays in the area, it must succeed at a new save each round or become affected), but it might still suffer secondary effects (such as an object flying up from reversed gravity, or an object falling upon it when the spell ends). You choose how to have this spell affect gravity when you cast it, and you cannot change it without recasting the spell. If two <em>control gravity</em> spells affect the same area, they negate each other in the area of overlap.<br></span></p>\n<p><span id=\"ctl00_MainContent_DataListTalentsAll_ctl00_LabelName\">If you reverse gravity in an area, you cause unattached objects and creatures in the area to fall upward and reach the top of the affected area in 1 round. If a solid object (such as a ceiling) is encountered in this fall, falling objects and creatures strike it in the same manner as they would during a normal downward fall. If an object or creature reaches the top of the spell’s area without striking anything, it remains there, oscillating slightly, until the spell ends. At the end of the spell’s duration, affected objects and creatures fall downward. Creatures who can fly or levitate can keep themselves from falling in either direction.<br></span></p>\n<p><span id=\"ctl00_MainContent_DataListTalentsAll_ctl00_LabelName\">If you increase gravity in the area, creatures and objects weigh twice as much as normal, move at half speed, can jump only half as far as normal, and can lift and carry only half as much as normal. Any flying target has its maneuverability worsened by one step (from average to clumsy, for example; minimum clumsy) and plummets to the ground unless it succeeds at a DC 25 Acrobatics check to fly to remain in the air.<br></span></p>\n<p><span id=\"ctl00_MainContent_DataListTalentsAll_ctl00_LabelName\">An area of zero-g works like the zero-g environment (see page 402). You can also use this spell to make areas of zero-g, heavy gravity, or light gravity act as normal gravity for the duration (see page 402).</span></p>"
        },
        "descriptors": [],
        "dismissible": false,
        "duration": {
          "units": "",
          "value": "10 minute/level"
        },
        "formula": "",
        "level": 6,
        "materials": {
          "consumed": false,
          "cost": 0,
          "supply": 0,
          "value": ""
        },
        "modifiers": [],
        "preparation": {
          "mode": "",
          "prepared": false
        },
        "range": {
          "additional": "10",
          "per": "level",
          "units": "ft",
          "value": 100
        },
        "save": {
          "type": "fort",
          "dc": 27,
          "descriptor": "partial"
        },
        "school": "trs",
        "source": "Starfinder Core Rulebook pg. 345",
        "sr": false,
        "target": {
          "type": "",
          "value": ""
        },
        "uses": {
          "max": 0,
          "per": "",
          "value": 0
        }
      },
      "flags": {},
      "hasAttack": false,
      "hasUses": false,
      "img": "systems/sfrpg/icons/spells/control_gravity.png",
      "isCharged": true,
      "isStack": false,
      "labels": {
        "activation": "1 S. Action",
        "area": "30 Feet Other",
        "damage": "",
        "duration": "10 minute/level",
        "level": "6th Level",
        "range": "100 Feet",
        "save": "DC 27 Fortitude",
        "school": "Transmutation",
        "target": ""
      }
    },
    {
      "_id": "qchAXSucp1NaJL6b",
      "name": "Break Enchantment",
      "type": "spell",
<<<<<<< HEAD
=======
      "img": "systems/sfrpg/icons/spells/break_enchantment.webp",
>>>>>>> 2b095a38
      "data": {
        "type": "",
        "ability": "wis",
        "abilityMods": {
          "parts": []
        },
        "actionType": "",
        "activation": {
          "type": "min",
          "condition": "",
          "cost": 1
        },
        "allowedClasses": {
          "myst": true,
          "tech": true,
          "wysh": true
        },
        "area": {
          "effect": "",
          "shape": "",
          "units": null,
          "value": null
        },
        "attackBonus": 0,
        "chatFlavor": "",
        "concentration": false,
        "critical": {
          "effect": "",
          "parts": []
        },
        "damage": {
          "parts": []
        },
        "description": {
          "chat": "",
          "unidentified": "",
          "value": "<p><span id=\"ctl00_MainContent_DataListTalentsAll_ctl00_LabelName\">This spell frees victims from curses, enchantments, and transmutations. <em>Break enchantment</em> can reverse even an instantaneous effect. For each such effect, you attempt a caster level check (1d20 + your caster level, maximum +15) against a DC equal to 11 + the caster level of the effect. Success means that the creature is free of the spell, curse, or effect. For a cursed magic item, the DC of the caster level check is equal to the DC of the curse.<br></span></p>\n<p><span id=\"ctl00_MainContent_DataListTalentsAll_ctl00_LabelName\">If the spell is one that can’t be dispelled by <em>dispel magic</em>, <em>break enchantment</em> works only if that spell is 5th level or lower. If the effect comes from a permanent magic item, <em>break enchantment</em> doesn’t remove the curse from the item but it does free the victim from the item’s effects.</span></p>"
        },
        "descriptors": [],
        "dismissible": false,
        "duration": {
          "units": "",
          "value": "instantaneous"
        },
        "formula": "",
        "level": 5,
        "materials": {
          "consumed": false,
          "cost": 0,
          "supply": 0,
          "value": ""
        },
        "modifiers": [],
        "preparation": {
          "mode": "",
          "prepared": false
        },
        "range": {
          "additional": "5",
          "per": "2 levels",
          "units": "ft",
          "value": 25
        },
        "save": {
          "type": "will",
          "dc": null,
          "descriptor": "harmless"
        },
        "school": "abj",
        "source": "Starfinder Core Rulebook pg. 341",
        "sr": false,
        "target": {
          "type": "",
          "value": "up to one creature per level, no two of which can be more than 30 ft. apart"
        },
        "uses": {
          "max": 0,
          "per": "",
          "value": 0
        }
      },
      "flags": {},
      "hasAttack": false,
      "hasUses": false,
      "img": "systems/sfrpg/icons/spells/break_enchantment.png",
      "isCharged": true,
      "isStack": false,
      "labels": {
        "activation": "1 Minute",
        "area": "",
        "damage": "",
        "duration": "instantaneous",
        "level": "5th Level",
        "range": "25 Feet",
        "save": "DC  Will",
        "school": "Abjuration",
        "target": "up to one creature per level, no two of which can be more than 30 ft. apart"
      }
    },
    {
      "_id": "QFIpTMbz2s3ZZ7sg",
      "name": "Call Cosmos",
      "type": "spell",
<<<<<<< HEAD
=======
      "img": "systems/sfrpg/icons/spells/call_cosmos.webp",
>>>>>>> 2b095a38
      "data": {
        "type": "",
        "ability": "",
        "abilityMods": {
          "parts": []
        },
        "actionType": "",
        "activation": {
          "type": "action",
          "condition": "",
          "cost": 1
        },
        "allowedClasses": {
          "myst": true,
          "tech": false,
          "wysh": false
        },
        "area": {
          "effect": "",
          "shape": "cylinder",
          "units": "ft",
          "value": 20
        },
        "attackBonus": 0,
        "chatFlavor": "",
        "concentration": false,
        "critical": {
          "effect": "",
          "parts": []
        },
        "damage": {
          "parts": []
        },
        "description": {
          "chat": "",
          "unidentified": "",
          "value": "<p><span id=\"ctl00_MainContent_DataListTalentsAll_ctl00_LabelName\">You evoke a vertical column of dangerous material from across the universe that rains down upon creatures in the area. This matter is made up of bits of burning stars and chunks of frozen comets, and it deals 4d6 fire damage and 3d6 cold damage to every creature in the area. This damage occurs only once, when the spell is cast. For the spell’s remaining duration, the fallen starstuff makes the entire area difficult terrain, and thick, swirling clouds of particulate space matter magically block vision. This obscures all sight beyond 5 feet, including darkvision and other vision-based senses (including vision-based blindsight and sense through), but doesn’t prevent blindsense. A creature within 5 feet of its attacker has concealment (attacks have a 20% miss chance). Creatures farther away have total concealment (50% miss chance, and the attacker can’t use sight to locate the target). Additionally, the swirling cosmic particles are distracting to spellcasters in the area, who have a 20% chance of losing any spell they attempt to cast in the area. At the end of the duration, the starstuff disappears, leaving no aftereffects (other than the damage dealt).&nbsp;</span></p>"
        },
        "descriptors": [],
        "dismissible": false,
        "duration": {
          "units": "",
          "value": "1 round/level (D)"
        },
        "formula": "",
        "level": 5,
        "materials": {
          "consumed": false,
          "cost": 0,
          "supply": 0,
          "value": ""
        },
        "modifiers": [],
        "preparation": {
          "mode": "",
          "prepared": false
        },
        "range": {
          "additional": "40",
          "per": "level",
          "units": "ft",
          "value": 400
        },
        "save": {
          "type": "",
          "dc": null,
          "descriptor": "negate"
        },
        "school": "evo",
        "source": "Starfinder Core Rulebook pg. 342",
        "sr": true,
        "target": {
          "type": "",
          "value": "one creature"
        },
        "uses": {
          "max": 0,
          "per": "",
          "value": 0
        }
      },
      "flags": {},
      "hasAttack": false,
      "hasUses": false,
      "img": "systems/sfrpg/icons/spells/call_cosmos.PNG",
      "isCharged": true,
      "isStack": false,
      "labels": {
        "activation": "1 S. Action",
        "area": "20 Feet Cylinder",
        "damage": "",
        "duration": "1 round/level (D)",
        "level": "5th Level",
        "range": "400 Feet",
        "save": "",
        "school": "Evocation",
        "target": "one creature"
      }
    },
    {
      "_id": "BEF3lkau9nBf03Dv",
      "name": "Mind Thrust",
      "type": "spell",
<<<<<<< HEAD
=======
      "img": "systems/sfrpg/icons/spells/mind_thrust.webp",
>>>>>>> 2b095a38
      "data": {
        "type": "",
        "ability": "",
        "abilityMods": {
          "parts": []
        },
        "actionType": "save",
        "activation": {
          "type": "action",
          "condition": "",
          "cost": 1
        },
        "allowedClasses": {
          "myst": true,
          "tech": false,
          "wysh": false
        },
        "area": {
          "effect": "",
          "shape": "",
          "units": null,
          "value": null
        },
        "attackBonus": 0,
        "chatFlavor": "Exhausted for 1 round on fail and fatigued for 1 round if it succeeds at saving throw.",
        "concentration": false,
        "critical": {
          "effect": "",
          "parts": []
        },
        "damage": {
          "parts": [
            {
              "formula": "15d10",
              "operator": "",
              "types": {}
            }
          ]
        },
        "description": {
          "chat": "",
          "unidentified": "",
          "value": "<p style=\"text-align: justify;\">You divine the most vulnerable portion of your opponent&rsquo;s mind and overload it with a glut of psychic information. The target can attempt a Will saving throw to halve the damage dealt by this spell. This spell has no effect on creatures without an Intelligence score.<br /><br /></p>\n<ul>\n<li style=\"text-align: justify;\"><strong>1st:</strong> When you cast mind thrust as a 1st-level spell, it deals 2d10 damage to the target.</li>\n<li style=\"text-align: justify;\"><strong>2nd:</strong> When you cast mind thrust as a 2nd-level spell, it deals 4d10 damage to the target.</li>\n<li style=\"text-align: justify;\"><strong>3rd:</strong> When you cast mind thrust as a 3rd-level spell, it deals 7d10 damage to the target.</li>\n<li style=\"text-align: justify;\"><strong>th: </strong>When you cast mind thrust as a 4th-level spell, it deals 10d10 damage to the target and the target is fatigued for 1 round if it fails its saving throw.</li>\n<li style=\"text-align: justify;\"><strong>5th:</strong> When you cast mind thrust as a 5th-level spell, it deals 15d10 damage to the target. The target is exhausted for 1 round if it fails its save and it is fatigued for 1 round if it succeeds at its saving throw.</li>\n<li style=\"text-align: justify;\"><strong>6th:</strong> When you cast&nbsp;mind thrust&nbsp;as a 6th-level spell, it deals 17d10 damage to the target. The target is exhausted and stunned for 1 round if it fails its save, and it is fatigued for 1 round if it succeeds at its saving throw.</li>\n</ul>"
        },
        "descriptors": [],
        "dismissible": false,
        "duration": {
          "units": "",
          "value": "instantaneous"
        },
        "formula": "",
        "level": 5,
        "materials": {
          "consumed": false,
          "cost": 0,
          "supply": 0,
          "value": ""
        },
        "modifiers": [],
        "preparation": {
          "mode": "",
          "prepared": false
        },
        "range": {
          "additional": "5",
          "per": "2 levels",
          "units": "ft",
          "value": 25
        },
        "save": {
          "type": "will",
          "dc": 26,
          "descriptor": "half"
        },
        "school": "div",
        "source": "Starfinder Core Rulebook pg. 365",
        "sr": true,
        "target": {
          "type": "",
          "value": "one creature"
        },
        "uses": {
          "max": 0,
          "per": "",
          "value": 0
        }
      },
      "flags": {},
      "hasAttack": false,
      "hasUses": false,
      "img": "systems/sfrpg/icons/spells/mind_thrust.png",
      "isCharged": true,
      "isStack": false,
      "labels": {
        "activation": "1 S. Action",
        "area": "",
        "damage": "15d10",
        "duration": "instantaneous",
        "level": "5th Level",
        "range": "25 Feet",
        "save": "DC 26 Will",
        "school": "Divination",
        "target": "one creature"
      }
    },
    {
      "_id": "IVuAuUEKTSPNJWIf",
      "name": "Cosmic Eddy",
      "type": "spell",
<<<<<<< HEAD
=======
      "img": "systems/sfrpg/icons/spells/cosmic_eddy.webp",
>>>>>>> 2b095a38
      "data": {
        "type": "",
        "ability": "",
        "abilityMods": {
          "parts": []
        },
        "actionType": "save",
        "activation": {
          "type": "action",
          "condition": "",
          "cost": 1
        },
        "allowedClasses": {
          "myst": true,
          "tech": false,
          "wysh": true
        },
        "area": {
          "effect": "spread",
          "shape": "sphere",
          "units": "ft",
          "value": 20
        },
        "attackBonus": 0,
        "chatFlavor": "",
        "concentration": false,
        "contents": [
          "YlUYyJnc6HwFRZPn",
          "bOumcqEhkaDYpDuo"
        ],
        "critical": {
          "effect": "",
          "parts": []
        },
        "damage": {
          "parts": [
            {
              "formula": "4d6",
              "operator": "",
              "types": {
                "bludgeoning": true
              }
            }
          ]
        },
        "description": {
          "chat": "",
          "unidentified": "",
          "value": "<p><span id=\"ctl00_MainContent_DataListTalentsAll_ctl00_LabelName\">You pull dormant mystical energy from the land and objects around you and use it to create a swirling eddy that batters your foes and can hinder their movement. The eddy deals 4d6 bludgeoning damage to each creature in the area. Additionally, creatures in the area are knocked prone and are reduced to half speed while the spell is in effect. A creature that succeeds at a Reflex save takes only half damage and is not knocked prone, but it is still reduced to half speed. Flying creatures within the eddy’s area must attempt an Acrobatics check to fly (DC equals the spell’s save DC) each round. Failure means the creature cannot move for that round.<br></span></p>\n<p><span id=\"ctl00_MainContent_DataListTalentsAll_ctl00_LabelName\">The spell deals damage and knocks creatures prone only once. However, if a creature leaves the spell’s area and then returns, it is subject to the damage and other effects described above again (and can attempt another Reflex saving throw). Similarly, if a creature is not in this spell’s area when it is first cast but later moves into it, it is subject to the damage and other effects described above.<br></span></p>\n<p><span id=\"ctl00_MainContent_DataListTalentsAll_ctl00_LabelName\">Small, unattended items (no more than light bulk) are also thrown around in the eddy’s area. At the end of the spell’s duration, such items land in a randomly determined space within the spell’s area.</span></p>"
        },
        "descriptors": [],
        "dismissible": false,
        "duration": {
          "units": "",
          "value": "1 round/level (D)"
        },
        "formula": "",
        "level": 4,
        "materials": {
          "consumed": false,
          "cost": 0,
          "supply": 0,
          "value": ""
        },
        "modifiers": [],
        "preparation": {
          "mode": "always",
          "prepared": false
        },
        "range": {
          "additional": "10",
          "per": "level",
          "units": "ft",
          "value": 100
        },
        "save": {
          "type": "reflex",
          "dc": 25,
          "descriptor": "partial"
        },
        "school": "evo",
        "source": "Starfinder Core Rulebook pg. 346",
        "sr": true,
        "target": {
          "type": "",
          "value": ""
        },
        "uses": {
          "max": 0,
          "per": "",
          "value": 0
        }
      },
      "flags": {},
      "hasAttack": false,
      "hasUses": false,
      "img": "systems/sfrpg/icons/spells/cosmic_eddy.png",
      "isCharged": true,
      "isStack": false,
      "labels": {
        "activation": "1 S. Action",
        "area": "20 Feet Sphere Spread",
        "damage": "4d6",
        "duration": "1 round/level (D)",
        "level": "4th Level",
        "range": "100 Feet",
        "save": "DC 25 Reflex",
        "school": "Evocation",
        "target": ""
      }
    },
    {
      "_id": "YlUYyJnc6HwFRZPn",
      "name": "Interplanetary Teleport",
      "type": "spell",
<<<<<<< HEAD
=======
      "img": "systems/sfrpg/icons/spells/interplanetary_teleport.webp",
>>>>>>> 2b095a38
      "data": {
        "type": "",
        "ability": null,
        "abilityMods": {
          "parts": []
        },
        "actionType": "",
        "activation": {
          "type": "action",
          "condition": "",
          "cost": 1
        },
        "allowedClasses": {
          "myst": false,
          "tech": true,
          "wysh": true
        },
        "area": {
          "effect": "",
          "shape": "",
          "units": null,
          "value": null
        },
        "attackBonus": 0,
        "chatFlavor": "",
        "concentration": false,
        "contents": [
          "apIJBH0DSgLzjERn",
          "ma8NBQmOMozoR04O"
        ],
        "critical": {
          "effect": "",
          "parts": []
        },
        "damage": {
          "parts": []
        },
        "description": {
          "chat": "",
          "unidentified": "",
          "value": "<p style=\"text-align: justify;\">This spell functions as&nbsp;teleport, except there is no hard range limit and you don’t need to have seen your destination. You can teleport to anywhere you are familiar with on the planet you are on while casting the spell, or you can teleport to any other planet in the same solar system. You must have an unambiguous idea of which world you wish to travel to (“the third planet from the sun” is an acceptable destination, but “a habitable world with oceans” is not). If you have a specific location on a planet in mind, you arrive there without a chance of failure; otherwise, you arrive at a location that would not immediately be life threatening. If no such safe landing zone exists on the world, such as someone attempting to travel into the sun without the proper precautions in place, the spell simply fails.<br><br>You can also attempt to teleport to planets in different solar systems that you have visited before. This increases the casting time to 1 hour and costs a number of Resolve Points equal to the number of days it would take to reach the planet through Drift travel (assume a base engine with a Drift rating of 1; the GM rolls this randomly, after you begin casting the spell). If you don’t have enough Resolve Points, you spend all the Resolve Points you have available and the spell fails.</p>"
        },
        "descriptors": [],
        "dismissible": false,
        "duration": {
          "units": "",
          "value": "instantaneous"
        },
        "formula": "",
        "level": 6,
        "materials": {
          "consumed": false,
          "cost": 0,
          "supply": 0,
          "value": ""
        },
        "modifiers": [],
        "preparation": {
          "mode": "innate",
          "prepared": false
        },
        "range": {
          "additional": "",
          "per": "",
          "units": "plane",
          "value": 1
        },
        "save": {
          "type": "",
          "dc": null,
          "descriptor": ""
        },
        "school": "con",
        "source": "Starfinder Core Rulebook pg. 362",
        "sr": false,
        "target": {
          "type": "",
          "value": ""
        },
        "uses": {
          "max": 1,
          "per": "day",
          "value": 1
        }
      },
      "flags": {},
      "hasAttack": false,
      "hasUses": true,
      "img": "systems/sfrpg/icons/spells/interplanetary_teleport.PNG",
      "isCharged": true,
      "isStack": false,
      "labels": {
        "activation": "1 S. Action",
        "area": "",
        "damage": "",
        "duration": "instantaneous",
        "level": "6th Level",
        "range": "1 Plane",
        "save": "",
        "school": "Conjuration",
        "target": ""
      }
    },
    {
      "_id": "apIJBH0DSgLzjERn",
      "name": "Telepathic Bond",
      "type": "spell",
<<<<<<< HEAD
=======
      "img": "systems/sfrpg/icons/spells/telepathic_bond.webp",
>>>>>>> 2b095a38
      "data": {
        "type": "",
        "ability": null,
        "abilityMods": {
          "parts": []
        },
        "actionType": "",
        "activation": {
          "type": "action",
          "condition": "",
          "cost": 1
        },
        "allowedClasses": {
          "myst": true,
          "tech": false,
          "wysh": false
        },
        "area": {
          "effect": "",
          "shape": "",
          "units": null,
          "value": null
        },
        "attackBonus": 0,
        "chatFlavor": "",
        "concentration": false,
        "critical": {
          "effect": "",
          "parts": []
        },
        "damage": {
          "parts": []
        },
        "description": {
          "chat": "",
          "unidentified": "",
          "value": "<p style=\"text-align: justify;\">You forge a telepathic bond between yourself and a number of willing creatures, each of which must have an Intelligence score of 3 or higher (or a modifier of –4 or higher). Each creature included in the link is linked to all the others. The creatures can communicate telepathically through the bond regardless of language. No special power or influence is established as a result of the bond. Once the bond is formed, it works over any distance (although not from one plane to another).<br><br>If desired, you can leave yourself out of the telepathic bond forged. This decision must be made at the time of casting.</p>"
        },
        "descriptors": [],
        "dismissible": false,
        "duration": {
          "units": "",
          "value": "10 minutes/level (D)"
        },
        "formula": "",
        "level": 4,
        "materials": {
          "consumed": false,
          "cost": 0,
          "supply": 0,
          "value": ""
        },
        "modifiers": [],
        "preparation": {
          "mode": "always",
          "prepared": false
        },
        "range": {
          "additional": "5",
          "per": "2 levels",
          "units": "ft",
          "value": 25
        },
        "save": {
          "type": "",
          "dc": null,
          "descriptor": ""
        },
        "school": "div",
        "source": "Starfinder Core Rulebook pg. 381",
        "sr": false,
        "target": {
          "type": "",
          "value": "you plus up to one willing creature per 3 levels, no two of which can be more than 30 ft. apart"
        },
        "uses": {
          "max": 0,
          "per": "",
          "value": 0
        }
      },
      "flags": {},
      "hasAttack": false,
      "hasUses": false,
      "img": "systems/sfrpg/icons/spells/telepathic_bond.png",
      "isCharged": true,
      "isStack": false,
      "labels": {
        "activation": "1 S. Action",
        "area": "",
        "damage": "",
        "duration": "10 minutes/level (D)",
        "level": "4th Level",
        "range": "25 Feet",
        "save": "",
        "school": "Divination",
        "target": "you plus up to one willing creature per 3 levels, no two of which can be more than 30 ft. apart"
      }
    },
    {
      "_id": "ma8NBQmOMozoR04O",
      "name": "Mind Link",
      "type": "spell",
<<<<<<< HEAD
=======
      "img": "systems/sfrpg/icons/spells/mindlink.webp",
>>>>>>> 2b095a38
      "data": {
        "type": "",
        "ability": "",
        "abilityMods": {
          "parts": []
        },
        "actionType": "save",
        "activation": {
          "type": "action",
          "condition": "",
          "cost": 1
        },
        "allowedClasses": {
          "myst": true,
          "tech": false,
          "wysh": false
        },
        "area": {
          "effect": "",
          "shape": "",
          "units": "touch",
          "value": null
        },
        "attackBonus": 0,
        "chatFlavor": "",
        "concentration": false,
        "critical": {
          "effect": "",
          "parts": []
        },
        "damage": {
          "parts": []
        },
        "description": {
          "chat": "",
          "unidentified": "",
          "value": "<p style=\"text-align: justify;\">You link your mind to that of a touched creature to swiftly communicate a large amount of complex information in an instant. You decide what the target learns, limited to any amount of information that otherwise could be communicated in 10 minutes. This information comes in a series of visual images and emotional sensations, and it isn’t @Compendium[sfrpg.rules.PqV3OCbUTyk2upPD]{Language-dependent}.</p>"
        },
        "descriptors": [],
        "dismissible": false,
        "duration": {
          "units": "",
          "value": "instantaneous"
        },
        "formula": "",
        "level": 1,
        "materials": {
          "consumed": false,
          "cost": 0,
          "supply": 0,
          "value": ""
        },
        "modifiers": [],
        "preparation": {
          "mode": "always",
          "prepared": false
        },
        "range": {
          "additional": "",
          "per": "",
          "units": "touch",
          "value": null
        },
        "save": {
          "type": "will",
          "dc": 19,
          "descriptor": "harmless"
        },
        "school": "div",
        "source": "Starfinder Core Rulebook pg. 365",
        "sr": false,
        "target": {
          "type": "",
          "value": "one creature"
        },
        "uses": {
          "max": 0,
          "per": "",
          "value": 0
        }
      },
      "flags": {},
      "hasAttack": false,
      "hasUses": false,
      "img": "systems/sfrpg/icons/spells/mindlink.jpg",
      "isCharged": true,
      "isStack": false,
      "labels": {
        "activation": "1 S. Action",
        "area": "Touch",
        "damage": "",
        "duration": "instantaneous",
        "level": "1st Level",
        "range": "Touch",
        "save": "DC 19 Will",
        "school": "Divination",
        "target": "one creature"
      }
    },
    {
      "_id": "bOumcqEhkaDYpDuo",
      "name": "Remove Radioactivity",
      "type": "spell",
<<<<<<< HEAD
=======
      "img": "systems/sfrpg/icons/spells/remove_radioactivity.webp",
>>>>>>> 2b095a38
      "data": {
        "type": "",
        "ability": "",
        "abilityMods": {
          "parts": []
        },
        "actionType": "save",
        "activation": {
          "type": "action",
          "condition": "",
          "cost": 1
        },
        "allowedClasses": {
          "myst": true,
          "tech": true,
          "wysh": true
        },
        "area": {
          "effect": "",
          "shape": "",
          "units": null,
          "value": null
        },
        "attackBonus": 0,
        "chatFlavor": "",
        "concentration": false,
        "critical": {
          "effect": "",
          "parts": []
        },
        "damage": {
          "parts": []
        },
        "description": {
          "chat": "",
          "unidentified": "",
          "value": "<p style=\"text-align: justify;\">You remove all ongoing effects of @Compendium[sfrpg.rules.QHtKixa59DI9xQfO]{radiation} from a single target if you succeed at a caster level check (DC = the DC associated with the radiation effect). The target is cured of both the radiation’s @Compendium[sfrpg.rules.QHtKixa59DI9xQfO]{poison} effects and the radiation sickness @Compendium[sfrpg.rules.QHtKixa59DI9xQfO]{disease}, moving the target to the healthy state on both tracks. When cast on an area, a single casting of&nbsp;remove radioactivity&nbsp;removes radiation from a 20-foot-radius area around the point you touch. This spell has no power to negate naturally radioactive materials, and as long as such materials remain in an area, the radiation that was removed may return.</p>"
        },
        "descriptors": [],
        "dismissible": false,
        "duration": {
          "units": "",
          "value": "instantaneous"
        },
        "formula": "",
        "level": 4,
        "materials": {
          "consumed": false,
          "cost": 0,
          "supply": 0,
          "value": ""
        },
        "modifiers": [],
        "preparation": {
          "mode": "always",
          "prepared": false
        },
        "range": {
          "additional": "",
          "per": "",
          "units": "touch",
          "value": null
        },
        "save": {
          "type": "fort",
          "dc": 22,
          "descriptor": "harmless"
        },
        "school": "con",
        "source": "Starfinder Core Rulebook pg. 374",
        "sr": true,
        "target": {
          "type": "",
          "value": "one creature or object or one 20-ft.-radius area"
        },
        "uses": {
          "max": 0,
          "per": "",
          "value": 0
        }
      },
      "flags": {},
      "hasAttack": false,
      "hasUses": false,
      "img": "systems/sfrpg/icons/spells/remove_radioactivity.PNG",
      "isCharged": true,
      "isStack": false,
      "labels": {
        "activation": "1 S. Action",
        "area": "",
        "damage": "",
        "duration": "instantaneous",
        "level": "4th Level",
        "range": "Touch",
        "save": "DC 22 Fortitude",
        "school": "Conjuration",
        "target": "one creature or object or one 20-ft.-radius area"
      }
    }
  ],
  "token": {
    "name": "Xararian",
    "actorData": {},
    "actorId": "eYh3axKgaor7L7PY",
    "actorLink": false,
    "bar1": {
      "attribute": "attributes.hp"
    },
    "bar2": {
      "attribute": ""
    },
    "brightLight": 0,
    "brightSight": 0,
    "dimLight": 0,
    "dimSight": 0,
    "displayBars": 40,
    "displayName": 0,
    "disposition": -1,
    "flags": {},
    "height": 1,
    "img": "icons/svg/mystery-man.svg",
    "lightAlpha": 1,
    "lightAngle": 360,
    "lightColor": "",
    "lockRotation": false,
    "mirrorX": false,
    "mirrorY": false,
    "randomImg": false,
    "rotation": 0,
    "scale": 1,
    "sightAngle": 360,
    "tint": "",
    "vision": false,
    "width": 1
  }
}<|MERGE_RESOLUTION|>--- conflicted
+++ resolved
@@ -1491,10 +1491,6 @@
       "_id": "m6PfnK0FpzTbCP8G",
       "name": "Detect Magic (At Will)",
       "type": "spell",
-<<<<<<< HEAD
-=======
-      "img": "systems/sfrpg/icons/spells/detect_magic.webp",
->>>>>>> 2b095a38
       "data": {
         "type": "",
         "ability": "",
@@ -1579,7 +1575,7 @@
       "flags": {},
       "hasAttack": false,
       "hasUses": false,
-      "img": "systems/sfrpg/icons/spells/detect_magic.png",
+      "img": "systems/sfrpg/icons/spells/detect_magic.webp",
       "isCharged": true,
       "isStack": false,
       "labels": {
@@ -1598,10 +1594,6 @@
       "_id": "kJwVY69lEgtpc5cE",
       "name": "Life Bubble (At Will)",
       "type": "spell",
-<<<<<<< HEAD
-=======
-      "img": "systems/sfrpg/icons/spells/life_bubble.webp",
->>>>>>> 2b095a38
       "data": {
         "type": "",
         "ability": "",
@@ -1686,7 +1678,7 @@
       "flags": {},
       "hasAttack": false,
       "hasUses": false,
-      "img": "systems/sfrpg/icons/spells/life_bubble.png",
+      "img": "systems/sfrpg/icons/spells/life_bubble.webp",
       "isCharged": true,
       "isStack": false,
       "labels": {
@@ -1705,10 +1697,6 @@
       "_id": "glKE02whREHQuZqe",
       "name": "Baleful Polymorph",
       "type": "spell",
-<<<<<<< HEAD
-=======
-      "img": "systems/sfrpg/icons/spells/baleful_polymorph.webp",
->>>>>>> 2b095a38
       "data": {
         "type": "",
         "ability": "",
@@ -1793,7 +1781,7 @@
       "flags": {},
       "hasAttack": false,
       "hasUses": false,
-      "img": "systems/sfrpg/icons/spells/baleful_polymorph.jpg",
+      "img": "systems/sfrpg/icons/spells/baleful_polymorph.webp",
       "isCharged": true,
       "isStack": false,
       "labels": {
@@ -1812,10 +1800,6 @@
       "_id": "bJLe8jRNERVCdRVe",
       "name": "Control Gravity",
       "type": "spell",
-<<<<<<< HEAD
-=======
-      "img": "systems/sfrpg/icons/spells/control_gravity.webp",
->>>>>>> 2b095a38
       "data": {
         "type": "",
         "ability": "",
@@ -1900,7 +1884,7 @@
       "flags": {},
       "hasAttack": false,
       "hasUses": false,
-      "img": "systems/sfrpg/icons/spells/control_gravity.png",
+      "img": "systems/sfrpg/icons/spells/control_gravity.webp",
       "isCharged": true,
       "isStack": false,
       "labels": {
@@ -1919,10 +1903,6 @@
       "_id": "qchAXSucp1NaJL6b",
       "name": "Break Enchantment",
       "type": "spell",
-<<<<<<< HEAD
-=======
-      "img": "systems/sfrpg/icons/spells/break_enchantment.webp",
->>>>>>> 2b095a38
       "data": {
         "type": "",
         "ability": "wis",
@@ -2007,7 +1987,7 @@
       "flags": {},
       "hasAttack": false,
       "hasUses": false,
-      "img": "systems/sfrpg/icons/spells/break_enchantment.png",
+      "img": "systems/sfrpg/icons/spells/break_enchantment.webp",
       "isCharged": true,
       "isStack": false,
       "labels": {
@@ -2026,10 +2006,6 @@
       "_id": "QFIpTMbz2s3ZZ7sg",
       "name": "Call Cosmos",
       "type": "spell",
-<<<<<<< HEAD
-=======
-      "img": "systems/sfrpg/icons/spells/call_cosmos.webp",
->>>>>>> 2b095a38
       "data": {
         "type": "",
         "ability": "",
@@ -2114,7 +2090,7 @@
       "flags": {},
       "hasAttack": false,
       "hasUses": false,
-      "img": "systems/sfrpg/icons/spells/call_cosmos.PNG",
+      "img": "systems/sfrpg/icons/spells/call_cosmos.webp",
       "isCharged": true,
       "isStack": false,
       "labels": {
@@ -2133,10 +2109,6 @@
       "_id": "BEF3lkau9nBf03Dv",
       "name": "Mind Thrust",
       "type": "spell",
-<<<<<<< HEAD
-=======
-      "img": "systems/sfrpg/icons/spells/mind_thrust.webp",
->>>>>>> 2b095a38
       "data": {
         "type": "",
         "ability": "",
@@ -2227,7 +2199,7 @@
       "flags": {},
       "hasAttack": false,
       "hasUses": false,
-      "img": "systems/sfrpg/icons/spells/mind_thrust.png",
+      "img": "systems/sfrpg/icons/spells/mind_thrust.webp",
       "isCharged": true,
       "isStack": false,
       "labels": {
@@ -2246,10 +2218,6 @@
       "_id": "IVuAuUEKTSPNJWIf",
       "name": "Cosmic Eddy",
       "type": "spell",
-<<<<<<< HEAD
-=======
-      "img": "systems/sfrpg/icons/spells/cosmic_eddy.webp",
->>>>>>> 2b095a38
       "data": {
         "type": "",
         "ability": "",
@@ -2346,7 +2314,7 @@
       "flags": {},
       "hasAttack": false,
       "hasUses": false,
-      "img": "systems/sfrpg/icons/spells/cosmic_eddy.png",
+      "img": "systems/sfrpg/icons/spells/cosmic_eddy.webp",
       "isCharged": true,
       "isStack": false,
       "labels": {
@@ -2365,10 +2333,6 @@
       "_id": "YlUYyJnc6HwFRZPn",
       "name": "Interplanetary Teleport",
       "type": "spell",
-<<<<<<< HEAD
-=======
-      "img": "systems/sfrpg/icons/spells/interplanetary_teleport.webp",
->>>>>>> 2b095a38
       "data": {
         "type": "",
         "ability": null,
@@ -2457,7 +2421,7 @@
       "flags": {},
       "hasAttack": false,
       "hasUses": true,
-      "img": "systems/sfrpg/icons/spells/interplanetary_teleport.PNG",
+      "img": "systems/sfrpg/icons/spells/interplanetary_teleport.webp",
       "isCharged": true,
       "isStack": false,
       "labels": {
@@ -2476,10 +2440,6 @@
       "_id": "apIJBH0DSgLzjERn",
       "name": "Telepathic Bond",
       "type": "spell",
-<<<<<<< HEAD
-=======
-      "img": "systems/sfrpg/icons/spells/telepathic_bond.webp",
->>>>>>> 2b095a38
       "data": {
         "type": "",
         "ability": null,
@@ -2564,7 +2524,7 @@
       "flags": {},
       "hasAttack": false,
       "hasUses": false,
-      "img": "systems/sfrpg/icons/spells/telepathic_bond.png",
+      "img": "systems/sfrpg/icons/spells/telepathic_bond.webp",
       "isCharged": true,
       "isStack": false,
       "labels": {
@@ -2583,10 +2543,6 @@
       "_id": "ma8NBQmOMozoR04O",
       "name": "Mind Link",
       "type": "spell",
-<<<<<<< HEAD
-=======
-      "img": "systems/sfrpg/icons/spells/mindlink.webp",
->>>>>>> 2b095a38
       "data": {
         "type": "",
         "ability": "",
@@ -2671,7 +2627,7 @@
       "flags": {},
       "hasAttack": false,
       "hasUses": false,
-      "img": "systems/sfrpg/icons/spells/mindlink.jpg",
+      "img": "systems/sfrpg/icons/spells/mindlink.webp",
       "isCharged": true,
       "isStack": false,
       "labels": {
@@ -2690,10 +2646,6 @@
       "_id": "bOumcqEhkaDYpDuo",
       "name": "Remove Radioactivity",
       "type": "spell",
-<<<<<<< HEAD
-=======
-      "img": "systems/sfrpg/icons/spells/remove_radioactivity.webp",
->>>>>>> 2b095a38
       "data": {
         "type": "",
         "ability": "",
@@ -2778,7 +2730,7 @@
       "flags": {},
       "hasAttack": false,
       "hasUses": false,
-      "img": "systems/sfrpg/icons/spells/remove_radioactivity.PNG",
+      "img": "systems/sfrpg/icons/spells/remove_radioactivity.webp",
       "isCharged": true,
       "isStack": false,
       "labels": {
