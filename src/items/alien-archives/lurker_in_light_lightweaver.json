{
  "_id": "NmBsd8CikpAnUZ1U",
  "name": "Lurker in Light, Lightweaver",
  "type": "npc2",
  "data": {
    "abilities": {
      "cha": {
        "base": 6,
        "min": 3,
        "misc": 0,
        "mod": 6,
        "value": 10
      },
      "con": {
        "base": 2,
        "min": 3,
        "misc": 0,
        "mod": 2,
        "value": 10
      },
      "dex": {
        "base": 8,
        "min": 3,
        "misc": 0,
        "mod": 8,
        "value": 10
      },
      "int": {
        "base": 3,
        "min": 3,
        "misc": 0,
        "mod": 3,
        "value": 10
      },
      "str": {
        "base": 0,
        "min": 3,
        "misc": 0,
        "mod": 0,
        "value": 10
      },
      "wis": {
        "base": 4,
        "min": 3,
        "misc": 0,
        "mod": 4,
        "value": 10
      }
    },
    "attributes": {
      "arms": "2",
      "bab": 0,
      "baseAttackBonus": {
        "rolledMods": [],
        "tooltip": [],
        "value": 0
      },
      "cmd": {
        "min": 0,
        "tooltip": [],
        "value": 10
      },
      "eac": {
        "base": 27,
        "min": 0,
        "tooltip": [],
        "value": 27
      },
      "fort": {
        "base": 14,
        "bonus": 14,
        "misc": 0,
        "tooltip": [],
        "value": 0
      },
      "hp": {
        "max": 215,
        "min": 0,
        "temp": null,
        "tempmax": null,
        "tooltip": [],
        "value": 215
      },
      "init": {
        "bonus": 0,
        "tooltip": [],
        "total": 8,
        "value": 8
      },
      "kac": {
        "base": 28,
        "min": 0,
        "tooltip": [],
        "value": 28
      },
      "keyability": "",
      "reach": "5",
      "reflex": {
        "base": 14,
        "bonus": 14,
        "misc": 0,
        "tooltip": [],
        "value": 0
      },
      "rp": {
        "max": 0,
        "min": 0,
        "tooltip": [],
        "value": 0
      },
      "sp": {
        "max": 0,
        "min": 0,
        "tooltip": [],
        "value": 0
      },
      "space": "",
      "speed": {
        "burrowing": {
          "base": 0
        },
        "climbing": {
          "base": 0
        },
        "flying": {
          "base": 0
        },
        "land": {
          "base": 50
        },
        "mainMovement": "land",
        "special": "original base: 50 ft.; original special: fly 50 ft (Ex",
        "swimming": {
          "base": 0
        }
      },
      "spellcasting": "",
      "will": {
        "base": 17,
        "bonus": 17,
        "misc": 0,
        "tooltip": [],
        "value": 0
      }
    },
    "conditions": {
      "asleep": false,
      "bleeding": false,
      "blinded": false,
      "broken": false,
      "burning": false,
      "confused": false,
      "cowering": false,
      "dazed": false,
      "dazzled": false,
      "dead": false,
      "deafened": false,
      "dying": false,
      "encumbered": false,
      "entangled": false,
      "exhausted": false,
      "fascinated": false,
      "fatigued": false,
      "flatfooted": false,
      "frightened": false,
      "grappled": false,
      "helpless": false,
      "nauseated": false,
      "offkilter": false,
      "offtarget": false,
      "overburdened": false,
      "panicked": false,
      "paralyzed": false,
      "pinned": false,
      "prone": false,
      "shaken": false,
      "sickened": false,
      "stable": false,
      "staggered": false,
      "stunned": false,
      "unconscious": false
    },
    "counterClasses": {
      "values": {}
    },
    "currency": {
      "credit": 0,
      "upb": 0
    },
    "details": {
      "type": "Fey",
      "alignment": "NE",
      "aura": "",
      "biography": {
        "public": "",
        "value": "<section>\n<h2>Lurker in Light</h2>\n<p>Lurkers in light are small, humanoid fey creatures that plague the Material Plane, using light as their hiding place. These fey have iridescent skin, a set of four transparent wings, and are extremely thin, averaging at 3 feet tall and 10 pounds in weight. Lurkers in light avoid dim and shadowy spots, as the furtive creatures become more visible in such places. Though lurkers in light can claw their victims with sharp fingers, many use modern injection weapons to inflict lesser shadow essence poison on their enemies.<br /><br />Lurkers in light are malicious and spiteful fey from the First World, sowing chaos throughout the Material Plane for no other reason than to satisfy their sadistic, inscrutable desires. They quickly and stealthily execute their schemes, using the abundance of light in technological societies to their considerable advantage. The shrewd fey especially love tourist-packed, advertising-filled downtowns of large metropolises, where they can easily flit above the crowds and select their victims. They tend to reserve their cruelest methods for creatures that thrive in darkness and, for unknown reasons, gnomes.<br /><br />Lurkers in light are quite difficult to clear out of sufficiently advanced environments, as the abundant light in cities, space stations, and starships provides them many places to hide. It is sometimes necessary to temporarily shut off all power when hunting a lurker, which carries its own dangers for isolated stations and starships in transit. Long ago on lost Golarion, lurkers in light incursions were rarer and perhaps more manageable&mdash;it&rsquo;s far easier to extinguish a torch than plunge a city block into darkness. In addition, the creatures needed to complete costly rituals to travel to and from their home plane. Modern lurkers in light have no such limitation, having mastered the ability to flit between a limited set of planes sometime during the Gap.<br /><br />Lightweavers are older, more sadistic lurkers in light, learned in mysticism and fond of large-scale torment. They have honed their hatred to the height of efficiency, blending arcane knowledge and resourcefulness. The creatures also eschew the use of poison in favor of a growing obsession with radioactivity. This sometimes brings them into conflict with hespers over particularly prolific sources of radiation. Lightweavers gather what radioactive material they can and create elaborate nests, where they cultivate horrific weapons specifically for rituals in which they sear the flesh of their victims. Some have even developed magical rituals, performed in groups, that allow them to convey a starship engine to a collective scrapyard-nest, where they bask in its radioactive glow. With extended exposure, lightweavers become imbued with a measure of radioactivity, increasing the threat they pose.</p>\n<h2>Ecology</h2>\n<h3>Environment</h3>\n<p>urban (extraplanar)</p>\n<p>&nbsp;</p>\n<h3>Organization</h3>\n<p>solitary, pair, or flicker (3-8)</p>\n<p>&nbsp;</p>\n</section>"
      },
      "class": "",
      "cr": 14,
      "environment": "",
      "race": "",
      "raceAndGrafts": "",
      "source": "AA3 pg. 70",
      "subtype": "Extraplanar",
      "xp": {
        "value": 10
      }
    },
    "modifiers": [],
    "skillpoints": {
      "max": 0,
      "tooltip": [],
      "used": 0
    },
    "skills": {
      "acr": {
        "ability": "dex",
        "enabled": true,
        "hasArmorCheckPenalty": true,
        "isTrainedOnly": false,
        "min": 0,
        "misc": 0,
        "mod": 25,
        "ranks": 25,
        "value": 0
      },
      "ath": {
        "ability": "str",
        "enabled": false,
        "hasArmorCheckPenalty": true,
        "isTrainedOnly": false,
        "min": 0,
        "misc": 0,
        "mod": 0,
        "ranks": 0,
        "value": 0
      },
      "blu": {
        "ability": "cha",
        "enabled": false,
        "hasArmorCheckPenalty": false,
        "isTrainedOnly": false,
        "min": 0,
        "misc": 0,
        "mod": 0,
        "ranks": 0,
        "value": 0
      },
      "com": {
        "ability": "int",
        "enabled": false,
        "hasArmorCheckPenalty": false,
        "isTrainedOnly": true,
        "min": 0,
        "misc": 0,
        "mod": 0,
        "ranks": 0,
        "value": 0
      },
      "cul": {
        "ability": "int",
        "enabled": false,
        "hasArmorCheckPenalty": false,
        "isTrainedOnly": true,
        "min": 0,
        "misc": 0,
        "mod": 0,
        "ranks": 0,
        "value": 0
      },
      "dip": {
        "ability": "cha",
        "enabled": false,
        "hasArmorCheckPenalty": false,
        "isTrainedOnly": false,
        "min": 0,
        "misc": 0,
        "mod": 0,
        "ranks": 0,
        "value": 0
      },
      "dis": {
        "ability": "cha",
        "enabled": false,
        "hasArmorCheckPenalty": false,
        "isTrainedOnly": false,
        "min": 0,
        "misc": 0,
        "mod": 0,
        "ranks": 0,
        "value": 0
      },
      "eng": {
        "ability": "int",
        "enabled": false,
        "hasArmorCheckPenalty": false,
        "isTrainedOnly": true,
        "min": 0,
        "misc": 0,
        "mod": 0,
        "ranks": 0,
        "value": 0
      },
      "int": {
        "ability": "cha",
        "enabled": false,
        "hasArmorCheckPenalty": false,
        "isTrainedOnly": false,
        "min": 0,
        "misc": 0,
        "mod": 0,
        "ranks": 0,
        "value": 0
      },
      "lsc": {
        "ability": "int",
        "enabled": false,
        "hasArmorCheckPenalty": false,
        "isTrainedOnly": true,
        "min": 0,
        "misc": 0,
        "mod": 0,
        "ranks": 0,
        "value": 0
      },
      "med": {
        "ability": "int",
        "enabled": false,
        "hasArmorCheckPenalty": false,
        "isTrainedOnly": true,
        "min": 0,
        "misc": 0,
        "mod": 0,
        "ranks": 0,
        "value": 0
      },
      "mys": {
        "ability": "wis",
        "enabled": true,
        "hasArmorCheckPenalty": false,
        "isTrainedOnly": true,
        "min": 0,
        "misc": 0,
        "mod": 25,
        "ranks": 25,
        "value": 0
      },
      "per": {
        "ability": "wis",
        "enabled": true,
        "hasArmorCheckPenalty": false,
        "isTrainedOnly": false,
        "min": 0,
        "misc": 0,
        "mod": 25,
        "ranks": 25,
        "value": 0
      },
      "phs": {
        "ability": "int",
        "enabled": false,
        "hasArmorCheckPenalty": false,
        "isTrainedOnly": true,
        "min": 0,
        "misc": 0,
        "mod": 0,
        "ranks": 0,
        "value": 0
      },
      "pil": {
        "ability": "dex",
        "enabled": false,
        "hasArmorCheckPenalty": false,
        "isTrainedOnly": false,
        "min": 0,
        "misc": 0,
        "mod": 0,
        "ranks": 0,
        "value": 0
      },
      "pro": {
        "ability": "int",
        "enabled": false,
        "hasArmorCheckPenalty": false,
        "isTrainedOnly": true,
        "min": 0,
        "misc": 0,
        "mod": 0,
        "ranks": 0,
        "subname": "",
        "value": 3
      },
      "sen": {
        "ability": "wis",
        "enabled": false,
        "hasArmorCheckPenalty": false,
        "isTrainedOnly": false,
        "min": 0,
        "misc": 0,
        "mod": 0,
        "ranks": 0,
        "value": 0
      },
      "sle": {
        "ability": "dex",
        "enabled": false,
        "hasArmorCheckPenalty": true,
        "isTrainedOnly": true,
        "min": 0,
        "misc": 0,
        "mod": 0,
        "ranks": 0,
        "value": 0
      },
      "ste": {
        "ability": "dex",
        "enabled": true,
        "hasArmorCheckPenalty": true,
        "isTrainedOnly": false,
        "min": 0,
        "misc": 0,
        "mod": 30,
        "ranks": 30,
        "value": 0
      },
      "sur": {
        "ability": "wis",
        "enabled": false,
        "hasArmorCheckPenalty": false,
        "isTrainedOnly": false,
        "min": 0,
        "misc": 0,
        "mod": 0,
        "ranks": 0,
        "value": 0
      }
    },
    "spells": {
      "spell0": {
        "max": 0,
        "value": 0
      },
      "spell1": {
        "max": 0,
        "value": 0
      },
      "spell2": {
        "max": 0,
        "value": 0
      },
      "spell3": {
        "max": 0,
        "value": 0
      },
      "spell4": {
        "max": 0,
        "value": 0
      },
      "spell5": {
        "max": 0,
        "value": 0
      },
      "spell6": {
        "max": 0,
        "value": 0
      }
    },
    "traits": {
      "ci": {
        "custom": "",
        "value": [
          "blinded"
        ]
      },
      "damageReduction": {
        "negatedBy": "cold iron",
        "value": 10
      },
      "di": {
        "custom": "",
        "value": []
      },
      "dr": {
        "custom": "",
        "value": []
      },
      "dv": {
        "custom": "",
        "value": []
      },
      "languages": {
        "custom": "",
        "value": [
          "aklo",
          "common",
          "gnome"
        ]
      },
      "senses": "low-light vision",
      "size": "small",
      "sr": 0
    }
  },
  "effects": [],
  "flags": {},
  "img": "icons/svg/mystery-man.svg",
  "items": [
    {
      "_id": "aHLwaLJqKMmRtcl6",
      "name": "Radioactive",
      "type": "feat",
      "data": {
        "type": "",
        "ability": null,
        "abilityMods": {
          "parts": []
        },
        "actionType": "",
        "activation": {
          "type": "",
          "condition": "",
          "cost": 0
        },
        "area": {
          "effect": "",
          "shape": "",
          "units": "",
          "value": null
        },
        "attackBonus": 0,
        "chatFlavor": "",
        "critical": {
          "effect": "",
          "parts": []
        },
        "damage": {
          "parts": []
        },
        "description": {
          "chat": "",
          "unidentified": "",
          "value": "<p>(EX, SU)</p>\n<p>The creature emanates radiation (Starfinder Core Rulebook 403) at the listed radiation level to the listed radius. If the radiation level is medium or stronger, the effect suffuses a larger area at a lower level as normal.</p>\n<hr>\n<p>&nbsp;</p>"
        },
        "descriptors": [],
        "duration": {
          "units": "",
          "value": null
        },
        "formula": "",
        "isActive": null,
        "modifiers": [],
        "range": {
          "additional": "",
          "per": "",
          "units": "",
          "value": null
        },
        "recharge": {
          "charged": false,
          "value": null
        },
        "requirements": "",
        "save": {
          "type": "",
          "dc": null,
          "descriptor": ""
        },
        "source": "",
        "target": {
          "type": "",
          "value": null
        },
        "uses": {
          "max": 0,
          "per": null,
          "value": 0
        }
      },
      "effects": [],
      "flags": {},
      "img": "icons/svg/mystery-man.svg",
      "sort": 100000
    },
    {
      "_id": "XxFxdbbU0dG6qJqG",
      "name": "Claw",
      "type": "weapon",
      "data": {
        "type": "",
        "ability": "",
        "actionType": "mwak",
        "activation": {
          "type": "",
          "condition": "",
          "cost": 0
        },
        "area": {
          "effect": "",
          "shape": "",
          "units": "",
          "value": 0
        },
        "attackBonus": 22,
        "attributes": {
          "ac": {
            "value": ""
          },
          "customBuilt": false,
          "dex": {
            "mod": ""
          },
          "hardness": {
            "value": ""
          },
          "hp": {
            "max": "",
            "value": 6
          },
          "size": "medium",
          "sturdy": true
        },
        "attuned": false,
        "bulk": "L",
        "capacity": {
          "max": 0,
          "value": 0
        },
        "chatFlavor": "",
        "container": {
          "contents": [],
          "isOpen": true,
          "storage": [
            {
              "type": "slot",
              "acceptsType": [
                "fusion"
              ],
              "affectsEncumbrance": true,
              "amount": 0,
              "subtype": "fusion",
              "weightProperty": "level"
            }
          ]
        },
        "critical": {
          "effect": "",
          "parts": []
        },
        "damage": {
          "parts": [
            {
              "formula": "6d6+14",
              "operator": "",
              "types": {
                "slashing": true
              }
            }
          ]
        },
        "description": {
          "chat": "",
          "unidentified": "",
          "value": ""
        },
        "descriptors": [],
        "duration": {
          "units": "",
          "value": null
        },
        "equipped": true,
        "formula": "",
        "identified": true,
        "isActive": null,
        "level": 1,
        "modifiers": [],
        "price": 0,
        "proficient": true,
        "properties": {},
        "quantity": 1,
        "range": {
          "additional": "",
          "per": "",
          "units": "",
          "value": null
        },
        "save": {
          "type": "",
          "dc": null,
          "descriptor": ""
        },
        "source": "",
        "special": "",
        "target": {
          "type": "",
          "value": null
        },
        "usage": {
          "per": "",
          "value": 0
        },
        "uses": {
          "max": 0,
          "per": null,
          "value": 0
        },
        "weaponCategory": "uncategorized",
        "weaponType": "basicM"
      },
      "effects": [],
      "flags": {},
      "sort": 200000
    },
    {
      "_id": "R4B7VWoynb3kkTUe",
      "name": "Radshot, neutron",
      "type": "weapon",
      "data": {
        "type": "",
        "ability": "",
        "abilityMods": {
          "parts": []
        },
        "actionType": "rwak",
        "activation": {
          "type": "none",
          "condition": "",
          "cost": null
        },
        "area": {
          "effect": "",
          "shape": "",
          "units": "none",
          "value": null
        },
        "attackBonus": 20,
        "attributes": {
          "ac": {
            "value": ""
          },
          "customBuilt": false,
          "dex": {
            "mod": ""
          },
          "hardness": {
            "value": ""
          },
          "hp": {
            "max": "",
            "value": 6
          },
          "size": "medium",
          "sturdy": true
        },
        "attuned": false,
        "bulk": "L",
        "capacity": {
          "max": 80,
          "value": 80
        },
        "chatFlavor": "",
        "container": {
          "contents": [],
          "isOpen": true,
          "storage": [
            {
              "type": "slot",
              "acceptsType": [
                "fusion"
              ],
              "affectsEncumbrance": true,
              "amount": 14,
              "subtype": "fusion",
              "weightProperty": "level"
            }
          ]
        },
        "critical": {
          "effect": "Irradiate [DC 22]",
          "parts": []
        },
        "damage": {
          "parts": [
            {
              "formula": "5d4+14",
              "operator": "",
              "types": {
                "fire": true
              }
            }
          ]
        },
        "description": {
          "chat": "",
          "unidentified": "",
          "value": ""
        },
        "descriptors": [],
        "duration": {
          "units": "",
          "value": ""
        },
        "equipped": true,
        "formula": "",
        "identified": true,
        "isActive": null,
        "level": 14,
        "modifiers": [],
        "price": 69500,
        "proficient": true,
        "properties": {
          "aeon": false,
          "amm": true,
          "analog": false,
          "antibiological": false,
          "archaic": false,
          "aurora": false,
          "automatic": false,
          "blast": false,
          "block": false,
          "boost": false,
          "breach": false,
          "breakdown": false,
          "bright": false,
          "cluster": false,
          "conceal": false,
          "deconstruct": false,
          "deflect": false,
          "disarm": false,
          "double": false,
          "drainCharge": false,
          "echo": false,
          "entangle": false,
          "explode": false,
          "extinguish": false,
          "feint": false,
          "fiery": false,
          "firstArc": false,
          "flexibleLine": false,
          "force": false,
          "freeHands": false,
          "fueled": false,
          "grapple": false,
          "gravitation": false,
          "guided": false,
          "harrying": false,
          "holyWater": false,
          "hybrid": false,
          "ignite": false,
          "indirect": false,
          "injection": false,
          "integrated": false,
          "line": false,
          "living": false,
          "lockdown": false,
          "mind-affecting": false,
          "mine": false,
          "mire": false,
          "modal": false,
          "necrotic": false,
          "nonlethal": false,
          "one": true,
          "operative": false,
          "penetrating": false,
          "polarize": false,
          "polymorphic": false,
          "powered": false,
          "professional": false,
          "punchGun": false,
          "qreload": false,
          "radioactive": true,
          "reach": false,
          "recall": false,
          "regrowth": false,
          "relic": false,
          "reposition": false,
          "shape": false,
          "shells": false,
          "shield": false,
          "sniper": false,
          "stun": false,
          "subtle": false,
          "sunder": false,
          "swarm": false,
          "tail": false,
          "teleportive": false,
          "thought": false,
          "throttle": false,
          "thrown": false,
          "trip": false,
          "two": false,
          "unbalancing": false,
          "underwater": false,
          "unwieldy": false,
          "variantBoost": false,
          "wideLine": false
        },
        "quantity": null,
        "range": {
          "additional": "",
          "per": "",
          "units": "ft",
          "value": 40
        },
        "save": {
          "type": "",
          "dc": "",
          "descriptor": "negate"
        },
        "source": "AR",
        "special": "",
        "target": {
          "type": "",
          "value": ""
        },
        "usage": {
          "per": "shot",
          "value": 2
        },
        "uses": {
          "max": null,
          "per": "",
          "value": null
        },
        "weaponCategory": "flame",
        "weaponType": "smallA"
      },
      "effects": [],
      "flags": {},
      "img": "icons/svg/mystery-man.svg",
      "sort": 300000
    },
    {
      "_id": "eM6YMJveMvCJoCsu",
      "name": "Blend with Light (Su)",
      "type": "feat",
      "data": {
        "type": "",
        "ability": null,
        "actionType": null,
        "activation": {
          "type": "",
          "condition": "",
          "cost": 0
        },
        "area": {
          "effect": "",
          "shape": "",
          "units": "",
          "value": 0
        },
        "attackBonus": 0,
        "chatFlavor": "",
        "critical": {
          "effect": "",
          "parts": []
        },
        "damage": {
          "parts": []
        },
        "description": {
          "chat": "",
          "unidentified": "",
          "value": "A lurker in light is invisible in areas of bright light."
        },
        "descriptors": [],
        "duration": {
          "units": "",
          "value": null
        },
        "formula": "",
        "isActive": null,
        "modifiers": [],
        "range": {
          "additional": "",
          "per": "",
          "units": "",
          "value": null
        },
        "recharge": {
          "charged": false,
          "value": null
        },
        "requirements": "",
        "save": {
          "type": "",
          "dc": null,
          "descriptor": ""
        },
        "source": "",
        "target": {
          "type": "",
          "value": null
        },
        "uses": {
          "max": 0,
          "per": null,
          "value": 0
        }
      },
      "effects": [],
      "flags": {},
      "sort": 400000
    },
    {
      "_id": "in7FNjk2V2x3fhca",
      "name": "Daylight Door (Sp)",
      "type": "feat",
      "data": {
        "type": "",
        "ability": null,
        "abilityMods": {
          "parts": []
        },
        "actionType": "",
        "activation": {
          "type": "action",
          "condition": "",
          "cost": 1
        },
        "area": {
          "effect": "",
          "shape": "",
          "units": "none",
          "value": 0
        },
        "attackBonus": 0,
        "chatFlavor": "",
        "critical": {
          "effect": "",
          "parts": []
        },
        "damage": {
          "parts": []
        },
        "description": {
          "chat": "",
          "unidentified": "",
          "value": "Once per day, a lurker in light can cast dimension door, though it can transport only itself and objects of up to 5 total bulk. The start and end points of the teleport must be in areas of bright light; if the destination lacks sufficient light, the spell fails, but this ability is not expended for the day."
        },
        "descriptors": [],
        "duration": {
          "units": "",
          "value": ""
        },
        "formula": "",
        "isActive": null,
        "modifiers": [],
        "range": {
          "additional": "",
          "per": "",
          "units": "none",
          "value": null
        },
        "recharge": {
          "charged": false,
          "value": null
        },
        "requirements": "",
        "save": {
          "type": "",
          "dc": null,
          "descriptor": ""
        },
        "source": "",
        "target": {
          "type": "",
          "value": ""
        },
        "uses": {
          "max": 1,
          "per": "day",
          "value": 1
        }
      },
      "effects": [],
      "flags": {},
      "sort": 500000
    },
    {
      "_id": "KJGs0b5p0Ul6UDtI",
      "name": "Illumine (Su)",
      "type": "feat",
      "data": {
        "type": "",
        "ability": null,
        "abilityMods": {
          "parts": []
        },
        "actionType": "",
        "activation": {
          "type": "move",
          "condition": "",
          "cost": 1
        },
        "area": {
          "effect": "burst",
          "shape": "sphere",
          "units": "ft",
          "value": 60
        },
        "attackBonus": 0,
        "chatFlavor": "",
        "critical": {
          "effect": "",
          "parts": []
        },
        "damage": {
          "parts": []
        },
        "description": {
          "chat": "",
          "unidentified": "",
          "value": "A lightweaver wields exquisite control over local illumination. Twice per day as a move action, a lightweaver can create a 60-foot area of bright light centered on itself that lasts for 1d6 minutes."
        },
        "descriptors": [],
        "duration": {
          "units": "",
          "value": "[[/r 1d6]] minutes"
        },
        "formula": "",
        "isActive": null,
        "modifiers": [],
        "range": {
          "additional": "",
          "per": "",
          "units": "personal",
          "value": null
        },
        "recharge": {
          "charged": false,
          "value": null
        },
        "requirements": "",
        "save": {
          "type": "",
          "dc": null,
          "descriptor": ""
        },
        "source": "",
        "target": {
          "type": "",
          "value": ""
        },
        "uses": {
          "max": null,
          "per": "",
          "value": null
        }
      },
      "effects": [],
      "flags": {},
      "sort": 600000
    },
    {
      "_id": "4Bc74ycWb4FbXuxk",
      "name": "Ritual Leap (Su)",
      "type": "feat",
      "data": {
        "type": "",
        "ability": null,
        "actionType": null,
        "activation": {
          "type": "",
          "condition": "",
          "cost": 0
        },
        "area": {
          "effect": "",
          "shape": "",
          "units": "",
          "value": 0
        },
        "attackBonus": 0,
        "chatFlavor": "",
        "critical": {
          "effect": "",
          "parts": []
        },
        "damage": {
          "parts": []
        },
        "description": {
          "chat": "",
          "unidentified": "",
          "value": "Lightweavers are able to transport a starship’s power core or other large power source through a rip in space by completing a gruesome ritual at the power source’s location. To conduct the ritual, three lightweavers slaughter one humanoid creature and spend two hours completing the rite, during which the lightweavers vivisect their victim and replace its organs with radioactive crystals. Once the ritual is complete, the lightweavers can transport the starship’s power core as interplanetary teleport."
        },
        "descriptors": [],
        "duration": {
          "units": "",
          "value": null
        },
        "formula": "",
        "isActive": null,
        "modifiers": [],
        "range": {
          "additional": "",
          "per": "",
          "units": "",
          "value": null
        },
        "recharge": {
          "charged": false,
          "value": null
        },
        "requirements": "",
        "save": {
          "type": "",
          "dc": null,
          "descriptor": ""
        },
        "source": "",
        "target": {
          "type": "",
          "value": null
        },
        "uses": {
          "max": 0,
          "per": null,
          "value": 0
        }
      },
      "effects": [],
      "flags": {},
      "sort": 700000
    },
    {
      "_id": "dMjoLR83SEEJzjxu",
      "name": "Battery, Super-Capacity",
      "type": "goods",
      "data": {
        "type": "",
        "attributes": {
          "ac": {
            "value": ""
          },
          "customBuilt": false,
          "dex": {
            "mod": ""
          },
          "hardness": {
            "value": ""
          },
          "hp": {
            "max": "",
            "value": 6
          },
          "size": "medium",
          "sturdy": false
        },
        "attuned": false,
        "bulk": "-",
        "damage": {
          "parts": []
        },
        "description": {
          "chat": "",
          "unidentified": "",
          "value": "<p><span id=\"ctl00_MainContent_DataListTalentsAll_ctl00_LabelName\">Batteries charge powered weapons, but they can also be used to power an array of items, including powered armor and technological items. Batteries have a standardized size and weight, and items that take batteries all have a slot into which they fit, regardless of the item&rsquo;s actual size. Weapons that use batteries list the highest-capacity battery they are capable of using as well as how many charges from the battery that each shot consumes.&nbsp;</span></p>\n<p><strong>Capacity:</strong> 80</p>"
        },
        "equipped": false,
        "identified": true,
        "level": 4,
        "modifiers": [],
        "price": 390,
        "quantity": "2",
        "source": "Core Rulebook"
      },
      "effects": [],
      "flags": {},
<<<<<<< HEAD
      "img": "systems/sfrpg/icons/equipment/weapons/battery-super-capacity.jpg",
      "sort": 800000
=======
      "img": "systems/sfrpg/icons/equipment/weapons/battery-super-capacity.webp",
      "effects": []
>>>>>>> 2b095a38
    },
    {
      "_id": "MdGzDORg1cBdrJSO",
      "name": "Greater Synaptic Pulse (DC 24)",
      "type": "spell",
      "data": {
        "type": "",
        "ability": "",
        "abilityMods": {
          "parts": []
        },
        "actionType": "save",
        "activation": {
          "type": "action",
          "condition": "",
          "cost": 1
        },
        "allowedClasses": {
          "myst": true,
          "tech": false,
          "wysh": false
        },
        "area": {
          "effect": "spread",
          "shape": "sphere",
          "units": "ft",
          "value": 20
        },
        "attackBonus": 0,
        "chatFlavor": "",
        "concentration": false,
        "critical": {
          "effect": "",
          "parts": []
        },
        "damage": {
          "parts": []
        },
        "description": {
          "chat": "",
          "unidentified": "",
          "value": "<p style=\"text-align: justify;\">You stun all creatures in range for [[1d4]] rounds. With a successful Will saving throw, a creature is instead sickened for 1 round.</p>"
        },
        "descriptors": [],
        "dismissible": false,
        "duration": {
          "units": "",
          "value": "1d4 rounds"
        },
        "formula": "",
        "isActive": null,
        "level": 5,
        "materials": {
          "consumed": false,
          "cost": 0,
          "supply": 0,
          "value": ""
        },
        "modifiers": [],
        "preparation": {
          "mode": "innate",
          "prepared": true
        },
        "range": {
          "additional": "",
          "per": "",
          "units": "personal",
          "value": null
        },
        "save": {
          "type": "will",
          "dc": "24",
          "descriptor": "negate"
        },
        "school": "enc",
        "source": "CRB pg. 380",
        "sr": true,
        "target": {
          "type": "",
          "value": ""
        },
        "uses": {
          "max": 1,
          "per": "day",
          "value": 1
        }
      },
      "effects": [],
      "flags": {},
<<<<<<< HEAD
      "img": "systems/sfrpg/icons/spells/synaptic_pulse_greater.png",
      "sort": 900000
=======
      "img": "systems/sfrpg/icons/spells/synaptic_pulse_greater.webp",
      "effects": []
>>>>>>> 2b095a38
    },
    {
      "_id": "Aa74eAaOKcbioZaV",
      "name": "Plane Shift (Elemental Planes, First World, Or Material Plane; Self Only)",
      "type": "spell",
      "data": {
        "type": "",
        "ability": "",
        "abilityMods": {
          "parts": []
        },
        "actionType": "save",
        "activation": {
          "type": "action",
          "condition": "",
          "cost": 1
        },
        "allowedClasses": {
          "myst": true,
          "tech": true,
          "wysh": true
        },
        "area": {
          "effect": "",
          "shape": "",
          "units": null,
          "value": null
        },
        "attackBonus": 0,
        "chatFlavor": "",
        "concentration": false,
        "critical": {
          "effect": "",
          "parts": []
        },
        "damage": {
          "parts": []
        },
        "description": {
          "chat": "",
          "unidentified": "",
          "value": "<p style=\"text-align: justify;\">You move yourself or some other creature to another plane of existence or alternate dimension. If several willing or @Compendium[sfrpg.conditions.lf8pbezocjYIvR9y]{Unconscious} creatures are linked by hand in a circle, as many as eight can be affected by a single casting of&nbsp;plane shift. Arriving at a precise location on the intended plane is nigh impossible. From the Material Plane, you can reach any other plane (except for @Compendium[sfrpg.setting.nb5A5e7HqTnvVjtX]{The Drift}), though you appear 5 to 500 miles (5d%) from the last place one of the targets (your choice) was located last time that target traveled to that plane. If it’s the first time traveling to a particular plane for all targets, you appear at a random location on the plane, though you can use other means of transit, such as&nbsp;interplanetary teleport, to travel on the new plane. Mystics must have an object attuned to a specific plane or native to that plane in order to use&nbsp;plane shift&nbsp;to travel to a plane. A technomancer requires a planar navigational program for a specific plane in order to travel to that plane with&nbsp;plane shift. Special rituals, jealously hoarded by powerful technomancers and mystics, can allow you to travel to specific locations on the chosen plane, or even to unknown worlds.</p>"
        },
        "descriptors": [],
        "dismissible": false,
        "duration": {
          "units": "",
          "value": "instantaneous"
        },
        "formula": "",
        "isActive": null,
        "level": 6,
        "materials": {
          "consumed": false,
          "cost": 0,
          "supply": 0,
          "value": ""
        },
        "modifiers": [],
        "preparation": {
          "mode": "innate",
          "prepared": true
        },
        "range": {
          "additional": "",
          "per": "",
          "units": "touch",
          "value": null
        },
        "save": {
          "type": "will",
          "dc": "",
          "descriptor": "negate"
        },
        "school": "con",
        "source": "CRB pg. 369",
        "sr": true,
        "target": {
          "type": "",
          "value": "one creature, or up to eight willing or unconscious creatures"
        },
        "uses": {
          "max": 1,
          "per": "day",
          "value": 1
        }
      },
      "effects": [],
      "flags": {},
<<<<<<< HEAD
      "img": "systems/sfrpg/icons/spells/plane_shift.PNG",
      "sort": 1000000
=======
      "img": "systems/sfrpg/icons/spells/plane_shift.webp",
      "effects": []
>>>>>>> 2b095a38
    },
    {
      "_id": "h32Q2MShoj3l0jus",
      "name": "Waves Of Fatigue",
      "type": "spell",
      "data": {
        "type": "",
        "ability": null,
        "abilityMods": {
          "parts": []
        },
        "actionType": "",
        "activation": {
          "type": "action",
          "condition": "",
          "cost": 1
        },
        "allowedClasses": {
          "myst": true,
          "tech": false,
          "wysh": false
        },
        "area": {
          "effect": "burst",
          "shape": "cone",
          "units": "ft",
          "value": 30
        },
        "attackBonus": 0,
        "chatFlavor": "",
        "concentration": false,
        "critical": {
          "effect": "",
          "parts": []
        },
        "damage": {
          "parts": []
        },
        "description": {
          "chat": "",
          "unidentified": "",
          "value": "<p style=\"text-align: justify;\"><span id=\"ctl00_MainContent_DataListTalentsAll_ctl00_LabelName\">Waves of negative energy render all living creatures in the spell’s area fatigued. This spell has no effect on a creature that is already fatigued.</span></p>"
        },
        "descriptors": [],
        "dismissible": false,
        "duration": {
          "units": "",
          "value": "instantaneous"
        },
        "formula": "",
        "isActive": null,
        "level": 5,
        "materials": {
          "consumed": false,
          "cost": 0,
          "supply": 0,
          "value": ""
        },
        "modifiers": [],
        "preparation": {
          "mode": "innate",
          "prepared": true
        },
        "range": {
          "additional": "",
          "per": "",
          "units": null,
          "value": null
        },
        "save": {
          "type": "",
          "dc": null,
          "descriptor": ""
        },
        "school": "nec",
        "source": "CRB pg. 385",
        "sr": true,
        "target": {
          "type": "",
          "value": ""
        },
        "uses": {
          "max": 1,
          "per": "day",
          "value": 1
        }
      },
      "effects": [],
      "flags": {},
<<<<<<< HEAD
      "img": "systems/sfrpg/icons/spells/waves_of_fatigue.png",
      "sort": 1100000
=======
      "img": "systems/sfrpg/icons/spells/waves_of_fatigue.webp",
      "effects": []
>>>>>>> 2b095a38
    },
    {
      "_id": "Sw632o4ECpLjmQPP",
      "name": "Confusion (DC 23)",
      "type": "spell",
      "data": {
        "type": "",
        "ability": "",
        "abilityMods": {
          "parts": []
        },
        "actionType": "save",
        "activation": {
          "type": "action",
          "condition": "",
          "cost": 1
        },
        "allowedClasses": {
          "myst": true,
          "tech": false,
          "wysh": true
        },
        "area": {
          "effect": "burst",
          "shape": "sphere",
          "units": "ft",
          "value": 15
        },
        "attackBonus": 0,
        "chatFlavor": "",
        "concentration": false,
        "critical": {
          "effect": "",
          "parts": []
        },
        "damage": {
          "parts": []
        },
        "description": {
          "chat": "",
          "unidentified": "",
          "value": "<p><span id=\"ctl00_MainContent_DataListTalentsAll_ctl00_LabelName\">This spell causes @Compendium[sfrpg.conditions.8rIj0ewW4bL8Uph5]{Confusion} in all creatures in the area, making them unable to determine their actions. Any confused creature that is attacked automatically attacks or attempts to attack its attackers on its next turn, as long as it is still confused at the start of its next turn. Note that a confused creature will not make attacks of opportunity against any foe that it is not already devoted to attacking (either because of its most recent action or because it has just been attacked). For confused creatures that have not been attacked, roll on the following table at the start of each affected creature’s turn each round to see what it does in that round.</span></p>\n<table style=\"width: 403px; height: 85px;\" border=\"1\">\n<tbody>\n<tr style=\"height: 17px;\">\n<td style=\"height: 17px; background-color: #34495e; text-align: center; width: 44px;\">\n<p style=\"color: white;\">D%</p>\n</td>\n<td style=\"height: 17px; width: 352px; text-align: center; background-color: #34495e;\">\n<p style=\"color: white;\"><span id=\"ctl00_MainContent_DataListTalentsAll_ctl00_LabelName\"><strong>Behavior</strong></span></p>\n</td>\n</tr>\n<tr style=\"height: 17px;\">\n<td style=\"height: 17px; width: 44px; text-align: center; background-color: #7e8c8d;\">\n<p style=\"color: white;\">1-25</p>\n</td>\n<td style=\"height: 17px; width: 352px; text-align: center; background-color: #7e8c8d;\">\n<p style=\"color: white;\"><span id=\"ctl00_MainContent_DataListTalentsAll_ctl00_LabelName\">Act normally</span></p>\n</td>\n</tr>\n<tr style=\"height: 17px;\">\n<td style=\"height: 17px; width: 44px; text-align: center; background-color: #34495e;\">\n<p style=\"color: white;\">26-50</p>\n</td>\n<td style=\"height: 17px; width: 352px; text-align: center; background-color: #34495e;\">\n<p style=\"color: white;\"><span id=\"ctl00_MainContent_DataListTalentsAll_ctl00_LabelName\">Do nothing but babble incoherently</span></p>\n</td>\n</tr>\n<tr style=\"height: 17px;\">\n<td style=\"height: 17px; width: 44px; text-align: center; background-color: #7e8c8d;\">\n<p style=\"color: white;\">51-75</p>\n</td>\n<td style=\"height: 17px; width: 352px; text-align: center; background-color: #7e8c8d;\">\n<p style=\"color: white;\"><span id=\"ctl00_MainContent_DataListTalentsAll_ctl00_LabelName\">Deal 1d8 + Str modifier damage to self with item in hand</span></p>\n</td>\n</tr>\n<tr style=\"height: 17px;\">\n<td style=\"height: 17px; width: 44px; text-align: center; background-color: #34495e;\">\n<p style=\"color: white;\">76-100</p>\n</td>\n<td style=\"height: 17px; width: 352px; text-align: center; background-color: #34495e;\">\n<p style=\"color: white;\"><span id=\"ctl00_MainContent_DataListTalentsAll_ctl00_LabelName\">Attack nearest creature</span></p>\n</td>\n</tr>\n</tbody>\n</table>\n<p><span id=\"ctl00_MainContent_DataListTalentsAll_ctl00_LabelName\">A confused creature that can’t carry out the indicated action does nothing but babble incoherently. Attackers are not at any special advantage when attacking a confused target.</span></p>\n<p>&nbsp;</p>\n<p>&nbsp;</p>\n<p>&nbsp;</p>"
        },
        "descriptors": [],
        "dismissible": false,
        "duration": {
          "units": "",
          "value": "1 round/level"
        },
        "formula": "1d100",
        "isActive": null,
        "level": 4,
        "materials": {
          "consumed": false,
          "cost": 0,
          "supply": 0,
          "value": ""
        },
        "modifiers": [],
        "preparation": {
          "mode": "innate",
          "prepared": true
        },
        "range": {
          "additional": "10 ft.",
          "per": "lelvellevel",
          "units": "ft",
          "value": 100
        },
        "save": {
          "type": "will",
          "dc": "23",
          "descriptor": "negate"
        },
        "school": "enc",
        "source": "CRB pg. 344",
        "sr": true,
        "target": {
          "type": "",
          "value": "one living creature"
        },
        "uses": {
          "max": 3,
          "per": "day",
          "value": 3
        }
      },
      "effects": [],
      "flags": {},
<<<<<<< HEAD
      "img": "systems/sfrpg/icons/spells/confusion.png",
      "sort": 1200000
=======
      "img": "systems/sfrpg/icons/spells/confusion.webp",
      "effects": []
>>>>>>> 2b095a38
    },
    {
      "_id": "fud2tNGSxcYs0HLc",
      "name": "Enervation",
      "type": "spell",
      "data": {
        "type": "",
        "ability": "dex",
        "abilityMods": {
          "parts": []
        },
        "actionType": "rsak",
        "activation": {
          "type": "action",
          "condition": "",
          "cost": 1
        },
        "allowedClasses": {
          "myst": true,
          "tech": false,
          "wysh": false
        },
        "area": {
          "effect": "",
          "shape": "",
          "units": null,
          "value": null
        },
        "attackBonus": 0,
        "chatFlavor": "",
        "concentration": false,
        "critical": {
          "effect": "",
          "parts": []
        },
        "damage": {
          "parts": []
        },
        "description": {
          "chat": "",
          "unidentified": "",
          "value": "<p style=\"text-align: justify;\">You shoot a black ray at a target, making a ranged attack against the target’s EAC. If you hit, the target gains 2 temporary negative levels. Negative levels stack. If the target survives, it recovers from negative levels after a number of hours equal to your caster level (maximum 15 hours). An undead creature struck by the ray gains 10 temporary Hit Points for 1 hour.</p>"
        },
        "descriptors": [],
        "dismissible": false,
        "duration": {
          "units": "",
          "value": "instantaneous"
        },
        "formula": "",
        "isActive": null,
        "level": 4,
        "materials": {
          "consumed": false,
          "cost": 0,
          "supply": 0,
          "value": ""
        },
        "modifiers": [],
        "preparation": {
          "mode": "innate",
          "prepared": true
        },
        "range": {
          "additional": "5 ft.",
          "per": "2 levels",
          "units": "ft",
          "value": 25
        },
        "save": {
          "type": "",
          "dc": null,
          "descriptor": "negate"
        },
        "school": "nec",
        "source": "CRB pg. 353",
        "sr": true,
        "target": {
          "type": "",
          "value": "one creature"
        },
        "uses": {
          "max": 3,
          "per": "day",
          "value": 3
        }
      },
      "effects": [],
      "flags": {},
<<<<<<< HEAD
      "img": "systems/sfrpg/icons/spells/enervation.png",
      "sort": 1300000
=======
      "img": "systems/sfrpg/icons/spells/enervation.webp",
      "effects": []
>>>>>>> 2b095a38
    },
    {
      "_id": "tkEh5eV2r0nmh3gD",
      "name": "Mind Probe (DC 23)",
      "type": "spell",
      "data": {
        "type": "",
        "ability": "",
        "abilityMods": {
          "parts": []
        },
        "actionType": "save",
        "activation": {
          "type": "min",
          "condition": "",
          "cost": 1
        },
        "allowedClasses": {
          "myst": true,
          "tech": false,
          "wysh": false
        },
        "area": {
          "effect": "",
          "shape": "",
          "units": "none",
          "value": null
        },
        "attackBonus": 0,
        "chatFlavor": "",
        "concentration": false,
        "critical": {
          "effect": "",
          "parts": []
        },
        "damage": {
          "parts": []
        },
        "description": {
          "chat": "",
          "unidentified": "",
          "value": "<p style=\"text-align: justify;\">You gain access to the target’s memories and knowledge, and you can pry the information you want from them involuntarily.<br><br>You can attempt to learn the answer to one question of your choice per round; after each question, the target can attempt a Will saving throw to end the spell. If it fails, the creature can attempt a Bluff check with a DC equal to 11 + your Sense Motive modifier. If it fails its Bluff check, you gain the answer you desire. If it succeeds at its check, you gain no information. If it succeeds by 5 or more, it answers however it chooses and you believe that wrong answer to be the truth. Your questions are purely telepathic inquiries, and the answers to those questions are imparted directly into your mind. You and the target don’t need to speak the same language, though less intelligent creatures may yield up only appropriate sensory images in answer to your questions.</p>"
        },
        "descriptors": [],
        "dismissible": true,
        "duration": {
          "units": "",
          "value": "1 round/level (D)"
        },
        "formula": "",
        "isActive": null,
        "level": 4,
        "materials": {
          "consumed": false,
          "cost": 0,
          "supply": 0,
          "value": ""
        },
        "modifiers": [],
        "preparation": {
          "mode": "innate",
          "prepared": true
        },
        "range": {
          "additional": "5 ft.",
          "per": "2 levels",
          "units": "ft",
          "value": 25
        },
        "save": {
          "type": "will",
          "dc": "23",
          "descriptor": "negate"
        },
        "school": "div",
        "source": "CRB pg. 365",
        "sr": true,
        "target": {
          "type": "",
          "value": "one creature"
        },
        "uses": {
          "max": 3,
          "per": "day",
          "value": 3
        }
      },
      "effects": [],
      "flags": {},
<<<<<<< HEAD
      "img": "systems/sfrpg/icons/spells/mind-probe.jpg",
      "sort": 1400000
=======
      "img": "systems/sfrpg/icons/spells/mind-probe.webp",
      "effects": []
>>>>>>> 2b095a38
    },
    {
      "_id": "0QLP2RywSM8eB0Fi",
      "name": "Mind Thrust (4th Level, DC 23)",
      "type": "spell",
      "data": {
        "type": "",
        "ability": "",
        "abilityMods": {
          "parts": []
        },
        "actionType": "save",
        "activation": {
          "type": "action",
          "condition": "",
          "cost": 1
        },
        "allowedClasses": {
          "myst": true,
          "tech": false,
          "wysh": false
        },
        "area": {
          "effect": "",
          "shape": "",
          "units": "none",
          "value": null
        },
        "attackBonus": 0,
        "chatFlavor": "",
        "concentration": false,
        "critical": {
          "effect": "",
          "parts": []
        },
        "damage": {
          "parts": [
            {
              "formula": "10d10",
              "operator": "",
              "types": {}
            }
          ]
        },
        "description": {
          "chat": "",
          "unidentified": "",
          "value": "<p style=\"text-align: justify;\">You divine the most vulnerable portion of your opponent&rsquo;s mind and overload it with a glut of psychic information. The target can attempt a Will saving throw to halve the damage dealt by this spell. This spell has no effect on creatures without an Intelligence score.<br /><br /></p>\n<ul>\n<li style=\"text-align: justify;\"><strong>1st:</strong> When you cast mind thrust as a 1st-level spell, it deals 2d10 damage to the target.</li>\n<li style=\"text-align: justify;\"><strong>2nd:</strong> When you cast mind thrust as a 2nd-level spell, it deals 4d10 damage to the target.</li>\n<li style=\"text-align: justify;\"><strong>3rd:</strong> When you cast mind thrust as a 3rd-level spell, it deals 7d10 damage to the target.</li>\n<li style=\"text-align: justify;\"><strong>th: </strong>When you cast mind thrust as a 4th-level spell, it deals 10d10 damage to the target and the target is fatigued for 1 round if it fails its saving throw.</li>\n<li style=\"text-align: justify;\"><strong>5th:</strong> When you cast mind thrust as a 5th-level spell, it deals 15d10 damage to the target. The target is exhausted for 1 round if it fails its save and it is fatigued for 1 round if it succeeds at its saving throw.</li>\n<li style=\"text-align: justify;\"><strong>6th:</strong> When you cast&nbsp;mind thrust&nbsp;as a 6th-level spell, it deals 17d10 damage to the target. The target is exhausted and @Compendium[sfrpg.conditions.CvsDp0GvojxiF2jz]{Stunned} for 1 round if it fails its save, and it is fatigued for 1 round if it succeeds at its saving throw.</li>\n</ul>"
        },
        "descriptors": [],
        "dismissible": false,
        "duration": {
          "units": "",
          "value": "instantaneous"
        },
        "formula": "",
        "isActive": null,
        "level": 4,
        "materials": {
          "consumed": false,
          "cost": 0,
          "supply": 0,
          "value": ""
        },
        "modifiers": [],
        "preparation": {
          "mode": "innate",
          "prepared": true
        },
        "range": {
          "additional": "5 ft.",
          "per": "2 levels",
          "units": "ft",
          "value": 25
        },
        "save": {
          "type": "will",
          "dc": "23",
          "descriptor": "half"
        },
        "school": "div",
        "source": "CRB pg. 365",
        "sr": true,
        "target": {
          "type": "",
          "value": "one creature"
        },
        "uses": {
          "max": 3,
          "per": "day",
          "value": 3
        }
      },
      "effects": [],
      "flags": {},
<<<<<<< HEAD
      "img": "systems/sfrpg/icons/spells/mind_thrust.png",
      "sort": 1500000
=======
      "img": "systems/sfrpg/icons/spells/mind_thrust.webp",
      "effects": []
>>>>>>> 2b095a38
    },
    {
      "_id": "Rs6c3TH1GHj5VL9c",
      "name": "Fear (3rd Level, DC 22) (At Will)",
      "type": "spell",
      "data": {
        "type": "",
        "ability": "",
        "abilityMods": {
          "parts": []
        },
        "actionType": "save",
        "activation": {
          "type": "action",
          "condition": "",
          "cost": 1
        },
        "allowedClasses": {
          "myst": true,
          "tech": false,
          "wysh": true
        },
        "area": {
          "effect": "burst",
          "shape": "cone",
          "units": "ft",
          "value": 30
        },
        "attackBonus": 0,
        "chatFlavor": "",
        "concentration": false,
        "critical": {
          "effect": "",
          "parts": []
        },
        "damage": {
          "parts": []
        },
        "description": {
          "chat": "",
          "unidentified": "",
          "value": "<p>With a single mental nudge, you can unlock one or more targets&rsquo; deepest nightmares. A target that succeeds at its Will saving throw against this spell is @Compendium[sfrpg.conditions.nywSVEeDvp1bk7L3]{Shaken} for 1 round.</p>\n<ul>\n<li><strong>1st:</strong> When you cast fear as a 1st-level spell, it affects one living creature of CR 4 or lower at close range (25 feet + 5 feet/2 levels). The target must succeed at a Will saving throw or be frightened for 1d4 rounds.</li>\n<li><strong>2nd:</strong> When you cast fear as a 2nd-level spell, it affects one living creature of CR 4 or lower per 3 caster levels at medium range (100 feet + 10 feet/level), no two of which can be more than 30 feet apart. Each target must succeed at a Will saving throw or be frightened for 1 minute.</li>\n<li><strong>3rd:</strong> When you cast fear as 3rd-level spell, it affects all living creatures of CR 8 or lower in 30-foot cone-shaped burst. Each target must succeed at a Will save or become @Compendium[sfrpg.conditions.BVdjvpucmvQU4cc1]{Panicked} for 1 minute. If cornered, a @Compendium[sfrpg.conditions.BVdjvpucmvQU4cc1]{Panicked} creature begins cowering.</li>\n<li><strong>4th:</strong> When you cast&nbsp;fear&nbsp;as 4th-level spell, it affects all living creatures in 30-foot cone-shaped burst regardless of CR. Each target must succeed at a Will save or become @Compendium[sfrpg.conditions.BVdjvpucmvQU4cc1]{Panicked} for 1 minute. If cornered, a @Compendium[sfrpg.conditions.BVdjvpucmvQU4cc1]{Panicked} creature begins cowering.</li>\n</ul>"
        },
        "descriptors": [],
        "dismissible": false,
        "duration": {
          "units": "",
          "value": "see text"
        },
        "formula": "",
        "isActive": null,
        "level": 3,
        "materials": {
          "consumed": false,
          "cost": 0,
          "supply": 0,
          "value": ""
        },
        "modifiers": [],
        "preparation": {
          "mode": "always",
          "prepared": true
        },
        "range": {
          "additional": "",
          "per": "",
          "units": "none",
          "value": null
        },
        "save": {
          "type": "will",
          "dc": "22",
          "descriptor": "partial"
        },
        "school": "enc",
        "source": "CRB pg. 354",
        "sr": true,
        "target": {
          "type": "",
          "value": "see text"
        },
        "uses": {
          "max": null,
          "per": "",
          "value": null
        }
      },
      "effects": [],
      "flags": {},
<<<<<<< HEAD
      "img": "systems/sfrpg/icons/spells/fear.png",
      "sort": 1600000
=======
      "img": "systems/sfrpg/icons/spells/fear.webp",
      "effects": []
>>>>>>> 2b095a38
    },
    {
      "_id": "AydgL76m9c2iE7Yh",
      "name": "Irradiate (DC 22) (At Will)",
      "type": "spell",
      "data": {
        "type": "",
        "ability": "",
        "abilityMods": {
          "parts": []
        },
        "actionType": "save",
        "activation": {
          "type": "action",
          "condition": "",
          "cost": 1
        },
        "allowedClasses": {
          "myst": true,
          "tech": true,
          "wysh": true
        },
        "area": {
          "effect": "spread",
          "shape": "sphere",
          "units": "ft",
          "value": 10
        },
        "attackBonus": 0,
        "chatFlavor": "",
        "concentration": false,
        "critical": {
          "effect": "",
          "parts": []
        },
        "damage": {
          "parts": []
        },
        "description": {
          "chat": "",
          "unidentified": "",
          "value": "<p style=\"text-align: justify;\">This spell floods the area of effect with dangerous radiation. The strength of the radiation you create depends on your caster level, as detailed below. The central irradiated area is always a 10-foot-radius spread that expands normally per the rules for radiation areas of effect (see page 403). Creatures within the area are exposed to the radiation only once; the radiation does not linger in the area. The saving throw to resist the radiation effects is set by the spell rather than the standard save DC for radiation.<br><br></p>\n<table style=\"height: 85px;\">\n<tbody>\n<tr style=\"height: 17px;\">\n<td style=\"height: 17px; width: 193.317px; text-align: center;\"><strong>Caster Level</strong></td>\n<td style=\"height: 17px; width: 208.683px; text-align: center;\"><strong>Radiation Level</strong></td>\n</tr>\n<tr style=\"height: 17px;\">\n<td style=\"height: 17px; width: 193.317px; text-align: center;\">6th or lower</td>\n<td style=\"height: 17px; width: 208.683px; text-align: center;\">Low</td>\n</tr>\n<tr style=\"height: 17px;\">\n<td style=\"height: 17px; width: 193.317px; text-align: center;\">7th–9th</td>\n<td style=\"height: 17px; width: 208.683px; text-align: center;\">Medium</td>\n</tr>\n<tr style=\"height: 17px;\">\n<td style=\"height: 17px; width: 193.317px; text-align: center;\">10th–16th</td>\n<td style=\"height: 17px; width: 208.683px; text-align: center;\">High</td>\n</tr>\n<tr style=\"height: 17px;\">\n<td style=\"height: 17px; width: 193.317px; text-align: center;\">17th or higher</td>\n<td style=\"height: 17px; width: 208.683px; text-align: center;\">Severe</td>\n</tr>\n</tbody>\n</table>"
        },
        "descriptors": [],
        "dismissible": false,
        "duration": {
          "units": "",
          "value": "instantaneous"
        },
        "formula": "",
        "isActive": null,
        "level": 3,
        "materials": {
          "consumed": false,
          "cost": 0,
          "supply": 0,
          "value": ""
        },
        "modifiers": [],
        "preparation": {
          "mode": "always",
          "prepared": true
        },
        "range": {
          "additional": "10 ft.",
          "per": "level",
          "units": "ft",
          "value": 100
        },
        "save": {
          "type": "fort",
          "dc": "22",
          "descriptor": "partial"
        },
        "school": "con",
        "source": "CRB pg. 362",
        "sr": false,
        "target": {
          "type": "",
          "value": ""
        },
        "uses": {
          "max": null,
          "per": "",
          "value": null
        }
      },
      "effects": [],
      "flags": {},
<<<<<<< HEAD
      "img": "systems/sfrpg/icons/spells/irradiate.png",
      "sort": 1700000
=======
      "img": "systems/sfrpg/icons/spells/irradiate.webp",
      "effects": []
>>>>>>> 2b095a38
    }
  ],
  "token": {
    "name": "Lurker in Light, Lightweaver",
    "actorId": "CpaPNihzKYgQUy6U",
    "actorLink": false,
    "bar1": {
      "attribute": "attributes.hp"
    },
    "bar2": {
      "attribute": ""
    },
    "brightLight": 0,
    "brightSight": 0,
    "dimLight": 0,
    "dimSight": 0,
    "displayBars": 40,
    "displayName": 0,
    "disposition": 0,
    "flags": {},
    "height": 1,
    "img": "icons/svg/mystery-man.svg",
    "lightAlpha": 1,
    "lightAngle": 360,
    "lightAnimation": {
      "type": "",
      "intensity": 5,
      "speed": 5
    },
    "lightColor": "",
    "lockRotation": false,
    "mirrorX": false,
    "mirrorY": false,
    "randomImg": false,
    "rotation": 0,
    "scale": 1,
    "sightAngle": 360,
    "tint": "",
    "vision": false,
    "width": 1
  }
}<|MERGE_RESOLUTION|>--- conflicted
+++ resolved
@@ -708,6 +708,7 @@
       },
       "effects": [],
       "flags": {},
+      "img": "icons/svg/mystery-man.svg",
       "sort": 200000
     },
     {
@@ -999,6 +1000,7 @@
       },
       "effects": [],
       "flags": {},
+      "img": "icons/svg/mystery-man.svg",
       "sort": 400000
     },
     {
@@ -1074,6 +1076,7 @@
       },
       "effects": [],
       "flags": {},
+      "img": "icons/svg/mystery-man.svg",
       "sort": 500000
     },
     {
@@ -1149,6 +1152,7 @@
       },
       "effects": [],
       "flags": {},
+      "img": "icons/svg/mystery-man.svg",
       "sort": 600000
     },
     {
@@ -1221,6 +1225,7 @@
       },
       "effects": [],
       "flags": {},
+      "img": "icons/svg/mystery-man.svg",
       "sort": 700000
     },
     {
@@ -1267,13 +1272,8 @@
       },
       "effects": [],
       "flags": {},
-<<<<<<< HEAD
-      "img": "systems/sfrpg/icons/equipment/weapons/battery-super-capacity.jpg",
+      "img": "systems/sfrpg/icons/equipment/weapons/battery-super-capacity.webp",
       "sort": 800000
-=======
-      "img": "systems/sfrpg/icons/equipment/weapons/battery-super-capacity.webp",
-      "effects": []
->>>>>>> 2b095a38
     },
     {
       "_id": "MdGzDORg1cBdrJSO",
@@ -1363,13 +1363,8 @@
       },
       "effects": [],
       "flags": {},
-<<<<<<< HEAD
-      "img": "systems/sfrpg/icons/spells/synaptic_pulse_greater.png",
+      "img": "systems/sfrpg/icons/spells/synaptic_pulse_greater.webp",
       "sort": 900000
-=======
-      "img": "systems/sfrpg/icons/spells/synaptic_pulse_greater.webp",
-      "effects": []
->>>>>>> 2b095a38
     },
     {
       "_id": "Aa74eAaOKcbioZaV",
@@ -1459,13 +1454,8 @@
       },
       "effects": [],
       "flags": {},
-<<<<<<< HEAD
-      "img": "systems/sfrpg/icons/spells/plane_shift.PNG",
+      "img": "systems/sfrpg/icons/spells/plane_shift.webp",
       "sort": 1000000
-=======
-      "img": "systems/sfrpg/icons/spells/plane_shift.webp",
-      "effects": []
->>>>>>> 2b095a38
     },
     {
       "_id": "h32Q2MShoj3l0jus",
@@ -1555,13 +1545,8 @@
       },
       "effects": [],
       "flags": {},
-<<<<<<< HEAD
-      "img": "systems/sfrpg/icons/spells/waves_of_fatigue.png",
+      "img": "systems/sfrpg/icons/spells/waves_of_fatigue.webp",
       "sort": 1100000
-=======
-      "img": "systems/sfrpg/icons/spells/waves_of_fatigue.webp",
-      "effects": []
->>>>>>> 2b095a38
     },
     {
       "_id": "Sw632o4ECpLjmQPP",
@@ -1651,13 +1636,8 @@
       },
       "effects": [],
       "flags": {},
-<<<<<<< HEAD
-      "img": "systems/sfrpg/icons/spells/confusion.png",
+      "img": "systems/sfrpg/icons/spells/confusion.webp",
       "sort": 1200000
-=======
-      "img": "systems/sfrpg/icons/spells/confusion.webp",
-      "effects": []
->>>>>>> 2b095a38
     },
     {
       "_id": "fud2tNGSxcYs0HLc",
@@ -1747,13 +1727,8 @@
       },
       "effects": [],
       "flags": {},
-<<<<<<< HEAD
-      "img": "systems/sfrpg/icons/spells/enervation.png",
+      "img": "systems/sfrpg/icons/spells/enervation.webp",
       "sort": 1300000
-=======
-      "img": "systems/sfrpg/icons/spells/enervation.webp",
-      "effects": []
->>>>>>> 2b095a38
     },
     {
       "_id": "tkEh5eV2r0nmh3gD",
@@ -1843,13 +1818,8 @@
       },
       "effects": [],
       "flags": {},
-<<<<<<< HEAD
-      "img": "systems/sfrpg/icons/spells/mind-probe.jpg",
+      "img": "systems/sfrpg/icons/spells/mind-probe.webp",
       "sort": 1400000
-=======
-      "img": "systems/sfrpg/icons/spells/mind-probe.webp",
-      "effects": []
->>>>>>> 2b095a38
     },
     {
       "_id": "0QLP2RywSM8eB0Fi",
@@ -1945,13 +1915,8 @@
       },
       "effects": [],
       "flags": {},
-<<<<<<< HEAD
-      "img": "systems/sfrpg/icons/spells/mind_thrust.png",
+      "img": "systems/sfrpg/icons/spells/mind_thrust.webp",
       "sort": 1500000
-=======
-      "img": "systems/sfrpg/icons/spells/mind_thrust.webp",
-      "effects": []
->>>>>>> 2b095a38
     },
     {
       "_id": "Rs6c3TH1GHj5VL9c",
@@ -2041,13 +2006,8 @@
       },
       "effects": [],
       "flags": {},
-<<<<<<< HEAD
-      "img": "systems/sfrpg/icons/spells/fear.png",
+      "img": "systems/sfrpg/icons/spells/fear.webp",
       "sort": 1600000
-=======
-      "img": "systems/sfrpg/icons/spells/fear.webp",
-      "effects": []
->>>>>>> 2b095a38
     },
     {
       "_id": "AydgL76m9c2iE7Yh",
@@ -2137,13 +2097,8 @@
       },
       "effects": [],
       "flags": {},
-<<<<<<< HEAD
-      "img": "systems/sfrpg/icons/spells/irradiate.png",
+      "img": "systems/sfrpg/icons/spells/irradiate.webp",
       "sort": 1700000
-=======
-      "img": "systems/sfrpg/icons/spells/irradiate.webp",
-      "effects": []
->>>>>>> 2b095a38
     }
   ],
   "token": {
