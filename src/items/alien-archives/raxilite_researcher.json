--- conflicted
+++ resolved
@@ -761,10 +761,6 @@
       "_id": "o7TZQe8bncXvlAIz",
       "name": "Pulsecaster pistol",
       "type": "weapon",
-<<<<<<< HEAD
-=======
-      "img": "systems/sfrpg/icons/equipment/weapons/pulsecaster-pistol.webp",
->>>>>>> 2b095a38
       "data": {
         "type": "",
         "ability": "",
@@ -974,7 +970,7 @@
         "weaponType": "smallA"
       },
       "flags": {},
-      "img": "systems/sfrpg/icons/equipment/weapons/pulsecaster-pistol.jpg"
+      "img": "systems/sfrpg/icons/equipment/weapons/pulsecaster-pistol.webp"
     },
     {
       "_id": "RWpt9T1XAsc48i8S",
@@ -1123,10 +1119,6 @@
       "_id": "OWezREgMnbGv4NYZ",
       "name": "Second Skin",
       "type": "equipment",
-<<<<<<< HEAD
-=======
-      "img": "systems/sfrpg/icons/equipment/armor/second-skin.webp",
->>>>>>> 2b095a38
       "data": {
         "type": "",
         "ability": null,
@@ -1261,7 +1253,7 @@
         }
       },
       "flags": {},
-      "img": "systems/sfrpg/icons/equipment/armor/second-skin.jpg"
+      "img": "systems/sfrpg/icons/equipment/armor/second-skin.webp"
     },
     {
       "_id": "QUVfdaPZrepgkOHS",
