{
  "_id": "L8w63Gxtwgf5o2zr",
  "name": "Stridermander Tyrant",
  "type": "npc2",
  "data": {
    "abilities": {
      "cha": {
        "base": 0,
        "min": 3,
        "misc": 0,
        "mod": 0,
        "value": 10
      },
      "con": {
        "base": 3,
        "min": 3,
        "misc": 0,
        "mod": 3,
        "value": 16
      },
      "dex": {
        "base": 5,
        "min": 3,
        "misc": 0,
        "mod": 5,
        "value": 20
      },
      "int": {
        "base": -3,
        "min": 3,
        "misc": 0,
        "mod": -3,
        "value": 4
      },
      "str": {
        "base": 8,
        "min": 3,
        "misc": 0,
        "mod": 8,
        "value": 26
      },
      "wis": {
        "base": 2,
        "min": 3,
        "misc": 0,
        "mod": 2,
        "value": 14
      }
    },
    "attributes": {
      "arms": "2",
      "bab": 0,
      "cmd": {
        "min": 0,
        "tooltip": [],
        "value": 10
      },
      "eac": {
        "base": 23,
        "min": 0,
        "tooltip": [],
        "value": 23
      },
      "fort": {
        "base": 12,
        "bonus": 12,
        "misc": 0,
        "tooltip": [],
        "value": 0
      },
      "hp": {
        "max": 165,
        "min": 0,
        "temp": null,
        "tempmax": null,
        "tooltip": [],
        "value": 165
      },
      "init": {
        "bonus": 0,
        "tooltip": [],
        "total": 5,
        "value": 5
      },
      "kac": {
        "base": 25,
        "min": 0,
        "tooltip": [],
        "value": 25
      },
      "keyability": "",
      "reach": "10 ft. (20 ft. with feeding tendril)",
      "reflex": {
        "base": 14,
        "bonus": 14,
        "misc": 0,
        "tooltip": [],
        "value": 0
      },
      "rp": {
        "max": 0,
        "min": 0,
        "tooltip": [],
        "value": 0
      },
      "sp": {
        "max": 0,
        "min": 0,
        "tooltip": [],
        "value": 0
      },
      "space": "10 ft.",
      "speed": {
        "burrowing": {
          "base": 0
        },
        "climbing": {
          "base": 0
        },
        "flying": {
          "base": 0
        },
        "land": {
          "base": 50
        },
        "mainMovement": "land",
        "special": "original base: 50 ft.; original special: climb 30 ft.",
        "swimming": {
          "base": 0
        }
      },
      "spellcasting": "",
      "will": {
        "base": 11,
        "bonus": 11,
        "misc": 0,
        "tooltip": [],
        "value": 0
      }
    },
    "conditions": {},
    "counterClasses": {
      "values": {}
    },
    "currency": {
      "credit": 0,
      "upb": 0
    },
    "details": {
      "type": "Monstrous Humanoid",
      "alignment": "CE",
      "aura": "",
      "biography": {
        "public": "",
        "value": "<section class=\"secret\">\n<h2>Description</h2>\n<p><span id=\"ctl00_MainContent_DataListTalentsAll_ctl00_LabelName\">Vesk-3 is perhaps best known for its dominant species, the accommodating and helpful skittermanders, but the planet—like any ecosystem—has evolved dangers and predators all its own.<br><br>Stridermanders are an evolutionary cousin of the more numerous skittermanders. A planetwide disaster millions of years ago split the common ancestor of both species into two populations. One population remained on the planet’s devastated surface and evolved into the skittermanders. The other population retreated into the planet’s extensive cave system, becoming larger, faster, and increasingly vicious as they competed for dwindling food supplies. Eventually, the stridermanders reemerged on the surface and the two populations met once again—and the skittermanders became prey.<br><br>Called strovion by the vesk, which roughly translates as “skittering wolves,” stridermanders are brawny and threatening. Like most natives of Vesk-3, they have eight limbs, four of which are long and graceful, capable of running at high speeds and climbing through the rocky caverns where the creatures make their nests. The four shorter arms are more muscular and used for restraining prey, mating, and manipulating their environment. Their most identifiable feature is a feeding tendril that emerges from their abdomen— similar to that of a skittermander whelp—which is long enough and strong enough to drag a grown @Compendium[sfrpg.races.AMBcyDZDtJ1OOzh3]{Human} through the darkness or lift a vesk soldier into the air.<br><br>Stridermanders feed by restraining their victims and puncturing their flesh, draining their fluids first so the rest of the body can be eaten more slowly over time. They prefer preying on skittermanders but will attack and devour anything their own size or smaller, as the vesk have discovered.<br><br>While simpleminded and animalistic, stridermanders are clever predators and construct simple obsidian tools. They have no language but hunt using coordinated pack tactics. Even more terrifying, skittermander legends speak of stridermander tyrants—larger, more vicious mutants with uncanny abilities to cloud people’s minds and fool the senses.<br><br>Today, stridermanders remain a danger in Vesk-3’s deep forests and caverns, though the Veskarium has heavily curtailed their numbers. Their whelps are small, rodent-like, and solitary, making them difficult to exterminate and allowing them to easily stow away on starships. Stridermanders have consequently migrated to several other worlds, where they reproduce quickly and fill apex predator roles in wilderness and ruins environments. Vesk see the species as dangerous predators worthy of hunting, and the Veskarium has exported stridermanders off-world for use as guard beasts, and for a variety of dangerous sporting events.</span></p>\n<p>&nbsp;</p>\n<h2>Ecology</h2>\n<h3>Environment</h3>\n<p>any (Vesk-3)</p>\n<p>&nbsp;</p>\n<h3>Organization</h3>\n<p>solitary or pack (1 tyrant and 3-10 stridermanders)</p>\n<p>&nbsp;</p>\n</section>"
      },
      "class": "",
      "cr": 10,
      "environment": "",
      "race": "",
      "raceAndGrafts": "",
      "source": "AA3 pg. 104",
      "subtype": "Skittermander",
      "xp": {
        "value": 9600
      }
    },
    "modifiers": [],
    "skills": {
      "acr": {
        "ability": "dex",
        "enabled": false,
        "hasArmorCheckPenalty": true,
        "isTrainedOnly": false,
        "misc": 0,
        "mod": 0,
        "ranks": 0,
        "value": 0
      },
      "ath": {
        "ability": "str",
        "enabled": true,
        "hasArmorCheckPenalty": true,
        "isTrainedOnly": false,
        "misc": 0,
        "mod": 19,
        "ranks": 19,
        "value": 0
      },
      "blu": {
        "ability": "cha",
        "enabled": false,
        "hasArmorCheckPenalty": false,
        "isTrainedOnly": false,
        "misc": 0,
        "mod": 0,
        "ranks": 0,
        "value": 0
      },
      "com": {
        "ability": "int",
        "enabled": false,
        "hasArmorCheckPenalty": false,
        "isTrainedOnly": true,
        "misc": 0,
        "mod": 0,
        "ranks": 0,
        "value": 0
      },
      "cul": {
        "ability": "int",
        "enabled": false,
        "hasArmorCheckPenalty": false,
        "isTrainedOnly": true,
        "misc": 0,
        "mod": 0,
        "ranks": 0,
        "value": 0
      },
      "dip": {
        "ability": "cha",
        "enabled": false,
        "hasArmorCheckPenalty": false,
        "isTrainedOnly": false,
        "misc": 0,
        "mod": 0,
        "ranks": 0,
        "value": 0
      },
      "dis": {
        "ability": "cha",
        "enabled": false,
        "hasArmorCheckPenalty": false,
        "isTrainedOnly": false,
        "misc": 0,
        "mod": 0,
        "ranks": 0,
        "value": 0
      },
      "eng": {
        "ability": "int",
        "enabled": false,
        "hasArmorCheckPenalty": false,
        "isTrainedOnly": true,
        "misc": 0,
        "mod": 0,
        "ranks": 0,
        "value": 0
      },
      "int": {
        "ability": "cha",
        "enabled": false,
        "hasArmorCheckPenalty": false,
        "isTrainedOnly": false,
        "misc": 0,
        "mod": 0,
        "ranks": 0,
        "value": 0
      },
      "lsc": {
        "ability": "int",
        "enabled": false,
        "hasArmorCheckPenalty": false,
        "isTrainedOnly": true,
        "misc": 0,
        "mod": 0,
        "ranks": 0,
        "value": 0
      },
      "med": {
        "ability": "int",
        "enabled": false,
        "hasArmorCheckPenalty": false,
        "isTrainedOnly": true,
        "misc": 0,
        "mod": 0,
        "ranks": 0,
        "value": 0
      },
      "mys": {
        "ability": "wis",
        "enabled": false,
        "hasArmorCheckPenalty": false,
        "isTrainedOnly": true,
        "misc": 0,
        "mod": 0,
        "ranks": 0,
        "value": 0
      },
      "per": {
        "ability": "wis",
        "enabled": true,
        "hasArmorCheckPenalty": false,
        "isTrainedOnly": false,
        "misc": 0,
        "mod": 19,
        "ranks": 19,
        "value": 0
      },
      "phs": {
        "ability": "int",
        "enabled": false,
        "hasArmorCheckPenalty": false,
        "isTrainedOnly": true,
        "misc": 0,
        "mod": 0,
        "ranks": 0,
        "value": 0
      },
      "pil": {
        "ability": "dex",
        "enabled": false,
        "hasArmorCheckPenalty": false,
        "isTrainedOnly": false,
        "misc": 0,
        "mod": 0,
        "ranks": 0,
        "value": 0
      },
      "pro": {
        "ability": "int",
        "enabled": false,
        "hasArmorCheckPenalty": false,
        "isTrainedOnly": true,
        "misc": 0,
        "mod": 0,
        "ranks": 0,
        "subname": "",
        "value": 3
      },
      "sen": {
        "ability": "wis",
        "enabled": false,
        "hasArmorCheckPenalty": false,
        "isTrainedOnly": false,
        "misc": 0,
        "mod": 0,
        "ranks": 0,
        "value": 0
      },
      "sle": {
        "ability": "dex",
        "enabled": false,
        "hasArmorCheckPenalty": true,
        "isTrainedOnly": true,
        "misc": 0,
        "mod": 0,
        "ranks": 0,
        "value": 0
      },
      "ste": {
        "ability": "dex",
        "enabled": true,
        "hasArmorCheckPenalty": true,
        "isTrainedOnly": false,
        "misc": 0,
        "mod": 24,
        "ranks": 24,
        "value": 0
      },
      "sur": {
        "ability": "wis",
        "enabled": true,
        "hasArmorCheckPenalty": false,
        "isTrainedOnly": false,
        "misc": 0,
        "mod": 19,
        "ranks": 19,
        "value": 0
      }
    },
    "spells": {
      "spell0": {
        "max": 0,
        "value": 0
      },
      "spell1": {
        "max": 0,
        "value": 0
      },
      "spell2": {
        "max": "3",
        "value": "3"
      },
      "spell3": {
        "max": "3",
        "value": "3"
      },
      "spell4": {
        "max": "1",
        "value": "1"
      },
      "spell5": {
        "max": 0,
        "value": 0
      },
      "spell6": {
        "max": 0,
        "value": 0
      }
    },
    "traits": {
      "ci": {
        "custom": "",
        "value": []
      },
      "damageReduction": {
        "negatedBy": "",
        "value": 0
      },
      "di": {
        "custom": "",
        "value": []
      },
      "dr": {
        "custom": "",
        "value": []
      },
      "dv": {
        "custom": "Light Blindness",
        "value": []
      },
      "languages": {
        "custom": "",
        "value": []
      },
      "senses": "blindsense (scent) 60 ft., darkvision 60 ft., low-light vision",
      "size": "large",
      "sr": 0
    }
  },
  "flags": {},
  "img": "icons/svg/mystery-man.svg",
  "items": [
    {
      "name": "Camouflage (Ex)",
      "type": "feat",
      "data": {
        "type": "",
        "ability": null,
        "actionType": null,
        "activation": {
          "type": "",
          "condition": "",
          "cost": 0
        },
        "area": {
          "effect": "",
          "shape": "",
          "units": "",
          "value": null
        },
        "attackBonus": 0,
        "chatFlavor": "",
        "critical": {
          "effect": "",
          "parts": []
        },
        "damage": {
          "parts": []
        },
        "description": {
          "chat": "",
          "unidentified": "",
          "value": "A stridermander can alter the color and texture of its fur to blend into its environment. Whenever a stridermander remains motionless for 1 round, it gains a +10 bonus to Stealth checks (this bonus doesn’t stack with the invisibility spell or similar effects). If the stridermander moves more than 10 feet or takes a hostile action (such as attacking or casting a spell), it loses this bonus until it once again spends 1 round remaining still."
        },
        "descriptors": [],
        "duration": {
          "units": "",
          "value": null
        },
        "formula": "",
        "modifiers": [],
        "range": {
          "additional": "",
          "per": "",
          "units": "",
          "value": null
        },
        "recharge": {
          "charged": false,
          "value": null
        },
        "requirements": "",
        "save": {
          "type": "",
          "dc": null,
          "descriptor": ""
        },
        "source": "",
        "target": {
          "type": "",
          "value": null
        },
        "uses": {
          "max": 0,
          "per": null,
          "value": 0
        }
      },
      "flags": {},
      "hasAttack": false,
      "hasUses": false,
      "img": "icons/svg/mystery-man.svg",
      "isCharged": true,
      "isOnCooldown": false,
      "isStack": false,
      "labels": {
        "activation": "",
        "area": "",
        "damage": "",
        "duration": "",
        "featType": "Passive",
        "range": "",
        "save": "",
        "target": ""
      }
    },
    {
      "name": "Bite",
      "type": "weapon",
      "data": {
        "type": "",
        "ability": "",
        "acceptedItemTypes": {
          "augmentation": false,
          "consumable": false,
          "container": false,
          "equipment": false,
          "fusion": true,
          "goods": false,
          "technological": false,
          "upgrade": false,
          "weapon": false
        },
        "actionType": "mwak",
        "activation": {
          "type": "",
          "condition": "",
          "cost": 0
        },
        "area": {
          "effect": "",
          "shape": "",
          "units": "",
          "value": null
        },
        "attackBonus": 23,
        "attuned": false,
        "bulk": "L",
        "capacity": {
          "max": 0,
          "value": 0
        },
        "chatFlavor": "",
        "containedItemIds": [],
        "container": {
          "contents": [],
          "storage": [
            {
              "type": "slot",
              "acceptsType": [
                "fusion"
              ],
              "affectsEncumbrance": true,
              "amount": 1,
              "subtype": "fusion",
              "weightProperty": "level"
            }
          ]
        },
        "critical": {
          "effect": "",
          "parts": []
        },
        "damage": {
          "parts": [
            {
              "formula": "2d10+18",
              "operator": "",
              "types": {
                "piercing": true
              }
            }
          ]
        },
        "description": {
          "chat": "",
          "unidentified": "",
          "value": ""
        },
        "descriptors": [],
        "duration": {
          "units": "",
          "value": null
        },
        "equipped": false,
        "equippedBulkMultiplier": 1,
        "formula": "",
        "identified": true,
        "level": 1,
        "modifiers": [],
        "price": 0,
        "proficient": true,
        "properties": {},
        "quantity": 1,
        "range": {
          "additional": "",
          "per": "",
          "units": "",
          "value": null
        },
        "save": {
          "type": "",
          "dc": null,
          "descriptor": ""
        },
        "source": "",
        "special": "",
        "target": {
          "type": "",
          "value": null
        },
        "usage": {
          "per": "",
          "value": 0
        },
        "uses": {
          "max": 0,
          "per": null,
          "value": 0
        },
        "weaponType": "basicM"
      },
      "flags": {},
      "hasAttack": true,
      "hasCapacity": false,
      "hasUses": false,
      "img": "icons/svg/mystery-man.svg",
      "isCharged": true,
      "isStack": false,
      "labels": {
        "activation": "",
        "area": "",
        "damage": "2d10+18",
        "duration": "",
        "range": "",
        "save": "",
        "target": ""
      }
    },
    {
      "name": "Claw",
      "type": "weapon",
      "data": {
        "type": "",
        "ability": "",
        "acceptedItemTypes": {
          "augmentation": false,
          "consumable": false,
          "container": false,
          "equipment": false,
          "fusion": true,
          "goods": false,
          "technological": false,
          "upgrade": false,
          "weapon": false
        },
        "actionType": "mwak",
        "activation": {
          "type": "",
          "condition": "",
          "cost": 0
        },
        "area": {
          "effect": "",
          "shape": "",
          "units": "",
          "value": null
        },
        "attackBonus": 23,
        "attuned": false,
        "bulk": "L",
        "capacity": {
          "max": 0,
          "value": 0
        },
        "chatFlavor": "",
        "containedItemIds": [],
        "container": {
          "contents": [],
          "storage": [
            {
              "type": "slot",
              "acceptsType": [
                "fusion"
              ],
              "affectsEncumbrance": true,
              "amount": 1,
              "subtype": "fusion",
              "weightProperty": "level"
            }
          ]
        },
        "critical": {
          "effect": "",
          "parts": []
        },
        "damage": {
          "parts": [
            {
              "formula": "1d10+18",
              "operator": "",
              "types": {
                "slashing": true
              }
            }
          ]
        },
        "description": {
          "chat": "",
          "unidentified": "",
          "value": ""
        },
        "descriptors": [],
        "duration": {
          "units": "",
          "value": null
        },
        "equipped": false,
        "equippedBulkMultiplier": 1,
        "formula": "",
        "identified": true,
        "level": 1,
        "modifiers": [],
        "price": 0,
        "proficient": true,
        "properties": {},
        "quantity": 1,
        "range": {
          "additional": "",
          "per": "",
          "units": "",
          "value": null
        },
        "save": {
          "type": "",
          "dc": null,
          "descriptor": ""
        },
        "source": "",
        "special": "",
        "target": {
          "type": "",
          "value": null
        },
        "usage": {
          "per": "",
          "value": 0
        },
        "uses": {
          "max": 0,
          "per": null,
          "value": 0
        },
        "weaponType": "basicM"
      },
      "flags": {},
      "hasAttack": true,
      "hasCapacity": false,
      "hasUses": false,
      "img": "icons/svg/mystery-man.svg",
      "isCharged": true,
      "isStack": false,
      "labels": {
        "activation": "",
        "area": "",
        "damage": "1d10+18",
        "duration": "",
        "range": "",
        "save": "",
        "target": ""
      }
    },
    {
      "name": "Feeding Tendril (Ex)",
      "type": "weapon",
      "data": {
        "type": "",
        "ability": "",
        "acceptedItemTypes": {
          "augmentation": false,
          "consumable": false,
          "container": false,
          "equipment": false,
          "fusion": true,
          "goods": false,
          "technological": false,
          "upgrade": false,
          "weapon": false
        },
        "actionType": "mwak",
        "activation": {
          "type": "",
          "condition": "",
          "cost": 0
        },
        "area": {
          "effect": "",
          "shape": "",
          "units": "",
          "value": null
        },
        "attackBonus": 23,
        "attuned": false,
        "bulk": "L",
        "capacity": {
          "max": 0,
          "value": 0
        },
        "chatFlavor": "",
        "containedItemIds": [],
        "container": {
          "contents": [],
          "storage": [
            {
              "type": "slot",
              "acceptsType": [
                "fusion"
              ],
              "affectsEncumbrance": true,
              "amount": 1,
              "subtype": "fusion",
              "weightProperty": "level"
            }
          ]
        },
        "critical": {
          "effect": "",
          "parts": []
        },
        "damage": {
          "parts": [
            {
              "formula": "1d6+18",
              "operator": "",
              "types": {
                "piercing": true
              }
            }
          ]
        },
        "description": {
          "chat": "",
          "unidentified": "",
          "value": "A stridermander’s secondary mouth is similar to a skittermander whelp’s, but it has a more powerful and developed feeding tendril. As a standard action, a stridermander can strike at a creature its size or smaller up to 10 feet away with this tendril. In addition to dealing damage, if the stridermander hits the target’s KAC + 4, it grapples the target and pulls the target adjacent to the stridermander; this movement doesn’t provoke attacks of opportunity. The stridermander doesn’t need to have a limb free to perform or maintain this grapple, but it can only grapple one target at a time. The stridermander can maintain this grapple with the same attack as a move action on subsequent rounds."
        },
        "descriptors": [],
        "duration": {
          "units": "",
          "value": null
        },
        "equipped": false,
        "equippedBulkMultiplier": 1,
        "formula": "",
        "identified": true,
        "level": 1,
        "modifiers": [],
        "price": 0,
        "proficient": true,
        "properties": {},
        "quantity": 1,
        "range": {
          "additional": "",
          "per": "",
          "units": "",
          "value": null
        },
        "save": {
          "type": "",
          "dc": null,
          "descriptor": ""
        },
        "source": "",
        "special": "",
        "target": {
          "type": "",
          "value": null
        },
        "usage": {
          "per": "",
          "value": 0
        },
        "uses": {
          "max": 0,
          "per": null,
          "value": 0
        },
        "weaponType": "basicM"
      },
      "flags": {},
      "hasAttack": true,
      "hasCapacity": false,
      "hasUses": false,
      "img": "icons/svg/mystery-man.svg",
      "isCharged": true,
      "isStack": false,
      "labels": {
        "activation": "",
        "area": "",
        "damage": "1d6+18",
        "duration": "",
        "range": "",
        "save": "",
        "target": ""
      }
    },
    {
      "name": "Gorge (Ex) (+8)",
      "type": "feat",
      "data": {
        "type": "",
        "ability": null,
        "abilityMods": {
          "parts": []
        },
        "actionType": "",
        "activation": {
          "type": "",
          "condition": "",
          "cost": 0
        },
        "area": {
          "effect": "",
          "shape": "",
          "units": "",
          "value": null
        },
        "attackBonus": 0,
        "chatFlavor": "",
        "critical": {
          "effect": "",
          "parts": []
        },
        "damage": {
          "parts": []
        },
        "description": {
          "chat": "",
          "unidentified": "",
          "value": "When a stridermander hits with its bite attack against a creature it has @Compendium[sfrpg.conditions.4AkWDHGM6gHDepHN]{Grappled} with its feeding tendril, it deals additional damage equal to its Strength modifier."
        },
        "descriptors": [],
        "duration": {
          "units": "",
          "value": null
        },
        "formula": "",
        "modifiers": [],
        "range": {
          "additional": "",
          "per": "",
          "units": "",
          "value": null
        },
        "recharge": {
          "charged": false,
          "value": null
        },
        "requirements": "",
        "save": {
          "type": "",
          "dc": null,
          "descriptor": ""
        },
        "source": "",
        "target": {
          "type": "",
          "value": null
        },
        "uses": {
          "max": 0,
          "per": null,
          "value": 0
        }
      },
      "flags": {},
      "hasAttack": false,
      "hasUses": false,
      "img": "icons/svg/mystery-man.svg",
      "isCharged": true,
      "isOnCooldown": false,
      "isStack": false,
      "labels": {
        "activation": "",
        "area": "",
        "damage": "",
        "duration": "",
        "featType": "Passive",
        "range": "",
        "save": "",
        "target": ""
      }
    },
    {
      "name": "Dancing Lights (At Will)",
      "type": "spell",
<<<<<<< HEAD
=======
      "img": "systems/sfrpg/icons/spells/dancing_light.webp",
>>>>>>> 2b095a38
      "data": {
        "type": "",
        "ability": "",
        "abilityMods": {
          "parts": []
        },
        "actionType": "",
        "activation": {
          "type": "action",
          "condition": "",
          "cost": 1
        },
        "allowedClasses": {
          "myst": false,
          "tech": true,
          "wysh": true
        },
        "area": {
          "effect": "",
          "shape": "",
          "units": null,
          "value": null
        },
        "attackBonus": 0,
        "chatFlavor": "",
        "concentration": false,
        "critical": {
          "effect": "",
          "parts": []
        },
        "damage": {
          "parts": []
        },
        "description": {
          "chat": "",
          "unidentified": "",
          "value": "<p><span id=\"ctl00_MainContent_DataListTalentsAll_ctl00_LabelName\">You create up to four lights that resemble small headlights or flashlights. The dancing lights must stay within a 10-foot-radius area in relation to each other but otherwise move as you desire: forward or back, up or down, straight or turning corners, or the like. The lights can move up to 100 feet per round. A light winks out if the distance between you and it exceeds the spell’s range.<br></span></p>\n<p><span id=\"ctl00_MainContent_DataListTalentsAll_ctl00_LabelName\">You can have only one <em>dancing lights</em> spell active at a time. If you cast this spell while another casting is still in effect, the previous casting is dispelled.</span></p>"
        },
        "descriptors": [],
        "dismissible": false,
        "duration": {
          "units": "",
          "value": "1 minute (D)"
        },
        "formula": "",
        "level": 0,
        "materials": {
          "consumed": false,
          "cost": 0,
          "supply": 0,
          "value": ""
        },
        "modifiers": [],
        "preparation": {
          "mode": "innate",
          "prepared": true
        },
        "range": {
          "additional": "10",
          "per": "level",
          "units": "ft",
          "value": 100
        },
        "save": {
          "type": "fort",
          "dc": null,
          "descriptor": "partial"
        },
        "school": "evo",
        "source": "Starfinder Core Rulebook pg. 347",
        "sr": false,
        "target": {
          "type": "",
          "value": "one living creature"
        },
        "uses": {
          "max": 0,
          "per": "",
          "value": 0
        }
      },
      "flags": {},
      "hasAttack": false,
      "hasUses": false,
      "img": "systems/sfrpg/icons/spells/dancing_light.png",
      "isCharged": true,
      "isStack": false,
      "labels": {
        "activation": "1 S. Action",
        "area": "",
        "damage": "",
        "duration": "1 minute (D)",
        "level": "0 Level",
        "range": "100 Feet",
        "save": "DC  Fortitude",
        "school": "Evocation",
        "target": "one living creature"
      }
    },
    {
      "name": "Ghost Sound (DC 14) (At Will)",
      "type": "spell",
<<<<<<< HEAD
=======
      "img": "systems/sfrpg/icons/spells/ghost_sound.webp",
>>>>>>> 2b095a38
      "data": {
        "type": "",
        "ability": "",
        "abilityMods": {
          "parts": []
        },
        "actionType": "save",
        "activation": {
          "type": "action",
          "condition": "",
          "cost": 1
        },
        "allowedClasses": {
          "myst": true,
          "tech": true,
          "wysh": true
        },
        "area": {
          "effect": "",
          "shape": "",
          "units": null,
          "value": null
        },
        "attackBonus": 0,
        "chatFlavor": "",
        "concentration": false,
        "critical": {
          "effect": "",
          "parts": []
        },
        "damage": {
          "parts": []
        },
        "description": {
          "chat": "",
          "unidentified": "",
          "value": "<p style=\"text-align: justify;\">You create a volume of sound that rises, falls, recedes, approaches, or remains fixed. You choose what type of sound this spell creates when casting it and cannot thereafter change the sound’s basic character.<br><br>The volume of sound created can produce as much noise as 20 normal humans. Thus, you can create shouting, singing, talking, marching, running, or walking sounds, as well as sounds of battle or small explosions. You can make noises that sound like machines, the general chatter of distant conversation, or the roar of an alien predator, but you can’t make specific sounds such as intelligible speech or the exact hum of a particular starship’s engines.</p>"
        },
        "descriptors": [],
        "dismissible": false,
        "duration": {
          "units": "",
          "value": ""
        },
        "formula": "",
        "level": 0,
        "materials": {
          "consumed": false,
          "cost": 0,
          "supply": 0,
          "value": ""
        },
        "modifiers": [],
        "preparation": {
          "mode": "innate",
          "prepared": true
        },
        "range": {
          "additional": "5",
          "per": "2 levels",
          "units": "ft",
          "value": 25
        },
        "save": {
          "type": "will",
          "dc": null,
          "descriptor": "disbelieve"
        },
        "school": "ill",
        "source": "Starfinder Core Rulebook pg. 356",
        "sr": false,
        "target": {
          "type": "",
          "value": ""
        },
        "uses": {
          "max": 0,
          "per": "",
          "value": 0
        }
      },
      "flags": {
        "gm-notes": {}
      },
      "hasAttack": false,
      "hasUses": false,
      "img": "systems/sfrpg/icons/spells/ghost_sound.png",
      "isCharged": true,
      "isStack": false,
      "labels": {
        "activation": "1 S. Action",
        "area": "",
        "damage": "",
        "duration": "",
        "level": "0 Level",
        "range": "25 Feet",
        "save": "DC  Will",
        "school": "Illusion",
        "target": ""
      }
    },
    {
      "name": "Hold Monster (DC 18)",
      "type": "spell",
<<<<<<< HEAD
=======
      "img": "systems/sfrpg/icons/spells/hold_monster.webp",
>>>>>>> 2b095a38
      "data": {
        "type": "",
        "ability": null,
        "abilityMods": {
          "parts": []
        },
        "actionType": "",
        "activation": {
          "type": "",
          "condition": "",
          "cost": 0
        },
        "allowedClasses": {
          "myst": true,
          "tech": false,
          "wysh": true
        },
        "area": {
          "effect": "",
          "shape": "",
          "units": "",
          "value": null
        },
        "attackBonus": 0,
        "chatFlavor": "",
        "concentration": false,
        "critical": {
          "effect": "",
          "parts": []
        },
        "damage": {
          "parts": []
        },
        "description": {
          "chat": "",
          "unidentified": "",
          "value": "<p style=\"text-align: justify;\">This spell functions as&nbsp;hold person, except it can target any living creature.</p>"
        },
        "descriptors": [],
        "dismissible": false,
        "duration": {
          "units": "",
          "value": null
        },
        "formula": "",
        "level": 4,
        "materials": {
          "consumed": false,
          "cost": 0,
          "supply": 0,
          "value": ""
        },
        "modifiers": [],
        "preparation": {
          "mode": "",
          "prepared": false
        },
        "range": {
          "additional": "",
          "per": "",
          "units": "ft",
          "value": null
        },
        "save": {
          "type": "",
          "dc": null,
          "descriptor": ""
        },
        "school": "enc",
        "source": "Starfinder Core Rulebook pg. 359",
        "sr": false,
        "target": {
          "type": "",
          "value": null
        },
        "uses": {
          "max": 0,
          "per": null,
          "value": 0
        }
      },
      "flags": {},
      "hasAttack": false,
      "hasUses": false,
      "img": "systems/sfrpg/icons/spells/hold_monster.PNG",
      "isCharged": true,
      "isStack": false,
      "labels": {
        "activation": "",
        "area": "",
        "damage": "",
        "duration": "",
        "level": "4th Level",
        "range": "Feet",
        "save": "",
        "school": "Enchantment",
        "target": ""
      }
    },
    {
      "name": "Knock*",
      "type": "spell",
<<<<<<< HEAD
=======
      "img": "systems/sfrpg/icons/spells/knock.webp",
>>>>>>> 2b095a38
      "data": {
        "type": "",
        "ability": null,
        "abilityMods": {
          "parts": []
        },
        "actionType": "",
        "activation": {
          "type": "",
          "condition": "",
          "cost": 0
        },
        "allowedClasses": {
          "myst": false,
          "tech": true,
          "wysh": true
        },
        "area": {
          "effect": "",
          "shape": "",
          "units": "",
          "value": null
        },
        "attackBonus": 0,
        "chatFlavor": "",
        "concentration": false,
        "critical": {
          "effect": "",
          "parts": []
        },
        "damage": {
          "parts": []
        },
        "description": {
          "chat": "",
          "unidentified": "",
          "value": "<p style=\"text-align: justify;\">Knock&nbsp;opens barred, computer-sealed, locked, or stuck doors, as well as those subject to&nbsp;hold portal&nbsp;or&nbsp;security seal. When you complete the casting of this spell, attempt a caster level check (1d20 + your caster level) against the DC of the lock or computer seal with a +10 bonus. If successful,&nbsp;knock&nbsp;opens up to two means of closure. This spell opens secret doors (but doesn’t identify secret doors you haven’t found) as well as locked or trick-opening containers, starship doors, and similar secured entryways. It also loosens chains, shackles, or welds (provided they serve to hold something shut). If used to open a door closed with security seal, the spell doesn’t remove the seal but simply suspends its functioning for 10 minutes. In all other cases, the door does not relock itself or become stuck again on its own.&nbsp;Knock&nbsp;does not raise barred gates or similar impediments (such as a force field barrier) or open any door or container larger than the spell’s area, nor does it affect ropes, webs, and the like.</p>"
        },
        "descriptors": [],
        "dismissible": false,
        "duration": {
          "units": "",
          "value": null
        },
        "formula": "",
        "level": 3,
        "materials": {
          "consumed": false,
          "cost": 0,
          "supply": 0,
          "value": ""
        },
        "modifiers": [],
        "preparation": {
          "mode": "",
          "prepared": false
        },
        "range": {
          "additional": "10",
          "per": "level",
          "units": "ft",
          "value": 100
        },
        "save": {
          "type": "",
          "dc": null,
          "descriptor": ""
        },
        "school": "trs",
        "source": "Starfinder Core Rulebook pg. 363",
        "sr": false,
        "target": {
          "type": "",
          "value": null
        },
        "uses": {
          "max": 0,
          "per": null,
          "value": 0
        }
      },
      "flags": {},
      "hasAttack": false,
      "hasUses": false,
      "img": "systems/sfrpg/icons/spells/knock.png",
      "isCharged": true,
      "isStack": false,
      "labels": {
        "activation": "",
        "area": "",
        "damage": "",
        "duration": "",
        "level": "3rd Level",
        "range": "100 Feet",
        "save": "",
        "school": "Transmutation",
        "target": ""
      }
    },
    {
      "name": "Suggestion (DC 17)",
      "type": "spell",
<<<<<<< HEAD
=======
      "img": "systems/sfrpg/icons/spells/suggestion.webp",
>>>>>>> 2b095a38
      "data": {
        "type": "",
        "ability": null,
        "abilityMods": {
          "parts": []
        },
        "actionType": "",
        "activation": {
          "type": "",
          "condition": "",
          "cost": 0
        },
        "allowedClasses": {
          "myst": true,
          "tech": false,
          "wysh": true
        },
        "area": {
          "effect": "",
          "shape": "",
          "units": "",
          "value": null
        },
        "attackBonus": 0,
        "chatFlavor": "",
        "concentration": false,
        "critical": {
          "effect": "",
          "parts": []
        },
        "damage": {
          "parts": []
        },
        "description": {
          "chat": "",
          "unidentified": "",
          "value": "<p style=\"text-align: justify;\">You influence the actions of the target creature by suggesting a course of activity (limited to a sentence or two). The suggestion must be worded in such a manner as to make the activity sound reasonable. Asking the creature to do some obviously harmful act automatically negates the effect of the spell.<br><br>The suggested course of activity can continue for the entire duration of the spell. If the suggested activity can be completed in a shorter time, the spell ends when the target finishes what it was asked to do. You can instead specify conditions that will trigger a special activity during the duration. If the condition is not met before the spell’s duration expires, the activity is not performed.<br><br>A very reasonable suggestion imparts a penalty (such as –1 or –2) to the target’s saving throw.</p>"
        },
        "descriptors": [],
        "dismissible": false,
        "duration": {
          "units": "",
          "value": null
        },
        "formula": "",
        "level": 3,
        "materials": {
          "consumed": false,
          "cost": 0,
          "supply": 0,
          "value": ""
        },
        "modifiers": [],
        "preparation": {
          "mode": "",
          "prepared": false
        },
        "range": {
          "additional": "5",
          "per": "2 levels",
          "units": "ft",
          "value": 25
        },
        "save": {
          "type": "",
          "dc": null,
          "descriptor": ""
        },
        "school": "abj",
        "source": "",
        "sr": false,
        "target": {
          "type": "",
          "value": null
        },
        "uses": {
          "max": 0,
          "per": null,
          "value": 0
        }
      },
      "flags": {},
      "hasAttack": false,
      "hasUses": false,
      "img": "systems/sfrpg/icons/spells/suggestion.png",
      "isCharged": true,
      "isStack": false,
      "labels": {
        "activation": "",
        "area": "",
        "damage": "",
        "duration": "",
        "level": "3rd Level",
        "range": "25 Feet",
        "save": "",
        "school": "Abjuration",
        "target": ""
      }
    },
    {
      "name": "Multiattack",
      "type": "feat",
      "data": {
        "type": "",
        "ability": null,
        "abilityMods": {
          "parts": []
        },
        "actionType": "",
        "activation": {
          "type": "",
          "condition": "",
          "cost": 0
        },
        "area": {
          "effect": "",
          "shape": "",
          "units": "",
          "value": null
        },
        "attackBonus": 0,
        "chatFlavor": "",
        "critical": {
          "effect": "",
          "parts": []
        },
        "damage": {
          "parts": []
        },
        "description": {
          "chat": "",
          "unidentified": "",
          "value": "<p><span id=\"ctl00_MainContent_DataListTalentsAll_ctl00_LabelName\"><strong>Multiattack</strong> 4 claws +17 (1d10+18 S)</span></p>"
        },
        "descriptors": [],
        "duration": {
          "units": "",
          "value": null
        },
        "formula": "",
        "modifiers": [],
        "range": {
          "additional": "",
          "per": "",
          "units": "",
          "value": null
        },
        "recharge": {
          "charged": false,
          "value": null
        },
        "requirements": "",
        "save": {
          "type": "",
          "dc": null,
          "descriptor": ""
        },
        "source": "",
        "target": {
          "type": "",
          "value": null
        },
        "uses": {
          "max": 0,
          "per": null,
          "value": 0
        }
      },
      "flags": {},
      "hasAttack": false,
      "hasUses": false,
      "img": "icons/svg/mystery-man.svg",
      "isCharged": true,
      "isOnCooldown": false,
      "isStack": false,
      "labels": {
        "activation": "",
        "area": "",
        "damage": "",
        "duration": "",
        "featType": "Passive",
        "range": "",
        "save": "",
        "target": ""
      }
    }
  ],
  "token": {
    "name": "Stridermander Tyrant",
    "actorData": {},
    "actorId": "Ldj72KUZUeBzbIWn",
    "actorLink": false,
    "bar1": {
      "attribute": "attributes.hp"
    },
    "bar2": {
      "attribute": ""
    },
    "brightLight": 0,
    "brightSight": 0,
    "dimLight": 0,
    "dimSight": 0,
    "displayBars": 40,
    "displayName": 40,
    "disposition": -1,
    "flags": {},
    "height": 1,
    "img": "icons/svg/mystery-man.svg",
    "lightAlpha": 1,
    "lightAngle": 360,
    "lightColor": "",
    "lockRotation": false,
    "mirrorX": false,
    "mirrorY": false,
    "randomImg": false,
    "rotation": 0,
    "scale": 1,
    "sightAngle": 360,
    "tint": "",
    "vision": false,
    "width": 1
  }
}<|MERGE_RESOLUTION|>--- conflicted
+++ resolved
@@ -1005,10 +1005,6 @@
     {
       "name": "Dancing Lights (At Will)",
       "type": "spell",
-<<<<<<< HEAD
-=======
-      "img": "systems/sfrpg/icons/spells/dancing_light.webp",
->>>>>>> 2b095a38
       "data": {
         "type": "",
         "ability": "",
@@ -1093,7 +1089,7 @@
       "flags": {},
       "hasAttack": false,
       "hasUses": false,
-      "img": "systems/sfrpg/icons/spells/dancing_light.png",
+      "img": "systems/sfrpg/icons/spells/dancing_light.webp",
       "isCharged": true,
       "isStack": false,
       "labels": {
@@ -1111,10 +1107,6 @@
     {
       "name": "Ghost Sound (DC 14) (At Will)",
       "type": "spell",
-<<<<<<< HEAD
-=======
-      "img": "systems/sfrpg/icons/spells/ghost_sound.webp",
->>>>>>> 2b095a38
       "data": {
         "type": "",
         "ability": "",
@@ -1201,7 +1193,7 @@
       },
       "hasAttack": false,
       "hasUses": false,
-      "img": "systems/sfrpg/icons/spells/ghost_sound.png",
+      "img": "systems/sfrpg/icons/spells/ghost_sound.webp",
       "isCharged": true,
       "isStack": false,
       "labels": {
@@ -1219,10 +1211,6 @@
     {
       "name": "Hold Monster (DC 18)",
       "type": "spell",
-<<<<<<< HEAD
-=======
-      "img": "systems/sfrpg/icons/spells/hold_monster.webp",
->>>>>>> 2b095a38
       "data": {
         "type": "",
         "ability": null,
@@ -1307,7 +1295,7 @@
       "flags": {},
       "hasAttack": false,
       "hasUses": false,
-      "img": "systems/sfrpg/icons/spells/hold_monster.PNG",
+      "img": "systems/sfrpg/icons/spells/hold_monster.webp",
       "isCharged": true,
       "isStack": false,
       "labels": {
@@ -1325,10 +1313,6 @@
     {
       "name": "Knock*",
       "type": "spell",
-<<<<<<< HEAD
-=======
-      "img": "systems/sfrpg/icons/spells/knock.webp",
->>>>>>> 2b095a38
       "data": {
         "type": "",
         "ability": null,
@@ -1413,7 +1397,7 @@
       "flags": {},
       "hasAttack": false,
       "hasUses": false,
-      "img": "systems/sfrpg/icons/spells/knock.png",
+      "img": "systems/sfrpg/icons/spells/knock.webp",
       "isCharged": true,
       "isStack": false,
       "labels": {
@@ -1431,10 +1415,6 @@
     {
       "name": "Suggestion (DC 17)",
       "type": "spell",
-<<<<<<< HEAD
-=======
-      "img": "systems/sfrpg/icons/spells/suggestion.webp",
->>>>>>> 2b095a38
       "data": {
         "type": "",
         "ability": null,
@@ -1519,7 +1499,7 @@
       "flags": {},
       "hasAttack": false,
       "hasUses": false,
-      "img": "systems/sfrpg/icons/spells/suggestion.png",
+      "img": "systems/sfrpg/icons/spells/suggestion.webp",
       "isCharged": true,
       "isStack": false,
       "labels": {
