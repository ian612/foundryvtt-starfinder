{
  "_id": "ZkhcnDk9685o9DJc",
  "name": "Sazaron Sage",
  "type": "npc2",
  "data": {
    "abilities": {
      "cha": {
        "base": 2,
        "min": 3,
        "misc": 0,
        "mod": 2,
        "value": 14
      },
      "con": {
        "base": 2,
        "min": 3,
        "misc": 0,
        "mod": 2,
        "value": 14
      },
      "dex": {
        "base": 5,
        "min": 3,
        "misc": 0,
        "mod": 5,
        "value": 20
      },
      "int": {
        "base": 8,
        "min": 3,
        "misc": 0,
        "mod": 8,
        "value": 26
      },
      "str": {
        "base": 3,
        "min": 3,
        "misc": 0,
        "mod": 3,
        "value": 16
      },
      "wis": {
        "base": 4,
        "min": 3,
        "misc": 0,
        "mod": 4,
        "value": 18
      }
    },
    "attributes": {
      "arms": "2",
      "bab": 0,
      "cmd": {
        "min": 0,
        "tooltip": [],
        "value": 10
      },
      "eac": {
        "base": 25,
        "min": 0,
        "tooltip": [],
        "value": 25
      },
      "fort": {
        "base": 11,
        "bonus": 11,
        "misc": 0,
        "tooltip": [],
        "value": 0
      },
      "hp": {
        "max": 170,
        "min": 0,
        "temp": null,
        "tempmax": null,
        "tooltip": [],
        "value": 170
      },
      "init": {
        "bonus": 0,
        "tooltip": [],
        "total": 5,
        "value": 5
      },
      "kac": {
        "base": 26,
        "min": 0,
        "tooltip": [],
        "value": 26
      },
      "keyability": "",
      "reach": "5 ft. (10 ft. with tail slap)",
      "reflex": {
        "base": 13,
        "bonus": 13,
        "misc": 0,
        "tooltip": [],
        "value": 0
      },
      "rp": {
        "max": 5,
        "min": 0,
        "tooltip": [],
        "value": 5
      },
      "sp": {
        "max": 0,
        "min": 0,
        "tooltip": [],
        "value": 0
      },
      "space": "10 ft.",
      "speed": {
        "burrowing": {
          "base": 0
        },
        "climbing": {
          "base": 0
        },
        "flying": {
          "base": 0
        },
        "land": {
          "base": "30"
        },
        "mainMovement": "land",
        "special": "",
        "swimming": {
          "base": 0
        }
      },
      "spellcasting": "",
      "will": {
        "base": 17,
        "bonus": 17,
        "misc": 0,
        "tooltip": [],
        "value": 0
      }
    },
    "conditions": {},
    "counterClasses": {
      "values": {}
    },
    "currency": {
      "credit": 0,
      "upb": 0
    },
    "details": {
      "type": "Monstrous Humanoid",
      "alignment": "NG",
      "aura": "",
      "biography": {
        "public": "",
        "value": "<section class=\"secret\">\n<h2>Description</h2>\n<p><span id=\"ctl00_MainContent_DataListTalentsAll_ctl00_LabelName\">One of the co-governing species of Arkanen, a moon of @Compendium[sfrpg.setting.ac6z5Rqyx0oLzvVf]{Liavara}, sazarons feel it is their duty to oversee and execute the many day-to-day tasks that maintain their home and balance out their mischievous dirindi cohabitants. Sazarons are large creatures with a lower body similar to an iguanodon, with two thick hind legs and two leaner front legs. Generally measuring 15 feet long and weighing 900 pounds, sazarons have long tails tipped with a large knob of bone that they can wield offensively. Starting at the saurian shoulders, the sazaron’s body transitions into the torso of a large humanoid. Their incredibly thick skin gives them electricity resistance, which is helpful in the weeks that their moon plunges into the electrically charged atmosphere of @Compendium[sfrpg.setting.ac6z5Rqyx0oLzvVf]{Liavara}—and also insulates them from dirindis’ electric greetings.<br><br>Sazarons are scholarly creatures that move at a more measured pace than most other inhabitants of Arkanen, preferring to avoid conflict in order to study and further their knowledge. Instinctively skeptical, sazarons also have the ability to magically compel others to speak only the truth.<br><br>The ancient sazaron capital of Telataranas contains numerous magical universities and mystical academies, and a great number of sazaron sages, scholars, and scientists call the city home. These scholars are particularly interested in two fields of study. Those who study atmospheric submergence analyze phenomena related to Arkanen’s annual journey through of @Compendium[sfrpg.setting.ac6z5Rqyx0oLzvVf]{Liavara}’s atmosphere, including its effects on their moon’s ecosystems and how best to store and ration the electricity collected by the gigantic pylons interspersed throughout the capital. These scholars often find themselves working alongside their electrically attuned dirindi fellows, while many of the less academically inclined are employed as part of the corps of electricians who maintain the pillars and energy reserves.<br><br>The other most popular topic of study focuses on the mind-searing hallajins, which Arkanen is tasked with containing on the nearby moon of Hallas via a magical barrier. Many of the sazarons who are passionate about this subject either have worked to become official Pact World overseers of the mysterious species, or work closely with those overseers to make sure that the dangerous psychic energy of Hallas does not escape. Despite their desire to learn more about the hallajins and their abilities, sazarons rigidly uphold the strict rules that prohibit attempts to sneak onto Hallas— though they are more than happy to confiscate and analyze any artifacts or data that any lawbreakers might obtain.</span></p>\n<p>&nbsp;</p>\n<h2>Ecology</h2>\n<h3>Environment</h3>\n<p>any (Arkanen)</p>\n<p>&nbsp;</p>\n<h3>Organization</h3>\n<p>solitary, pair, or assembly (3-15)</p>\n<p>&nbsp;</p>\n</section>"
      },
      "class": "",
      "cr": 12,
      "environment": "",
      "race": "",
      "raceAndGrafts": "",
      "source": "AA3 pg. 90",
      "xp": {
        "value": 19200
      }
    },
    "modifiers": [],
    "skills": {
      "acr": {
        "ability": "dex",
        "enabled": false,
        "hasArmorCheckPenalty": true,
        "isTrainedOnly": false,
        "misc": 0,
        "mod": 0,
        "ranks": 0,
        "value": 0
      },
      "ath": {
        "ability": "str",
        "enabled": false,
        "hasArmorCheckPenalty": true,
        "isTrainedOnly": false,
        "misc": 0,
        "mod": 0,
        "ranks": 0,
        "value": 0
      },
      "blu": {
        "ability": "cha",
        "enabled": false,
        "hasArmorCheckPenalty": false,
        "isTrainedOnly": false,
        "misc": 0,
        "mod": 0,
        "ranks": 0,
        "value": 0
      },
      "com": {
        "ability": "int",
        "enabled": true,
        "hasArmorCheckPenalty": false,
        "isTrainedOnly": true,
        "misc": 0,
        "mod": 27,
        "ranks": 27,
        "value": 0
      },
      "cul": {
        "ability": "int",
        "enabled": true,
        "hasArmorCheckPenalty": false,
        "isTrainedOnly": true,
        "misc": 0,
        "mod": 27,
        "ranks": 27,
        "value": 0
      },
      "dip": {
        "ability": "cha",
        "enabled": false,
        "hasArmorCheckPenalty": false,
        "isTrainedOnly": false,
        "misc": 0,
        "mod": 0,
        "ranks": 0,
        "value": 0
      },
      "dis": {
        "ability": "cha",
        "enabled": false,
        "hasArmorCheckPenalty": false,
        "isTrainedOnly": false,
        "misc": 0,
        "mod": 0,
        "ranks": 0,
        "value": 0
      },
      "eng": {
        "ability": "int",
        "enabled": false,
        "hasArmorCheckPenalty": false,
        "isTrainedOnly": true,
        "misc": 0,
        "mod": 0,
        "ranks": 0,
        "value": 0
      },
      "int": {
        "ability": "cha",
        "enabled": false,
        "hasArmorCheckPenalty": false,
        "isTrainedOnly": false,
        "misc": 0,
        "mod": 0,
        "ranks": 0,
        "value": 0
      },
      "lsc": {
        "ability": "int",
        "enabled": true,
        "hasArmorCheckPenalty": false,
        "isTrainedOnly": true,
        "misc": 0,
        "mod": 27,
        "ranks": 27,
        "value": 0
      },
      "med": {
        "ability": "int",
        "enabled": false,
        "hasArmorCheckPenalty": false,
        "isTrainedOnly": true,
        "misc": 0,
        "mod": 0,
        "ranks": 0,
        "value": 0
      },
      "mys": {
        "ability": "wis",
        "enabled": true,
        "hasArmorCheckPenalty": false,
        "isTrainedOnly": true,
        "misc": 0,
        "mod": 22,
        "ranks": 22,
        "value": 0
      },
      "per": {
        "ability": "wis",
        "enabled": true,
        "hasArmorCheckPenalty": false,
        "isTrainedOnly": false,
        "misc": 0,
        "mod": 22,
        "ranks": 22,
        "value": 0
      },
      "phs": {
        "ability": "int",
        "enabled": true,
        "hasArmorCheckPenalty": false,
        "isTrainedOnly": true,
        "misc": 0,
        "mod": 27,
        "ranks": 27,
        "value": 0
      },
      "pil": {
        "ability": "dex",
        "enabled": false,
        "hasArmorCheckPenalty": false,
        "isTrainedOnly": false,
        "misc": 0,
        "mod": 0,
        "ranks": 0,
        "value": 0
      },
      "pro": {
        "ability": "int",
        "enabled": false,
        "hasArmorCheckPenalty": false,
        "isTrainedOnly": true,
        "misc": 0,
        "mod": 0,
        "ranks": 0,
        "subname": "",
        "value": 3
      },
      "sen": {
        "ability": "wis",
        "enabled": false,
        "hasArmorCheckPenalty": false,
        "isTrainedOnly": false,
        "misc": 0,
        "mod": 0,
        "ranks": 0,
        "value": 0
      },
      "sle": {
        "ability": "dex",
        "enabled": false,
        "hasArmorCheckPenalty": true,
        "isTrainedOnly": true,
        "misc": 0,
        "mod": 0,
        "ranks": 0,
        "value": 0
      },
      "ste": {
        "ability": "dex",
        "enabled": false,
        "hasArmorCheckPenalty": true,
        "isTrainedOnly": false,
        "misc": 0,
        "mod": 0,
        "ranks": 0,
        "value": 0
      },
      "sur": {
        "ability": "wis",
        "enabled": false,
        "hasArmorCheckPenalty": false,
        "isTrainedOnly": false,
        "misc": 0,
        "mod": 0,
        "ranks": 0,
        "value": 0
      }
    },
    "spells": {
      "spell0": {
        "max": 0,
        "value": 0
      },
      "spell1": {
        "max": "0",
        "value": "0"
      },
      "spell2": {
        "max": "0",
        "value": "0"
      },
      "spell3": {
        "max": "6",
        "value": "6"
      },
      "spell4": {
        "max": "3",
        "value": "3"
      },
      "spell5": {
        "max": 0,
        "value": 0
      },
      "spell6": {
        "max": 0,
        "value": 0
      }
    },
    "traits": {
      "ci": {
        "custom": "",
        "value": []
      },
      "damageReduction": {
        "negatedBy": "",
        "value": 0
      },
      "di": {
        "custom": "",
        "value": []
      },
      "dr": {
        "custom": "",
        "value": [
          {
            "electricity": "5"
          }
        ]
      },
      "dv": {
        "custom": "",
        "value": []
      },
      "languages": {
        "custom": "Limited Telepathy 30 ft.",
        "value": [
          "arkanen",
          "brethedan",
          "common"
        ]
      },
      "senses": "darkvision 60 ft.",
      "size": "large",
      "sr": 0
    }
  },
  "flags": {},
  "img": "icons/svg/mystery-man.svg",
  "items": [
    {
      "name": "Tail Slap",
      "type": "weapon",
      "data": {
        "type": "",
        "ability": "",
        "abilityMods": {
          "parts": []
        },
        "acceptedItemTypes": {
          "augmentation": false,
          "consumable": false,
          "container": false,
          "equipment": false,
          "fusion": true,
          "goods": false,
          "technological": false,
          "upgrade": false,
          "weapon": false
        },
        "actionType": "mwak",
        "activation": {
          "type": "",
          "condition": "",
          "cost": 0
        },
        "area": {
          "effect": "",
          "shape": "",
          "units": "",
          "value": null
        },
        "attackBonus": 20,
        "attuned": false,
        "bulk": "L",
        "capacity": {
          "max": 0,
          "value": 0
        },
        "chatFlavor": "",
        "containedItemIds": [],
        "container": {
          "contents": [],
          "storage": [
            {
              "type": "slot",
              "acceptsType": [
                "fusion"
              ],
              "affectsEncumbrance": true,
              "amount": 1,
              "subtype": "fusion",
              "weightProperty": "level"
            }
          ]
        },
        "critical": {
          "effect": "",
          "parts": []
        },
        "damage": {
          "parts": [
            {
              "formula": "2d12+15",
              "operator": "",
              "types": {
                "bludgeoning": true
              }
            }
          ]
        },
        "description": {
          "chat": "",
          "unidentified": "",
          "value": ""
        },
        "descriptors": [],
        "duration": {
          "units": "",
          "value": null
        },
        "equipped": false,
        "equippedBulkMultiplier": 1,
        "formula": "",
        "identified": true,
        "level": 1,
        "modifiers": [],
        "price": 0,
        "proficient": true,
        "properties": {
          "aeon": false,
          "amm": false,
          "analog": false,
          "antibiological": false,
          "archaic": false,
          "aurora": false,
          "automatic": false,
          "blast": false,
          "block": false,
          "boost": false,
          "breach": false,
          "breakdown": false,
          "bright": false,
          "cluster": false,
          "conceal": false,
          "deconstruct": false,
          "deflect": false,
          "disarm": false,
          "double": false,
          "drainCharge": false,
          "echo": false,
          "entangle": false,
          "explode": false,
          "extinguish": false,
          "feint": false,
          "fiery": false,
          "firstArc": false,
          "flexibleLine": false,
          "force": false,
          "freeHands": false,
          "fueled": false,
          "grapple": false,
          "gravitation": false,
          "guided": false,
          "harrying": false,
          "holyWater": false,
          "ignite": false,
          "indirect": false,
          "injection": false,
          "integrated": false,
          "line": false,
          "living": false,
          "lockdown": false,
          "mind-affecting": false,
          "mine": false,
          "mire": false,
          "modal": false,
          "necrotic": false,
          "nonlethal": false,
          "one": false,
          "operative": false,
          "penetrating": false,
          "polarize": false,
          "polymorphic": false,
          "powered": false,
          "professional": false,
          "punchGun": false,
          "qreload": false,
          "radioactive": false,
          "reach": false,
          "recall": false,
          "relic": false,
          "reposition": false,
          "shape": false,
          "shells": false,
          "shield": false,
          "sniper": false,
          "stun": false,
          "subtle": false,
          "sunder": false,
          "swarm": false,
          "tail": false,
          "teleportive": false,
          "thought": false,
          "throttle": false,
          "thrown": false,
          "trip": false,
          "two": false,
          "underwater": false,
          "unwieldy": false,
          "variantBoost": false,
          "wideLine": false
        },
        "quantity": 1,
        "range": {
          "additional": "",
          "per": "",
          "units": "",
          "value": null
        },
        "save": {
          "type": "",
          "dc": null,
          "descriptor": "negate"
        },
        "source": "",
        "special": "",
        "target": {
          "type": "",
          "value": null
        },
        "usage": {
          "per": "",
          "value": 0
        },
        "uses": {
          "max": 0,
          "per": null,
          "value": 0
        },
        "weaponType": "basicM"
      },
      "flags": {},
      "img": "icons/svg/mystery-man.svg"
    },
    {
      "name": "Dueling sword, ultrathin",
      "type": "weapon",
      "data": {
        "type": "",
        "ability": "",
        "abilityMods": {
          "parts": []
        },
        "acceptedItemTypes": {
          "augmentation": false,
          "consumable": false,
          "container": false,
          "equipment": false,
          "fusion": true,
          "goods": false,
          "technological": false,
          "upgrade": false,
          "weapon": false
        },
        "actionType": "mwak",
        "activation": {
          "type": "none",
          "condition": "",
          "cost": 0
        },
        "area": {
          "effect": "",
          "shape": "",
          "units": null,
          "value": null
        },
        "attackBonus": 20,
        "attuned": false,
        "bulk": "L",
        "capacity": {
          "max": null,
          "value": null
        },
        "chatFlavor": "",
        "containedItemIds": [],
        "container": {
          "contents": [],
          "storage": [
            {
              "type": "slot",
              "acceptsType": [
                "fusion"
              ],
              "affectsEncumbrance": true,
              "amount": 11,
              "subtype": "fusion",
              "weightProperty": "level"
            }
          ]
<<<<<<< HEAD
        },
        "critical": {
          "effect": "",
          "parts": []
        },
        "damage": {
          "parts": [
            {
              "formula": "3d6+15",
              "operator": "",
              "types": {
                "slashing": true
              }
            }
          ]
        },
=======
        }
      },
      "img": "icons/svg/mystery-man.svg"
    },
    {
      "flags": {},
      "name": "Dueling sword, ultrathin",
      "type": "weapon",
      "img": "systems/sfrpg/icons/equipment/weapons/dueling-sword.webp",
      "data": {
>>>>>>> 2b095a38
        "description": {
          "chat": "",
          "unidentified": "",
          "value": "<p>While dueling swords are crafted to be aesthetically pleasing and are often seen as a mark of rank or tradition, many warriors still train with them to deadly effect. The powered blades of both buzzblade and ripper dueling swords bring this danger into the modern era, while the molecular rift sword - though unpowered - uses a field of disrupted molecules along its blade to slice through nearly anything, and must be stored in a magnetic sheath that never actually touches the blade.</p>"
        },
        "descriptors": [],
        "duration": {
          "units": "",
          "value": ""
        },
        "equipped": false,
        "equippedBulkMultiplier": 1,
        "formula": "",
        "identified": true,
        "level": 11,
        "modifiers": [],
        "price": 26000,
        "proficient": true,
        "properties": {
          "aeon": false,
          "amm": false,
          "analog": true,
          "antibiological": false,
          "archaic": false,
          "aurora": false,
          "automatic": false,
          "blast": false,
          "block": false,
          "boost": false,
          "breach": false,
          "breakdown": false,
          "bright": false,
          "cluster": false,
          "conceal": false,
          "deconstruct": false,
          "deflect": false,
          "disarm": false,
          "double": false,
          "drainCharge": false,
          "echo": false,
          "entangle": false,
          "explode": false,
          "extinguish": false,
          "feint": false,
          "fiery": false,
          "firstArc": false,
          "flexibleLine": false,
          "force": false,
          "freeHands": false,
          "fueled": false,
          "grapple": false,
          "gravitation": false,
          "guided": false,
          "harrying": false,
          "holyWater": false,
          "ignite": false,
          "indirect": false,
          "injection": false,
          "integrated": false,
          "line": false,
          "living": false,
          "lockdown": false,
          "mind-affecting": false,
          "mine": false,
          "mire": false,
          "modal": false,
          "necrotic": false,
          "nonlethal": false,
          "one": true,
          "operative": false,
          "penetrating": false,
          "polarize": false,
          "polymorphic": false,
          "powered": false,
          "professional": false,
          "punchGun": false,
          "qreload": false,
          "radioactive": false,
          "reach": false,
          "recall": false,
          "relic": false,
          "reposition": false,
          "shape": false,
          "shells": false,
          "shield": false,
          "sniper": false,
          "stun": false,
          "subtle": false,
          "sunder": false,
          "swarm": false,
          "tail": false,
          "teleportive": false,
          "thought": false,
          "throttle": false,
          "thrown": false,
          "trip": false,
          "two": false,
          "underwater": false,
          "unwieldy": false,
          "variantBoost": false,
          "wideLine": false
        },
        "quantity": 1,
        "range": {
          "additional": "",
          "per": "",
          "units": null,
          "value": null
        },
        "save": {
          "type": "",
          "dc": null,
          "descriptor": "negate"
        },
        "source": "Core Rulebook, P. 171",
        "special": "",
        "target": {
          "type": "",
          "value": ""
        },
        "usage": {
          "per": "",
          "value": null
        },
        "uses": {
          "max": 0,
          "per": "",
          "value": 0
        },
        "weaponType": "basicM"
      },
      "flags": {},
      "img": "systems/sfrpg/icons/equipment/weapons/dueling-sword.jpg"
    },
    {
      "name": "Laser pistol, perihelion",
      "type": "weapon",
<<<<<<< HEAD
=======
      "img": "systems/sfrpg/icons/equipment/weapons/laser-pistol-perihelion.webp",
>>>>>>> 2b095a38
      "data": {
        "type": "",
        "ability": "",
        "acceptedItemTypes": {
          "augmentation": false,
          "consumable": false,
          "container": false,
          "equipment": false,
          "fusion": true,
          "goods": false,
          "technological": false,
          "upgrade": false,
          "weapon": false
        },
        "actionType": "rwak",
        "activation": {
          "type": "none",
          "condition": "",
          "cost": 0
        },
        "area": {
          "effect": "",
          "shape": "",
          "units": null,
          "value": null
        },
        "attackBonus": 22,
        "attuned": false,
        "bulk": "L",
        "capacity": {
          "max": 40,
          "value": 40
        },
        "chatFlavor": "",
        "containedItemIds": [],
        "container": {
          "contents": [],
          "storage": [
            {
              "type": "slot",
              "acceptsType": [
                "fusion"
              ],
              "affectsEncumbrance": true,
              "amount": 12,
              "subtype": "fusion",
              "weightProperty": "level"
            }
          ]
        },
        "critical": {
          "effect": "",
          "parts": []
        },
        "damage": {
          "parts": [
            {
              "formula": "4d4+12",
              "operator": "",
              "types": {
                "slashing": true
              }
            }
          ]
        },
        "description": {
          "chat": "",
          "unidentified": "",
          "value": "<p>The laser pistol is possibly the most common small arm used by explorers, guards, mercenaries, and traders. Laser pistols are light and reliable, yet they still deal a respectable amount of damage.</p>"
        },
        "descriptors": [],
        "duration": {
          "units": "",
          "value": ""
        },
        "equipped": false,
        "equippedBulkMultiplier": 1,
        "formula": "",
        "identified": true,
        "level": 12,
        "modifiers": [],
        "price": 40200,
        "proficient": true,
        "properties": {
          "amm": false,
          "analog": false,
          "archaic": false,
          "automatic": false,
          "blast": false,
          "block": false,
          "boost": false,
          "bright": false,
          "disarm": false,
          "entangle": false,
          "explode": false,
          "injection": false,
          "line": false,
          "nonlethal": false,
          "one": true,
          "operative": false,
          "penetrating": false,
          "powered": false,
          "qreload": false,
          "reach": false,
          "sniper": false,
          "stun": false,
          "thrown": false,
          "trip": false,
          "two": false,
          "unwieldy": false
        },
<<<<<<< HEAD
=======
        "proficient": true,
        "container": {
          "contents": [],
          "storage": [
            {
              "type": "slot",
              "subtype": "fusion",
              "amount": 12,
              "acceptsType": [
                "fusion"
              ],
              "affectsEncumbrance": true,
              "weightProperty": "level"
            }
          ]
        }
      }
    },
    {
      "flags": {},
      "name": "AbadarCorp travel suit, Platinium",
      "type": "equipment",
      "img": "systems/sfrpg/icons/equipment/armor/abadarcorp_travel_suit_platinium.webp",
      "data": {
        "description": {
          "value": "<p>Executives popularized these light armor business suits for boardrooms and diplomatic meetings. Contingent force fields and concealed rebreathers protect the wearer in hostile environmental conditions. Higher grades of travel suits offer more protection&mdash;along with a designer label.</p>",
          "chat": "",
          "unidentified": ""
        },
        "source": "",
        "type": "",
>>>>>>> 2b095a38
        "quantity": 1,
        "range": {
          "additional": "",
          "per": "",
          "units": "ft",
          "value": 90
        },
        "save": {
          "type": "",
          "dc": null,
          "descriptor": "negate"
        },
        "source": "Core Rulebook, P. 173",
        "special": "",
        "target": {
          "type": "",
          "value": ""
        },
        "usage": {
          "per": "round",
          "value": 2
        },
        "uses": {
          "max": 0,
          "per": "",
          "value": 0
        },
        "weaponType": "smallA"
      },
      "flags": {},
      "img": "systems/sfrpg/icons/equipment/weapons/laser-pistol-perihelion.jpg"
    },
    {
      "name": "AbadarCorp travel suit, Platinium",
      "type": "equipment",
      "data": {
        "type": "",
        "ability": null,
        "abilityMods": {
          "parts": []
        },
        "acceptedItemTypes": {
          "augmentation": false,
          "consumable": false,
          "container": false,
          "equipment": false,
          "fusion": false,
          "goods": false,
          "technological": false,
          "upgrade": true,
          "weapon": false
        },
        "actionType": "",
        "activation": {
          "type": "",
          "condition": "",
          "cost": 0
        },
        "area": {
          "effect": "",
          "shape": "",
          "units": "",
          "value": null
        },
        "armor": {
          "type": "light",
          "acp": 0,
          "dex": 8,
          "eac": 12,
          "kac": 13,
          "speedAdjust": 0
        },
        "attackBonus": 0,
        "attuned": false,
        "bulk": "L",
        "chatFlavor": "",
        "containedItemIds": [],
        "container": {
          "contents": [],
          "storage": [
            {
              "type": "slot",
              "acceptsType": [
                "upgrade",
                "weapon"
              ],
              "affectsEncumbrance": true,
              "amount": 0,
              "subtype": "armorUpgrade",
              "weightProperty": "slots"
            },
            {
              "type": "slot",
              "acceptsType": [
                "weapon"
              ],
              "affectsEncumbrance": true,
              "amount": 0,
              "subtype": "weaponSlot",
              "weightProperty": ""
            }
          ]
        },
        "critical": {
          "effect": "",
          "parts": []
        },
        "damage": {
          "parts": []
        },
        "description": {
          "chat": "",
          "unidentified": "",
          "value": "<p>Executives popularized these light armor business suits for boardrooms and diplomatic meetings. Contingent force fields and concealed rebreathers protect the wearer in hostile environmental conditions. Higher grades of travel suits offer more protection&mdash;along with a designer label.</p>"
        },
        "descriptors": [],
        "duration": {
          "units": "",
          "value": null
        },
        "equipped": true,
        "equippedBulkMultiplier": 1,
        "formula": "",
        "identified": true,
        "level": 12,
        "modifiers": [],
        "price": 34600,
        "proficient": true,
        "quantity": 1,
        "range": {
          "additional": "",
          "per": "",
          "units": "",
          "value": null
        },
        "reach": "",
        "save": {
          "type": "",
          "dc": null,
          "descriptor": ""
        },
        "size": "",
        "source": "",
        "speed": "",
        "strength": 0,
        "target": {
          "type": "",
          "value": null
        },
        "uses": {
          "max": 0,
          "per": null,
          "value": 0
        }
      },
      "flags": {},
      "img": "systems/sfrpg/icons/equipment/armor/abadarcorp_travel_suit_platinium.jpg"
    },
    {
      "name": "Battery, High-Capacity",
      "type": "goods",
<<<<<<< HEAD
=======
      "img": "systems/sfrpg/icons/equipment/weapons/battery-high-capacity.webp",
>>>>>>> 2b095a38
      "data": {
        "type": "",
        "abilityMods": {
          "parts": []
        },
        "attuned": false,
        "bulk": "-",
        "critical": {
          "parts": []
        },
        "damage": {
          "parts": []
        },
        "description": {
          "chat": "",
          "unidentified": "",
          "value": "<p><span id=\"ctl00_MainContent_DataListTalentsAll_ctl00_LabelName\">Batteries charge powered weapons, but they can also be used to power an array of items, including powered armor and technological items. Batteries have a standardized size and weight, and items that take batteries all have a slot into which they fit, regardless of the item&rsquo;s actual size. Weapons that use batteries list the highest-capacity battery they are capable of using as well as how many charges from the battery that each shot consumes.&nbsp;</span></p>\n<p><strong>Capacity:</strong> 40</p>"
        },
        "equipped": false,
        "identified": true,
        "level": 4,
        "modifiers": [],
        "price": 330,
        "quantity": 2,
        "source": "Core Rulebook"
      },
      "flags": {},
      "img": "systems/sfrpg/icons/equipment/weapons/battery-high-capacity.jpg"
    },
    {
      "name": "Zone of Truth (DC 21)",
      "type": "spell",
<<<<<<< HEAD
=======
      "img": "systems/sfrpg/icons/spells/zone_of_thruth.webp",
>>>>>>> 2b095a38
      "data": {
        "type": "",
        "ability": null,
        "abilityMods": {
          "parts": []
        },
        "actionType": "",
        "activation": {
          "type": "none",
          "condition": "",
          "cost": null
        },
        "allowedClasses": {
          "myst": true,
          "tech": false,
          "wysh": false
        },
        "area": {
          "effect": "",
          "shape": "",
          "units": null,
          "value": null
        },
        "attackBonus": 0,
        "chatFlavor": "",
        "concentration": false,
        "critical": {
          "effect": "",
          "parts": []
        },
        "damage": {
          "parts": []
        },
        "description": {
          "chat": "",
          "unidentified": "",
          "value": "<p style=\"text-align: justify;\">Creatures within the emanation area can’t speak any deliberate and intentional lies. Each potentially affected creature can attempt a Will saving throw to avoid the effect when the spell is cast or when that creature first enters the emanation area. Affected creatures are aware of this enchantment, and they can therefore avoid answering questions to which they would normally respond with a lie, or they can be evasive as long as they remain within the boundaries of the truth. Creatures who leave the area are free to speak as they choose.</p>"
        },
        "descriptors": [],
        "dismissible": false,
        "duration": {
          "units": "",
          "value": ""
        },
        "formula": "",
        "level": 2,
        "materials": {
          "consumed": false,
          "cost": 0,
          "supply": 0,
          "value": ""
        },
        "modifiers": [],
        "preparation": {
          "mode": "",
          "prepared": false
        },
        "range": {
          "additional": "5",
          "per": "2 levels",
          "units": "ft",
          "value": 25
        },
        "save": {
          "type": "",
          "dc": null,
          "descriptor": ""
        },
        "school": "enc",
        "source": "Starfinder Core Rulebook pg. 385",
        "sr": false,
        "target": {
          "type": "",
          "value": ""
        },
        "uses": {
          "max": 1,
          "per": "day",
          "value": 1
        }
      },
      "flags": {},
      "img": "systems/sfrpg/icons/spells/zone_of_thruth.PNG"
    },
    {
      "name": "Make Whole (At Will)",
      "type": "spell",
<<<<<<< HEAD
=======
      "img": "systems/sfrpg/icons/spells/make_whole.webp",
>>>>>>> 2b095a38
      "data": {
        "type": "",
        "ability": null,
        "abilityMods": {
          "parts": []
        },
        "actionType": "",
        "activation": {
          "type": "",
          "condition": "",
          "cost": 0
        },
        "allowedClasses": {
          "myst": false,
          "tech": true,
          "wysh": true
        },
        "area": {
          "effect": "",
          "shape": "",
          "units": "",
          "value": null
        },
        "attackBonus": 0,
        "chatFlavor": "",
        "concentration": false,
        "critical": {
          "effect": "",
          "parts": []
        },
        "damage": {
          "parts": []
        },
        "description": {
          "chat": "",
          "unidentified": "",
          "value": "<p style=\"text-align: justify;\">This spell functions as&nbsp;mending, except it restores 5d6 Hit Points when cast on an object or construct creature.<br><br>Make whole&nbsp;can fix destroyed magic items, and it restores the magic properties of the item if your technomancer level is at least twice the item’s level. Items with charges (such as batteries) and single-use items (such as potions and grenades) can’t be repaired in this way. When you cast&nbsp;make whole&nbsp;on a construct, the spell bypasses any immunity to magic as if the spell did not allow spell resistance.</p>"
        },
        "descriptors": [],
        "dismissible": false,
        "duration": {
          "units": "",
          "value": null
        },
        "formula": "",
        "level": 2,
        "materials": {
          "consumed": false,
          "cost": 0,
          "supply": 0,
          "value": ""
        },
        "modifiers": [],
        "preparation": {
          "mode": "",
          "prepared": false
        },
        "range": {
          "additional": "5",
          "per": "2 levels",
          "units": "ft",
          "value": 25
        },
        "save": {
          "type": "",
          "dc": null,
          "descriptor": ""
        },
        "school": "trs",
        "source": "Starfinder Core Rulebook pg. 364",
        "sr": false,
        "target": {
          "type": "",
          "value": null
        },
        "uses": {
          "max": 0,
          "per": null,
          "value": 0
        }
      },
      "flags": {},
      "img": "systems/sfrpg/icons/spells/make_whole.png"
    },
    {
      "name": "See Invisibility (At Will)",
      "type": "spell",
<<<<<<< HEAD
=======
      "img": "systems/sfrpg/icons/spells/see_invisibility.webp",
>>>>>>> 2b095a38
      "data": {
        "type": "",
        "ability": null,
        "abilityMods": {
          "parts": []
        },
        "actionType": "",
        "activation": {
          "type": "",
          "condition": "",
          "cost": 0
        },
        "allowedClasses": {
          "myst": true,
          "tech": true,
          "wysh": true
        },
        "area": {
          "effect": "",
          "shape": "",
          "units": "",
          "value": null
        },
        "attackBonus": 0,
        "chatFlavor": "",
        "concentration": false,
        "critical": {
          "effect": "",
          "parts": []
        },
        "damage": {
          "parts": []
        },
        "description": {
          "chat": "",
          "unidentified": "",
          "value": "<p style=\"text-align: justify;\">You can see any invisible or ethereal objects or beings within your range of vision, as if they were normally visible. Such creatures are visible to you as translucent shapes, allowing you easily to discern the difference between visible and invisible or ethereal creatures.<br><br>The spell doesn’t reveal the method used to obtain invisibility, doesn’t reveal illusions or enable you to see through opaque objects, and doesn’t reveal creatures that are simply concealed, hiding, or otherwise hard to see.</p>"
        },
        "descriptors": [],
        "dismissible": false,
        "duration": {
          "units": "",
          "value": null
        },
        "formula": "",
        "level": 2,
        "materials": {
          "consumed": false,
          "cost": 0,
          "supply": 0,
          "value": ""
        },
        "modifiers": [],
        "preparation": {
          "mode": "",
          "prepared": false
        },
        "range": {
          "additional": "",
          "per": "",
          "units": "personal",
          "value": null
        },
        "save": {
          "type": "",
          "dc": null,
          "descriptor": ""
        },
        "school": "div",
        "source": "Starfinder Core Rulebook pg. 376",
        "sr": false,
        "target": {
          "type": "",
          "value": null
        },
        "uses": {
          "max": 0,
          "per": null,
          "value": 0
        }
      },
      "flags": {},
      "img": "systems/sfrpg/icons/spells/see_invisibility.png"
    },
    {
      "name": "Arcing Surge (DC 22)",
      "type": "spell",
<<<<<<< HEAD
=======
      "img": "systems/sfrpg/icons/spells/arcing_surge.webp",
>>>>>>> 2b095a38
      "data": {
        "type": "",
        "ability": "",
        "abilityMods": {
          "parts": []
        },
        "actionType": "save",
        "activation": {
          "type": "action",
          "condition": "",
          "cost": 1
        },
        "allowedClasses": {
          "myst": false,
          "tech": true,
          "wysh": false
        },
        "area": {
          "effect": "burst",
          "shape": "line",
          "units": null,
          "value": null
        },
        "attackBonus": 0,
        "chatFlavor": "",
        "concentration": false,
        "contents": [
          "H5Z6TB9m2lDHBlZ8"
        ],
        "critical": {
          "effect": "",
          "parts": []
        },
        "damage": {
          "parts": []
        },
        "description": {
          "chat": "",
          "unidentified": "",
          "value": "<p><span id=\"ctl00_MainContent_DataListTalentsAll_ctl00_LabelName\">You cause an electrical device in your possession to surge in power and unleash a line of electricity from the massive oversurge. This deals 10d6 electricity damage to all creatures and objects in the area.&nbsp;&nbsp;</span></p>"
        },
        "descriptors": [],
        "dismissible": false,
        "duration": {
          "units": "",
          "value": "instantaneous"
        },
        "formula": "10d6",
        "level": 3,
        "materials": {
          "consumed": false,
          "cost": 0,
          "supply": 0,
          "value": ""
        },
        "modifiers": [],
        "preparation": {
          "mode": "",
          "prepared": false
        },
        "range": {
          "additional": "",
          "per": "",
          "units": "ft",
          "value": 120
        },
        "save": {
          "type": "reflex",
          "dc": 21,
          "descriptor": "half"
        },
        "school": "evo",
        "source": "Starfinder Core Rulebook pg. 340",
        "sr": false,
        "target": {
          "type": "",
          "value": ""
        },
        "uses": {
          "max": 0,
          "per": "",
          "value": 0
        }
      },
      "flags": {},
      "img": "systems/sfrpg/icons/spells/arcing_surge.jpg"
    },
    {
      "name": "Slow*",
      "type": "spell",
<<<<<<< HEAD
=======
      "img": "systems/sfrpg/icons/spells/slow.webp",
>>>>>>> 2b095a38
      "data": {
        "type": "",
        "ability": null,
        "abilityMods": {
          "parts": []
        },
        "actionType": "",
        "activation": {
          "type": "",
          "condition": "",
          "cost": 0
        },
        "allowedClasses": {
          "myst": true,
          "tech": true,
          "wysh": true
        },
        "area": {
          "effect": "",
          "shape": "",
          "units": "",
          "value": null
        },
        "attackBonus": 0,
        "chatFlavor": "",
        "concentration": false,
        "critical": {
          "effect": "",
          "parts": []
        },
        "damage": {
          "parts": []
        },
        "description": {
          "chat": "",
          "unidentified": "",
          "value": "<p style=\"text-align: justify;\">An affected creature moves and attacks at a drastically slowed rate. Creatures affected by this spell are @Compendium[sfrpg.conditions.aAQ6SW6iK0EVq8Ce]{Staggered} and can take only a single move action or standard action each turn, but not both, and it can’t take full actions. A slowed creature moves at half its normal speed (round down to the next 5-foot increment). Multiple slow effects don’t stack.&nbsp;Slow&nbsp;counters and negates&nbsp;haste.</p>"
        },
        "descriptors": [],
        "dismissible": false,
        "duration": {
          "units": "",
          "value": null
        },
        "formula": "",
        "level": 3,
        "materials": {
          "consumed": false,
          "cost": 0,
          "supply": 0,
          "value": ""
        },
        "modifiers": [],
        "preparation": {
          "mode": "",
          "prepared": false
        },
        "range": {
          "additional": "5",
          "per": "2 levels",
          "units": "ft",
          "value": 25
        },
        "save": {
          "type": "",
          "dc": null,
          "descriptor": ""
        },
        "school": "trs",
        "source": "Starfinder Core Rulebook pg. 377",
        "sr": false,
        "target": {
          "type": "",
          "value": null
        },
        "uses": {
          "max": 0,
          "per": null,
          "value": 0
        }
      },
      "flags": {},
      "img": "systems/sfrpg/icons/spells/slow.png"
    },
    {
      "name": "Clairaudience/Clairvoyance",
      "type": "spell",
<<<<<<< HEAD
=======
      "img": "systems/sfrpg/icons/spells/clairaudience_clairvoyance.webp",
>>>>>>> 2b095a38
      "data": {
        "type": "",
        "ability": "",
        "abilityMods": {
          "parts": []
        },
        "actionType": "",
        "activation": {
          "type": "min",
          "condition": "",
          "cost": 10
        },
        "allowedClasses": {
          "myst": true,
          "tech": true,
          "wysh": true
        },
        "area": {
          "effect": "",
          "shape": "",
          "units": null,
          "value": null
        },
        "attackBonus": 0,
        "chatFlavor": "",
        "concentration": false,
        "critical": {
          "effect": "",
          "parts": []
        },
        "damage": {
          "parts": []
        },
        "description": {
          "chat": "",
          "unidentified": "",
          "value": "<p><span id=\"ctl00_MainContent_DataListTalentsAll_ctl00_LabelName\">You create an invisible magical sensor at a specific location that enables you to hear or see (your choice) almost as if you were there. You don’t need line of sight or line of effect to create this sensor in a specific spot within range, but the locale must be either a place that’s familiar to you or an obvious location, such as inside a cave whose entrance you can see.<br></span></p>\n<p><span id=\"ctl00_MainContent_DataListTalentsAll_ctl00_LabelName\">The sensor doesn’t move, but you can rotate it in all directions to view the area as desired. This spell functions only on the plane of existence you are currently occupying.</span></p>"
        },
        "descriptors": [],
        "dismissible": false,
        "duration": {
          "units": "",
          "value": "1 minute/level (D)"
        },
        "formula": "",
        "level": 3,
        "materials": {
          "consumed": false,
          "cost": 0,
          "supply": 0,
          "value": ""
        },
        "modifiers": [],
        "preparation": {
          "mode": "",
          "prepared": false
        },
        "range": {
          "additional": "40",
          "per": "level",
          "units": "ft",
          "value": 400
        },
        "save": {
          "type": "will",
          "dc": null,
          "descriptor": "negate"
        },
        "school": "div",
        "source": "Starfinder Core Rulebook pg. 342",
        "sr": false,
        "target": {
          "type": "",
          "value": "one creature"
        },
        "uses": {
          "max": 0,
          "per": "",
          "value": 0
        }
      },
      "flags": {},
      "img": "systems/sfrpg/icons/spells/clairaudience_clairvoyance.jpg"
    },
    {
      "name": "Dispel Magic",
      "type": "spell",
<<<<<<< HEAD
=======
      "img": "systems/sfrpg/icons/spells/dispel_magic.webp",
>>>>>>> 2b095a38
      "data": {
        "type": "",
        "ability": "",
        "abilityMods": {
          "parts": []
        },
        "actionType": "save",
        "activation": {
          "type": "action",
          "condition": "",
          "cost": 1
        },
        "allowedClasses": {
          "myst": true,
          "tech": true,
          "wysh": true
        },
        "area": {
          "effect": "",
          "shape": "",
          "units": null,
          "value": null
        },
        "attackBonus": 0,
        "chatFlavor": "",
        "concentration": false,
        "critical": {
          "effect": "",
          "parts": []
        },
        "damage": {
          "parts": []
        },
        "description": {
          "chat": "",
          "unidentified": "",
          "value": "<p><span id=\"ctl00_MainContent_DataListTalentsAll_ctl00_LabelName\">You can use <em>dispel magic</em> to end one ongoing spell that has been cast on a creature or object, to temporarily suppress the magical abilities of a magic item, or to counter another spellcaster’s spell. A dispelled spell ends as if its duration had expired. Some spells, as detailed in their descriptions, can’t be defeated by <em>dispel magic</em>. <em>Dispel magic</em> can dispel (but not counter) spell-like abilities just as it does spells. The effect of a spell with an instantaneous duration can’t be dispelled.<br></span></p>\n<p><span id=\"ctl00_MainContent_DataListTalentsAll_ctl00_LabelName\">You choose to use <em>dispel magic</em> in one of two ways: as a targeted dispel or as a counter.<br></span></p>\n<p><span id=\"ctl00_MainContent_DataListTalentsAll_ctl00_LabelName\"><strong>Targeted Dispel</strong>: One creature, object, or spell is the target of the <em>dispel magic</em> spell. You can also use a targeted dispel to specifically end one spell affecting the target or one spell affecting an area (such as <em>zone of truth</em>). You must name the specific spell effect to be targeted in this way or otherwise uniquely identify it (such as “that burning wall” or “the spell that’s giving him those duplicates”). Attempt a dispel check (1d20 + your caster level) with a DC equal to 11 + the spell’s caster level. If you succeed, the spell ends. If you don’t specify a spell and there is more than one possible spell on the target, your targeted dispel attempts to dispel a spell at random.<br></span></p>\n<p><span id=\"ctl00_MainContent_DataListTalentsAll_ctl00_LabelName\">If you target a force, an object, or a creature that is the effect of an ongoing spell (such as unseen servant), you attempt a dispel check to end the spell that conjured the object or creature.<br></span></p>\n<p><span id=\"ctl00_MainContent_DataListTalentsAll_ctl00_LabelName\">If the object that you target is a magic item, you attempt a dispel check against the item level (DC = 11 + the item level). If you succeed, all the item’s magical properties are suppressed for 1d4 rounds, after which the item recovers its magical properties. A suppressed item becomes nonmagical for the duration of the effect. A magic item’s nonmagical physical properties are unchanged: a suppressed <em>holy laser pistol</em> is still a laser pistol. Artifacts and deities are unaffected by mortal magic such as this.<br></span></p>\n<p><span id=\"ctl00_MainContent_DataListTalentsAll_ctl00_LabelName\">You can choose to automatically succeed at your dispel check against any spell you have cast.<br></span></p>\n<p><span id=\"ctl00_MainContent_DataListTalentsAll_ctl00_LabelName\"><strong>Counter</strong>: You can use the energy of <em>dispel magic</em> to disrupt the casting of other spells. First, select an opponent and take the ready action (see page 249) to cast <em>dispel magic</em> when that target casts a spell. This is considered a purely defensive action. When that readied action is triggered, you cast <em>dispel magic</em> and must attempt a dispel check (1d20 + your caster level) to counter the other spellcaster’s spell. The DC is equal to 11 + the other spellcaster’s caster level. If the check is successful and the target is in range, the spell fails and has no result.</span></p>"
        },
        "descriptors": [],
        "dismissible": false,
        "duration": {
          "units": "",
          "value": "instantaneous"
        },
        "formula": "",
        "level": 3,
        "materials": {
          "consumed": false,
          "cost": 0,
          "supply": 0,
          "value": ""
        },
        "modifiers": [],
        "preparation": {
          "mode": "",
          "prepared": false
        },
        "range": {
          "additional": "10",
          "per": "level",
          "units": "ft",
          "value": 100
        },
        "save": {
          "type": "fort",
          "dc": null,
          "descriptor": "partial"
        },
        "school": "abj",
        "source": "Core Rulebook",
        "sr": false,
        "target": {
          "type": "",
          "value": "one creature, object, spell, or spellcaster"
        },
        "uses": {
          "max": 0,
          "per": "",
          "value": 0
        }
      },
      "flags": {},
      "img": "systems/sfrpg/icons/spells/dispel_magic.png"
    },
    {
      "name": "Arcane Eye",
      "type": "spell",
<<<<<<< HEAD
=======
      "img": "systems/sfrpg/icons/spells/arcane_eye.webp",
>>>>>>> 2b095a38
      "data": {
        "type": "",
        "ability": "",
        "abilityMods": {
          "parts": []
        },
        "actionType": "",
        "activation": {
          "type": "min",
          "condition": "",
          "cost": 10
        },
        "allowedClasses": {
          "myst": false,
          "tech": true,
          "wysh": false
        },
        "area": {
          "effect": "spread",
          "shape": "",
          "units": "ft",
          "value": 10
        },
        "attackBonus": 0,
        "chatFlavor": "",
        "concentration": false,
        "critical": {
          "effect": "",
          "parts": []
        },
        "damage": {
          "parts": []
        },
        "description": {
          "chat": "",
          "unidentified": "",
          "value": "<p><span id=\"ctl00_MainContent_DataListTalentsAll_ctl00_LabelName\">You create an invisible magical sensor that sends you visual information. The sensor appears at any point within line of sight, but it can then travel beyond your line of sight without hindrance. An arcane eye travels at 30 feet per round (300 feet per minute) if viewing an area ahead as a humanoid would (primarily looking at the floor) or 10 feet per round (100 feet per minute) if examining the ceiling and walls as well as the floor ahead. The arcane eye sees exactly as you would see if you were there.<br></span></p>\n<p><span id=\"ctl00_MainContent_DataListTalentsAll_ctl00_LabelName\">The arcane eye can travel in any direction as long as the spell lasts. Solid barriers block its passage, but it can pass through a hole or space as small as 1 inch in diameter. The arcane eye can’t enter another plane of existence, even through Drift travel or a magical gate or similar magical portal.<br></span></p>\n<p><span id=\"ctl00_MainContent_DataListTalentsAll_ctl00_LabelName\">You must concentrate to use an arcane eye. If you do not concentrate, the sensor is inert until you concentrate again.</span></p>"
        },
        "descriptors": [],
        "dismissible": false,
        "duration": {
          "units": "",
          "value": "1 minute/level (D)"
        },
        "formula": "",
        "level": 4,
        "materials": {
          "consumed": false,
          "cost": 0,
          "supply": 0,
          "value": ""
        },
        "modifiers": [],
        "preparation": {
          "mode": "",
          "prepared": false
        },
        "range": {
          "additional": "",
          "per": "",
          "units": "ft",
          "value": null
        },
        "save": {
          "type": "",
          "dc": null,
          "descriptor": "negate"
        },
        "school": "div",
        "source": "Starfinder Core Rulebook pg. 340",
        "sr": false,
        "target": {
          "type": "",
          "value": ""
        },
        "uses": {
          "max": 0,
          "per": "",
          "value": 0
        }
      },
      "flags": {},
      "img": "systems/sfrpg/icons/spells/arcane_eye.jpg"
    },
    {
      "name": "Resilient Sphere (DC 23)",
      "type": "spell",
<<<<<<< HEAD
=======
      "img": "systems/sfrpg/icons/spells/resilient_sphere.webp",
>>>>>>> 2b095a38
      "data": {
        "type": "",
        "ability": null,
        "abilityMods": {
          "parts": []
        },
        "actionType": "",
        "activation": {
          "type": "",
          "condition": "",
          "cost": 0
        },
        "allowedClasses": {
          "myst": false,
          "tech": true,
          "wysh": true
        },
        "area": {
          "effect": "",
          "shape": "",
          "units": "",
          "value": null
        },
        "attackBonus": 0,
        "chatFlavor": "",
        "concentration": false,
        "critical": {
          "effect": "",
          "parts": []
        },
        "damage": {
          "parts": []
        },
        "description": {
          "chat": "",
          "unidentified": "",
          "value": "<p style=\"text-align: justify;\">A 10-foot-diameter globe of shimmering force encloses the target creature. The sphere contains the target for the spell’s duration. The sphere functions in the same way as a&nbsp;wall of force, except it can be negated by&nbsp;dispel magic. A target inside the sphere can breathe normally. The sphere can’t be physically moved either by creatures outside it or by the struggles of those within.</p>"
        },
        "descriptors": [],
        "dismissible": false,
        "duration": {
          "units": "",
          "value": null
        },
        "formula": "",
        "level": 4,
        "materials": {
          "consumed": false,
          "cost": 0,
          "supply": 0,
          "value": ""
        },
        "modifiers": [],
        "preparation": {
          "mode": "",
          "prepared": false
        },
        "range": {
          "additional": "5",
          "per": "2 levels",
          "units": "ft",
          "value": 25
        },
        "save": {
          "type": "",
          "dc": null,
          "descriptor": ""
        },
        "school": "evo",
        "source": "Starfinder Core Rulebook pg. 374",
        "sr": false,
        "target": {
          "type": "",
          "value": null
        },
        "uses": {
          "max": 0,
          "per": null,
          "value": 0
        }
      },
      "flags": {},
      "img": "systems/sfrpg/icons/spells/resilient_sphere.png"
    },
    {
      "name": "Tech Countermeasures (Su)",
      "type": "feat",
<<<<<<< HEAD
=======
      "img": "systems/sfrpg/icons/classes/tech_countermeasures.webp",
>>>>>>> 2b095a38
      "data": {
        "type": "",
        "ability": null,
        "abilityMods": {
          "parts": []
        },
        "actionType": "",
        "activation": {
          "type": "move",
          "condition": "",
          "cost": 1
        },
        "area": {
          "effect": "",
          "shape": "",
          "units": null,
          "value": null
        },
        "attackBonus": 0,
        "chatFlavor": "",
        "critical": {
          "effect": "",
          "parts": []
        },
        "damage": {
          "parts": []
        },
        "description": {
          "chat": "",
          "unidentified": "",
          "value": "<p>&gt;<a class=\"entity-link\" data-pack=\"sfrpg.class-features\" data-id=\"sobLlAGQkmWcFBFx\" draggable=\"true\"><i class=\"fas fa-suitcase\"></i> Magic Hack</a></p>\n        <p><span id=\"ctl00_MainContent_DataListTalentsAll_ctl42_LabelName\">As a move action, you can spend 1 Resolve Point to make it more difficult for enemies to target you with technological weapons for 1 round. Until the start of your next turn, as a reaction just before an enemy attacks you with a technological weapon, you can force that enemy to roll the attack twice and take the lower result; if the weapon allows a Reflex save instead of requiring an attack roll, you instead gain the benefit of evasion (as the operative’s class feature; see page 93) against the attack. This magic hack has no effect on spells that target you or on weapons or attacks that are not technological in nature.</span></p>"
        },
        "descriptors": [],
        "duration": {
          "units": "",
          "value": ""
        },
        "formula": "",
        "modifiers": [],
        "range": {
          "additional": "",
          "per": "",
          "units": null,
          "value": null
        },
        "recharge": {
          "charged": false,
          "value": null
        },
        "requirements": "8th Level",
        "save": {
          "type": "",
          "dc": null,
          "descriptor": ""
        },
        "source": "Technomancer",
        "target": {
          "type": "",
          "value": ""
        },
        "uses": {
          "max": 0,
          "per": "",
          "value": 0
        }
      },
      "flags": {},
      "img": "systems/sfrpg/icons/classes/tech_countermeasures.png"
    },
    {
      "name": "Eternal Spell - Identify (Ex)",
      "type": "feat",
<<<<<<< HEAD
=======
      "img": "systems/sfrpg/icons/classes/eternal_spell.webp",
>>>>>>> 2b095a38
      "data": {
        "type": "",
        "ability": null,
        "abilityMods": {
          "parts": []
        },
        "actionType": "",
        "activation": {
          "type": "",
          "condition": "",
          "cost": null
        },
        "area": {
          "effect": "",
          "shape": "",
          "units": null,
          "value": null
        },
        "attackBonus": 0,
        "chatFlavor": "",
        "critical": {
          "effect": "",
          "parts": []
        },
        "damage": {
          "parts": []
        },
        "description": {
          "chat": "",
          "unidentified": "",
          "value": "<p>&gt;<a class=\"entity-link\" draggable=\"true\" data-pack=\"sfrpg.class-features\" data-id=\"sobLlAGQkmWcFBFx\"> Magic Hack</a></p>\n<p>@Compendium[sfrpg.spells.PlIKBubNljqxVPsz]{Identify}</p>\n<p><span id=\"ctl00_MainContent_DataListTalentsAll_ctl49_LabelName\">Choose one 1st-level spell you know from the list of technomancer spells in the <em>Starfinder Core Rulebook</em>. You can cast it at will, as though it were a 0-level spell. It still counts as one of your 1st-level spells known, not one of your 0-level spells known. You can choose a 1st-level spell from a source other than the <em>Core Rulebook</em> with the GM’s permission.</span></p>"
        },
        "descriptors": [],
        "duration": {
          "units": "",
          "value": ""
        },
        "formula": "",
        "modifiers": [],
        "range": {
          "additional": "",
          "per": "",
          "units": null,
          "value": null
        },
        "recharge": {
          "charged": false,
          "value": null
        },
        "requirements": "11th Level",
        "save": {
          "type": "",
          "dc": null,
          "descriptor": ""
        },
        "source": "Technomancer",
        "target": {
          "type": "",
          "value": ""
        },
        "uses": {
          "max": 0,
          "per": "",
          "value": 0
        }
      },
      "flags": {},
      "img": "systems/sfrpg/icons/classes/eternal_spell.png"
    },
    {
      "name": "Spell Cache - Dueling sword (Su)",
      "type": "feat",
<<<<<<< HEAD
=======
      "img": "systems/sfrpg/icons/classes/spell_cache.webp",
>>>>>>> 2b095a38
      "data": {
        "type": "",
        "ability": null,
        "abilityMods": {
          "parts": []
        },
        "actionType": "",
        "activation": {
          "type": "",
          "condition": "",
          "cost": 0
        },
        "area": {
          "effect": "",
          "shape": "",
          "units": "",
          "value": null
        },
        "attackBonus": 0,
        "chatFlavor": "",
        "critical": {
          "effect": "",
          "parts": []
        },
        "damage": {
          "parts": []
        },
        "description": {
          "chat": "",
          "unidentified": "",
          "value": "<p>&gt;<a class=\"entity-link\" draggable=\"true\" data-pack=\"sfrpg.classes\" data-id=\"IvLuq2pxKkHJJpae\"> Technomancer</a></p>\n<p>&nbsp;</p>\n<p><span id=\"ctl00_MainContent_DataListClasses_ctl00_LabelName\">As the culmination of your early study of the fundamental forces of the galaxy, you have created a spell cache that allows you to store and access spells. Your spell cache could be a device such as a handheld computer or technological implant; an item such as a ring or staff; or a symbol such as a brand, tattoo, or other permanent modification to your body. While you don&rsquo;t need your spell cache to cast your spells, once per day, you can activate your spell cache to cast any one spell you know and are capable of casting, even if you&rsquo;ve expended all your spell slots for that spell&rsquo;s level.<br /><br />If your spell cache is damaged, it is restored to full Hit Points the next time you prepare spells. If the spell cache is lost or destroyed, you can replace it after 1 week with a special ritual that takes 8 hours to complete.</span></p>"
        },
        "descriptors": [],
        "duration": {
          "units": "",
          "value": null
        },
        "formula": "",
        "modifiers": [],
        "range": {
          "additional": "",
          "per": "",
          "units": "",
          "value": null
        },
        "recharge": {
          "charged": false,
          "value": null
        },
        "requirements": "1st Level",
        "save": {
          "type": "",
          "dc": null,
          "descriptor": ""
        },
        "source": "Technomancer",
        "target": {
          "type": "",
          "value": null
        },
        "uses": {
          "max": 0,
          "per": null,
          "value": 0
        }
      },
      "flags": {},
      "img": "systems/sfrpg/icons/classes/spell_cache.png"
    },
    {
      "name": "Cache Capacitor - Keen Senses, Life Bubble (Su)",
      "type": "feat",
<<<<<<< HEAD
=======
      "img": "systems/sfrpg/icons/classes/cache_capacitor.webp",
>>>>>>> 2b095a38
      "data": {
        "type": "",
        "ability": null,
        "abilityMods": {
          "parts": []
        },
        "actionType": "",
        "activation": {
          "type": "",
          "condition": "",
          "cost": 0
        },
        "area": {
          "effect": "",
          "shape": "",
          "units": "",
          "value": null
        },
        "attackBonus": 0,
        "chatFlavor": "",
        "critical": {
          "effect": "",
          "parts": []
        },
        "damage": {
          "parts": []
        },
        "description": {
          "chat": "",
          "unidentified": "",
          "value": "<p>&gt;@Compendium[sfrpg.classes.IvLuq2pxKkHJJpae]{Technomancer}</p>\n<p><span id=\"ctl00_MainContent_DataListClasses_ctl00_LabelName\">You expand your spell cache into a cache capacitor. As part of regaining your spells each day, you can cast a single spell into your spell cache and have it affect you continuously for 24 hours. The cache capacitor can hold any of the following spells: <a class=\"entity-link\" draggable=\"true\" data-pack=\"sfrpg.spells\" data-id=\"uk49OnFMhCg9CSv1\"> Detect Radiation</a>, <a class=\"entity-link\" draggable=\"true\" data-pack=\"sfrpg.spells\" data-id=\"HGg3fIQGDzUwueVa\"> Disguise Self</a>, <a class=\"entity-link\" draggable=\"true\" data-pack=\"sfrpg.spells\" data-id=\"WVlj6EuKGCrjozBH\"> Keen Senses</a>, or <a class=\"entity-link\" draggable=\"true\" data-pack=\"sfrpg.spells\" data-id=\"G6q7dYeTZxAvvZlU\"> Unseen Servant</a>. You must know a spell to store it in your cache capacitor. When you cast the spell into your cache capacitor, you expend the spell slot normally and make any decisions required for that spell, but the duration doesn’t expire for 24 hours. If the spell in your cache capacitor is dispelled or dismissed, you can spend 5 minutes of uninterrupted concentration to reestablish it, keeping the same decisions you made when you cast it, and gaining whatever duration the spell had remaining. You can’t exchange the stored spell for another spell until you again regains your spells.<br><br>At 12th level, your cache capacitor gains a second slot that can hold <a class=\"entity-link\" draggable=\"true\" data-pack=\"sfrpg.spells\" data-id=\"XZ1X1IzN0tckzOPn\"> Darkvision</a>, <a class=\"entity-link\" draggable=\"true\" data-pack=\"sfrpg.spells\" data-id=\"nsrp5apjB7X8aOgV\"> Resistant Armor, Lesser</a>, <a class=\"entity-link\" draggable=\"true\" data-pack=\"sfrpg.spells\" data-id=\"2l5Xk1YMzp0hlUok\"> Life Bubble</a>, or <a class=\"entity-link\" draggable=\"true\" data-pack=\"sfrpg.spells\" data-id=\"jA6eTWFaULIpjXAx\"> Spider Climb</a>.<br><br>At 18th level, your cache capacitor gains a third slot that can hold <a class=\"entity-link\" draggable=\"true\" data-pack=\"sfrpg.spells\" data-id=\"J6TKSw3AuZfwNW0A\"> Arcane Sight</a>, <a class=\"entity-link\" draggable=\"true\" data-pack=\"sfrpg.spells\" data-id=\"3MJvj8HOhmqsq2pj\"> Flight</a> (spell level 3rd or lower), <a class=\"entity-link\" draggable=\"true\" data-pack=\"sfrpg.spells\" data-id=\"5aW793TGgd3Kd4Fe\"> See Invisibility</a>, or <a class=\"entity-link\" draggable=\"true\" data-pack=\"sfrpg.spells\" data-id=\"uWKhr01bnKxuNRkL\"> Tongues</a>.&nbsp;&nbsp;</span></p>"
        },
        "descriptors": [],
        "duration": {
          "units": "",
          "value": null
        },
        "formula": "",
        "modifiers": [],
        "range": {
          "additional": "",
          "per": "",
          "units": "",
          "value": null
        },
        "recharge": {
          "charged": false,
          "value": null
        },
        "requirements": "6th Level",
        "save": {
          "type": "",
          "dc": null,
          "descriptor": ""
        },
        "source": "Technomancer",
        "target": {
          "type": "",
          "value": null
        },
        "uses": {
          "max": 0,
          "per": null,
          "value": 0
        }
      },
      "flags": {},
      "img": "systems/sfrpg/icons/classes/cache_capacitor.png"
    }
  ],
  "token": {
    "name": "Sazaron Sage",
    "actorData": {},
    "actorId": "ZefaTjgARGphALCa",
    "actorLink": false,
    "bar1": {
      "attribute": "attributes.hp"
    },
    "bar2": {
      "attribute": "attributes.rp"
    },
    "brightLight": 0,
    "brightSight": 0,
    "dimLight": 0,
    "dimSight": 60,
    "displayBars": 40,
    "displayName": 40,
    "disposition": -1,
    "flags": {},
    "height": 1,
    "img": "icons/svg/mystery-man.svg",
    "lightAlpha": 1,
    "lightAngle": 360,
    "lightColor": "",
    "lockRotation": false,
    "mirrorX": false,
    "mirrorY": false,
    "randomImg": false,
    "rotation": 0,
    "scale": 1,
    "sightAngle": 360,
    "tint": "",
    "vision": false,
    "width": 1
  }
}<|MERGE_RESOLUTION|>--- conflicted
+++ resolved
@@ -699,7 +699,6 @@
               "weightProperty": "level"
             }
           ]
-<<<<<<< HEAD
         },
         "critical": {
           "effect": "",
@@ -716,18 +715,6 @@
             }
           ]
         },
-=======
-        }
-      },
-      "img": "icons/svg/mystery-man.svg"
-    },
-    {
-      "flags": {},
-      "name": "Dueling sword, ultrathin",
-      "type": "weapon",
-      "img": "systems/sfrpg/icons/equipment/weapons/dueling-sword.webp",
-      "data": {
->>>>>>> 2b095a38
         "description": {
           "chat": "",
           "unidentified": "",
@@ -860,15 +847,11 @@
         "weaponType": "basicM"
       },
       "flags": {},
-      "img": "systems/sfrpg/icons/equipment/weapons/dueling-sword.jpg"
+      "img": "systems/sfrpg/icons/equipment/weapons/dueling-sword.webp"
     },
     {
       "name": "Laser pistol, perihelion",
       "type": "weapon",
-<<<<<<< HEAD
-=======
-      "img": "systems/sfrpg/icons/equipment/weapons/laser-pistol-perihelion.webp",
->>>>>>> 2b095a38
       "data": {
         "type": "",
         "ability": "",
@@ -980,40 +963,6 @@
           "two": false,
           "unwieldy": false
         },
-<<<<<<< HEAD
-=======
-        "proficient": true,
-        "container": {
-          "contents": [],
-          "storage": [
-            {
-              "type": "slot",
-              "subtype": "fusion",
-              "amount": 12,
-              "acceptsType": [
-                "fusion"
-              ],
-              "affectsEncumbrance": true,
-              "weightProperty": "level"
-            }
-          ]
-        }
-      }
-    },
-    {
-      "flags": {},
-      "name": "AbadarCorp travel suit, Platinium",
-      "type": "equipment",
-      "img": "systems/sfrpg/icons/equipment/armor/abadarcorp_travel_suit_platinium.webp",
-      "data": {
-        "description": {
-          "value": "<p>Executives popularized these light armor business suits for boardrooms and diplomatic meetings. Contingent force fields and concealed rebreathers protect the wearer in hostile environmental conditions. Higher grades of travel suits offer more protection&mdash;along with a designer label.</p>",
-          "chat": "",
-          "unidentified": ""
-        },
-        "source": "",
-        "type": "",
->>>>>>> 2b095a38
         "quantity": 1,
         "range": {
           "additional": "",
@@ -1044,7 +993,7 @@
         "weaponType": "smallA"
       },
       "flags": {},
-      "img": "systems/sfrpg/icons/equipment/weapons/laser-pistol-perihelion.jpg"
+      "img": "systems/sfrpg/icons/equipment/weapons/laser-pistol-perihelion.webp"
     },
     {
       "name": "AbadarCorp travel suit, Platinium",
@@ -1170,15 +1119,11 @@
         }
       },
       "flags": {},
-      "img": "systems/sfrpg/icons/equipment/armor/abadarcorp_travel_suit_platinium.jpg"
+      "img": "systems/sfrpg/icons/equipment/armor/abadarcorp_travel_suit_platinium.webp"
     },
     {
       "name": "Battery, High-Capacity",
       "type": "goods",
-<<<<<<< HEAD
-=======
-      "img": "systems/sfrpg/icons/equipment/weapons/battery-high-capacity.webp",
->>>>>>> 2b095a38
       "data": {
         "type": "",
         "abilityMods": {
@@ -1206,15 +1151,11 @@
         "source": "Core Rulebook"
       },
       "flags": {},
-      "img": "systems/sfrpg/icons/equipment/weapons/battery-high-capacity.jpg"
+      "img": "systems/sfrpg/icons/equipment/weapons/battery-high-capacity.webp"
     },
     {
       "name": "Zone of Truth (DC 21)",
       "type": "spell",
-<<<<<<< HEAD
-=======
-      "img": "systems/sfrpg/icons/spells/zone_of_thruth.webp",
->>>>>>> 2b095a38
       "data": {
         "type": "",
         "ability": null,
@@ -1297,15 +1238,11 @@
         }
       },
       "flags": {},
-      "img": "systems/sfrpg/icons/spells/zone_of_thruth.PNG"
+      "img": "systems/sfrpg/icons/spells/zone_of_thruth.webp"
     },
     {
       "name": "Make Whole (At Will)",
       "type": "spell",
-<<<<<<< HEAD
-=======
-      "img": "systems/sfrpg/icons/spells/make_whole.webp",
->>>>>>> 2b095a38
       "data": {
         "type": "",
         "ability": null,
@@ -1388,15 +1325,11 @@
         }
       },
       "flags": {},
-      "img": "systems/sfrpg/icons/spells/make_whole.png"
+      "img": "systems/sfrpg/icons/spells/make_whole.webp"
     },
     {
       "name": "See Invisibility (At Will)",
       "type": "spell",
-<<<<<<< HEAD
-=======
-      "img": "systems/sfrpg/icons/spells/see_invisibility.webp",
->>>>>>> 2b095a38
       "data": {
         "type": "",
         "ability": null,
@@ -1479,15 +1412,11 @@
         }
       },
       "flags": {},
-      "img": "systems/sfrpg/icons/spells/see_invisibility.png"
+      "img": "systems/sfrpg/icons/spells/see_invisibility.webp"
     },
     {
       "name": "Arcing Surge (DC 22)",
       "type": "spell",
-<<<<<<< HEAD
-=======
-      "img": "systems/sfrpg/icons/spells/arcing_surge.webp",
->>>>>>> 2b095a38
       "data": {
         "type": "",
         "ability": "",
@@ -1573,15 +1502,11 @@
         }
       },
       "flags": {},
-      "img": "systems/sfrpg/icons/spells/arcing_surge.jpg"
+      "img": "systems/sfrpg/icons/spells/arcing_surge.webp"
     },
     {
       "name": "Slow*",
       "type": "spell",
-<<<<<<< HEAD
-=======
-      "img": "systems/sfrpg/icons/spells/slow.webp",
->>>>>>> 2b095a38
       "data": {
         "type": "",
         "ability": null,
@@ -1664,15 +1589,11 @@
         }
       },
       "flags": {},
-      "img": "systems/sfrpg/icons/spells/slow.png"
+      "img": "systems/sfrpg/icons/spells/slow.webp"
     },
     {
       "name": "Clairaudience/Clairvoyance",
       "type": "spell",
-<<<<<<< HEAD
-=======
-      "img": "systems/sfrpg/icons/spells/clairaudience_clairvoyance.webp",
->>>>>>> 2b095a38
       "data": {
         "type": "",
         "ability": "",
@@ -1755,15 +1676,11 @@
         }
       },
       "flags": {},
-      "img": "systems/sfrpg/icons/spells/clairaudience_clairvoyance.jpg"
+      "img": "systems/sfrpg/icons/spells/clairaudience_clairvoyance.webp"
     },
     {
       "name": "Dispel Magic",
       "type": "spell",
-<<<<<<< HEAD
-=======
-      "img": "systems/sfrpg/icons/spells/dispel_magic.webp",
->>>>>>> 2b095a38
       "data": {
         "type": "",
         "ability": "",
@@ -1846,15 +1763,11 @@
         }
       },
       "flags": {},
-      "img": "systems/sfrpg/icons/spells/dispel_magic.png"
+      "img": "systems/sfrpg/icons/spells/dispel_magic.webp"
     },
     {
       "name": "Arcane Eye",
       "type": "spell",
-<<<<<<< HEAD
-=======
-      "img": "systems/sfrpg/icons/spells/arcane_eye.webp",
->>>>>>> 2b095a38
       "data": {
         "type": "",
         "ability": "",
@@ -1937,15 +1850,11 @@
         }
       },
       "flags": {},
-      "img": "systems/sfrpg/icons/spells/arcane_eye.jpg"
+      "img": "systems/sfrpg/icons/spells/arcane_eye.webp"
     },
     {
       "name": "Resilient Sphere (DC 23)",
       "type": "spell",
-<<<<<<< HEAD
-=======
-      "img": "systems/sfrpg/icons/spells/resilient_sphere.webp",
->>>>>>> 2b095a38
       "data": {
         "type": "",
         "ability": null,
@@ -2028,15 +1937,11 @@
         }
       },
       "flags": {},
-      "img": "systems/sfrpg/icons/spells/resilient_sphere.png"
+      "img": "systems/sfrpg/icons/spells/resilient_sphere.webp"
     },
     {
       "name": "Tech Countermeasures (Su)",
       "type": "feat",
-<<<<<<< HEAD
-=======
-      "img": "systems/sfrpg/icons/classes/tech_countermeasures.webp",
->>>>>>> 2b095a38
       "data": {
         "type": "",
         "ability": null,
@@ -2104,15 +2009,11 @@
         }
       },
       "flags": {},
-      "img": "systems/sfrpg/icons/classes/tech_countermeasures.png"
+      "img": "systems/sfrpg/icons/classes/tech_countermeasures.webp"
     },
     {
       "name": "Eternal Spell - Identify (Ex)",
       "type": "feat",
-<<<<<<< HEAD
-=======
-      "img": "systems/sfrpg/icons/classes/eternal_spell.webp",
->>>>>>> 2b095a38
       "data": {
         "type": "",
         "ability": null,
@@ -2180,15 +2081,11 @@
         }
       },
       "flags": {},
-      "img": "systems/sfrpg/icons/classes/eternal_spell.png"
+      "img": "systems/sfrpg/icons/classes/eternal_spell.webp"
     },
     {
       "name": "Spell Cache - Dueling sword (Su)",
       "type": "feat",
-<<<<<<< HEAD
-=======
-      "img": "systems/sfrpg/icons/classes/spell_cache.webp",
->>>>>>> 2b095a38
       "data": {
         "type": "",
         "ability": null,
@@ -2256,15 +2153,11 @@
         }
       },
       "flags": {},
-      "img": "systems/sfrpg/icons/classes/spell_cache.png"
+      "img": "systems/sfrpg/icons/classes/spell_cache.webp"
     },
     {
       "name": "Cache Capacitor - Keen Senses, Life Bubble (Su)",
       "type": "feat",
-<<<<<<< HEAD
-=======
-      "img": "systems/sfrpg/icons/classes/cache_capacitor.webp",
->>>>>>> 2b095a38
       "data": {
         "type": "",
         "ability": null,
@@ -2332,7 +2225,7 @@
         }
       },
       "flags": {},
-      "img": "systems/sfrpg/icons/classes/cache_capacitor.png"
+      "img": "systems/sfrpg/icons/classes/cache_capacitor.webp"
     }
   ],
   "token": {
