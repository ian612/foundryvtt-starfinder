--- conflicted
+++ resolved
@@ -1312,6 +1312,7 @@
       },
       "effects": [],
       "flags": {},
+      "img": "icons/svg/mystery-man.svg",
       "sort": 0
     },
     {
@@ -1460,6 +1461,7 @@
       },
       "effects": [],
       "flags": {},
+      "img": "icons/svg/mystery-man.svg",
       "sort": 50000
     },
     {
@@ -1532,6 +1534,7 @@
       },
       "effects": [],
       "flags": {},
+      "img": "icons/svg/mystery-man.svg",
       "sort": 800000
     },
     {
@@ -1698,13 +1701,8 @@
       },
       "effects": [],
       "flags": {},
-<<<<<<< HEAD
-      "img": "systems/sfrpg/icons/spells/holographic_image.png",
+      "img": "systems/sfrpg/icons/spells/holographic_image.webp",
       "sort": 1000000
-=======
-      "img": "systems/sfrpg/icons/spells/holographic_image.webp",
-      "effects": []
->>>>>>> 2b095a38
     },
     {
       "_id": "xF57hdLQc3MDtHdb",
@@ -1794,13 +1792,8 @@
       },
       "effects": [],
       "flags": {},
-<<<<<<< HEAD
-      "img": "systems/sfrpg/icons/spells/recharge.PNG",
+      "img": "systems/sfrpg/icons/spells/recharge.webp",
       "sort": 1100000
-=======
-      "img": "systems/sfrpg/icons/spells/recharge.webp",
-      "effects": []
->>>>>>> 2b095a38
     },
     {
       "_id": "bqaaFnzEvDFRQnNP",
@@ -1890,13 +1883,8 @@
       },
       "effects": [],
       "flags": {},
-<<<<<<< HEAD
-      "img": "systems/sfrpg/icons/spells/implant_data.PNG",
+      "img": "systems/sfrpg/icons/spells/implant_data.webp",
       "sort": 1200000
-=======
-      "img": "systems/sfrpg/icons/spells/implant_data.webp",
-      "effects": []
->>>>>>> 2b095a38
     },
     {
       "_id": "oCeZz8a4ZwhvNsdt",
