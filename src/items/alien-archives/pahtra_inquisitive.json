{
  "_id": "K50VxVaKK8fmVTkn",
  "name": "Pahtra Inquisitive",
  "type": "npc2",
  "data": {
    "abilities": {
      "cha": {
        "base": 1,
        "min": 3,
        "misc": 0,
        "mod": 1,
        "value": 10
      },
      "con": {
        "base": 0,
        "min": 3,
        "misc": 0,
        "mod": 0,
        "value": 10
      },
      "dex": {
        "base": 2,
        "min": 3,
        "misc": 0,
        "mod": 2,
        "value": 10
      },
      "int": {
        "base": 4,
        "min": 3,
        "misc": 0,
        "mod": 4,
        "value": 10
      },
      "str": {
        "base": 0,
        "min": 3,
        "misc": 0,
        "mod": 0,
        "value": 10
      },
      "wis": {
        "base": 1,
        "min": 3,
        "misc": 0,
        "mod": 1,
        "value": 10
      }
    },
    "attributes": {
      "arms": "2",
      "bab": 0,
      "cmd": {
        "min": 0,
        "tooltip": [],
        "value": 10
      },
      "eac": {
        "base": 12,
        "min": 0,
        "tooltip": [],
        "value": 12
      },
      "fort": {
        "base": 1,
        "bonus": 1,
        "misc": 0,
        "tooltip": [],
        "value": 0
      },
      "hp": {
        "max": 20,
        "min": 0,
        "temp": null,
        "tempmax": null,
        "tooltip": [],
        "value": 20
      },
      "init": {
        "bonus": 0,
        "tooltip": [],
        "total": 2,
        "value": 2
      },
      "kac": {
        "base": 13,
        "min": 0,
        "tooltip": [],
        "value": 13
      },
      "keyability": "",
      "reach": "",
      "reflex": {
        "base": 3,
        "bonus": 3,
        "misc": 0,
        "tooltip": [],
        "value": 0
      },
      "rp": {
        "max": 0,
        "min": 0,
        "tooltip": [],
        "value": 0
      },
      "sp": {
        "max": 0,
        "min": 0,
        "tooltip": [],
        "value": 0
      },
      "space": "",
      "speed": {
        "burrowing": {
          "base": 0
        },
        "climbing": {
          "base": 0
        },
        "flying": {
          "base": 0
        },
        "land": {
          "base": 30
        },
        "mainMovement": "land",
        "special": "original base: 30 ft.",
        "swimming": {
          "base": 0
        }
      },
      "spellcasting": "",
      "will": {
        "base": 5,
        "bonus": 5,
        "misc": 0,
        "tooltip": [],
        "value": 0
      }
    },
    "conditions": {
      "asleep": false,
      "bleeding": false,
      "blinded": false,
      "broken": false,
      "burning": false,
      "confused": false,
      "cowering": false,
      "dazed": false,
      "dazzled": false,
      "dead": false,
      "deafened": false,
      "dying": false,
      "encumbered": false,
      "entangled": false,
      "exhausted": false,
      "fascinated": false,
      "fatigued": false,
      "flatfooted": false,
      "frightened": false,
      "grappled": false,
      "helpless": false,
      "nauseated": false,
      "offkilter": false,
      "offtarget": false,
      "overburdened": false,
      "panicked": false,
      "paralyzed": false,
      "pinned": false,
      "prone": false,
      "shaken": false,
      "sickened": false,
      "stable": false,
      "staggered": false,
      "stunned": false,
      "unconscious": false
    },
    "counterClasses": {
      "values": {}
    },
    "currency": {
      "credit": 0,
      "upb": 0
    },
    "details": {
      "type": "Humanoid (pahtra)",
      "alignment": "N",
      "aura": "",
      "biography": {
        "public": "",
        "value": "<section>\n<h2>Pahtra</h2>\n<p>The catlike pahtras are one of the most prominent species of the Veskarium, natives of a lush world they call Pulonis but that the Veskarium designates as Vesk-6. Their home planet’s relatively low gravity and fast predatory species resulted in the pahtras evolving into a lean race with elongated humanoid bodies and limbs. Pahtras’ fur ranges in color from tawny brown to shades of black and gray, while their eyes can be virtually any color of the visible spectrum. According to ancient traditions, a pahtra’s unique facial pattern indicates her character and potential for achievement. Some pahtra societies still assign adolescent pahtras to a specific social role after a reading of her face patterns by a pahtra mystic. However, the most recent generations of pahtras have begun to resist this often-superficial classification, especially as news reaches Vesk-6 of prominent offworld pahtras who break their supposed type.<br><br>While the tradition of assigning status based on facial fur patterns is fading, similarly ancient rites requiring all pahtras, regardless of status, to participate in a dangerous, weeks-long competition in their 15th year are still very common. Such competitions involve dividing the adolescents into groups of a dozen each and sending them into the jungle. There, they face both natural threats and their peers in survival challenges and war games that result in more than a few casualties each year. The performance of a pahtra in this rite often dictates the trajectory of their social standing thereafter.<br><br>Most pahtras are asexual, and a relatively small number of breeding couples bolster the population with litters of six to eight kits at a time. While pahtras frequently form lifelong, loving relationships with a single partner or small set of partners, they cherish individualism above all else. From their first steps, they strive to distinguish themselves from their siblings by developing and perfecting a unique ability. This inclination also makes pahtras highly suspicious of conformism—including that demanded by their vesk overseers—and while they can be deeply distrustful of strangers, they are also very protective of those they consider friends.<br><br>Pahtra culture sees music and battle as the two greatest possible career paths, defining all other activities by how they relate to these callings. They also see strong synergies in the two pursuits, using music not just for artistic expression but also to coordinate battles and intimidate their enemies. Pahtras have perfect pitch and are natural musicians, and their music plays a central role in their society. They use arias, ballads, and elaborate musicals to tell the stories of their most legendary warriors, and they play bass- and percussion-heavy music to bolster their morale on the battlefield.<br><br>When the first wave of vesk forces arrived on Vesk-6, pahtras were much less advanced technologically, and though their many nations had significant similarities in culture, they were in no way united or uniform. They were ultimately unable to resist the vesk’s advanced weapons, starships, and interplanetary empire, but their warrior traditions, knowledge of local terrain, and willingness to fight for their homelands ensured the vesk conquest was neither swift nor easy. Their bold resistance won the pahtras no small amount of respect from the lizard-like race. While some smaller pahtra collectives were destroyed in the war, others formed coalitions and grew into larger and more varied nation-states. In time, all these major pahtra nations signed treaties with the Veskarium, accepting vesk rule and a host of Veskarium regulations in return for largely maintaining self-rule in local matters. Only the enormous Command 6 military base that serves as the capital of Vesk-6 and base of operations for the planet’s vesk high despot is ruled entirely by vesk officers and officials; more remote regions are generally overseen by a consul who works with local pahtra governments. While most such consuls are retired vesk officers, a few pahtra consuls also exist.<br><br>Vesk-6 and its people are now unquestionably part of the Veskarium, but most pahtra uphold their cultural traditions, trusting in their ancient ways of life to keep them distinct (and often far away) from the vesk ruling class. Some groups seek to punish the vesk for their conquest, even seeking to expel their conquerors and reclaim Pulonis as their own, but such efforts rarely do more than draw the ire of legions of Veskarium peacekeepers.<br><br>Most pahtras who refuse to live under vesk rule instead take advantage of the opportunities presented by the Veskarium’s alliance with the Pact Worlds, and travel far from their home planet to try their luck as explorers, mercenaries, musicians, or seers.</p>\n<h2>Ecology</h2>\n<h3>Environment</h3>\n<p>any (Vesk-6)</p>\n<p>&nbsp;</p>\n<h3>Organization</h3>\n<p>solitary, pair, or clowder (3-8)</p>\n<p>&nbsp;</p>\n</section>"
      },
      "class": "",
      "cr": 2,
      "environment": "",
      "race": "",
      "raceAndGrafts": "Pahtra Technomancer",
      "source": "AA2 pg. 94",
      "subtype": "Pahtra",
      "xp": {
        "value": 10
      }
    },
    "modifiers": [],
    "skills": {
      "acr": {
        "ability": "dex",
        "enabled": true,
        "hasArmorCheckPenalty": true,
        "isTrainedOnly": false,
        "misc": 0,
        "mod": 12,
        "ranks": 12,
        "value": 0
      },
      "ath": {
        "ability": "str",
        "enabled": false,
        "hasArmorCheckPenalty": true,
        "isTrainedOnly": false,
        "misc": 0,
        "mod": 0,
        "ranks": 0,
        "value": 0
      },
      "blu": {
        "ability": "cha",
        "enabled": false,
        "hasArmorCheckPenalty": false,
        "isTrainedOnly": false,
        "misc": 0,
        "mod": 0,
        "ranks": 0,
        "value": 0
      },
      "com": {
        "ability": "int",
        "enabled": true,
        "hasArmorCheckPenalty": false,
        "isTrainedOnly": true,
        "misc": 0,
        "mod": 12,
        "ranks": 12,
        "value": 0
      },
      "cul": {
        "ability": "int",
        "enabled": false,
        "hasArmorCheckPenalty": false,
        "isTrainedOnly": true,
        "misc": 0,
        "mod": 0,
        "ranks": 0,
        "value": 0
      },
      "dip": {
        "ability": "cha",
        "enabled": false,
        "hasArmorCheckPenalty": false,
        "isTrainedOnly": false,
        "misc": 0,
        "mod": 0,
        "ranks": 0,
        "value": 0
      },
      "dis": {
        "ability": "cha",
        "enabled": false,
        "hasArmorCheckPenalty": false,
        "isTrainedOnly": false,
        "misc": 0,
        "mod": 0,
        "ranks": 0,
        "value": 0
      },
      "eng": {
        "ability": "int",
        "enabled": false,
        "hasArmorCheckPenalty": false,
        "isTrainedOnly": true,
        "misc": 0,
        "mod": 0,
        "ranks": 0,
        "value": 0
      },
      "int": {
        "ability": "cha",
        "enabled": false,
        "hasArmorCheckPenalty": false,
        "isTrainedOnly": false,
        "misc": 0,
        "mod": 0,
        "ranks": 0,
        "value": 0
      },
      "lsc": {
        "ability": "int",
        "enabled": false,
        "hasArmorCheckPenalty": false,
        "isTrainedOnly": true,
        "misc": 0,
        "mod": 0,
        "ranks": 0,
        "value": 0
      },
      "med": {
        "ability": "int",
        "enabled": false,
        "hasArmorCheckPenalty": false,
        "isTrainedOnly": true,
        "misc": 0,
        "mod": 0,
        "ranks": 0,
        "value": 0
      },
      "mys": {
        "ability": "wis",
        "enabled": true,
        "hasArmorCheckPenalty": false,
        "isTrainedOnly": true,
        "misc": 0,
        "mod": 7,
        "ranks": 7,
        "value": 0
      },
      "per": {
        "ability": "wis",
        "enabled": true,
        "hasArmorCheckPenalty": false,
        "isTrainedOnly": false,
        "misc": 0,
        "mod": 7,
        "ranks": 7,
        "value": 0
      },
      "phs": {
        "ability": "int",
        "enabled": false,
        "hasArmorCheckPenalty": false,
        "isTrainedOnly": true,
        "misc": 0,
        "mod": 0,
        "ranks": 0,
        "value": 0
      },
      "pil": {
        "ability": "dex",
        "enabled": false,
        "hasArmorCheckPenalty": false,
        "isTrainedOnly": false,
        "misc": 0,
        "mod": 0,
        "ranks": 0,
        "value": 0
      },
      "pro": {
        "ability": "int",
        "enabled": true,
        "hasArmorCheckPenalty": false,
        "isTrainedOnly": true,
        "misc": 0,
        "mod": 7,
        "ranks": 7,
        "subname": "dancer",
        "value": 3
      },
      "sen": {
        "ability": "wis",
        "enabled": false,
        "hasArmorCheckPenalty": false,
        "isTrainedOnly": false,
        "misc": 0,
        "mod": 0,
        "ranks": 0,
        "value": 0
      },
      "sle": {
        "ability": "dex",
        "enabled": false,
        "hasArmorCheckPenalty": true,
        "isTrainedOnly": true,
        "misc": 0,
        "mod": 0,
        "ranks": 0,
        "value": 0
      },
      "ste": {
        "ability": "dex",
        "enabled": true,
        "hasArmorCheckPenalty": true,
        "isTrainedOnly": false,
        "misc": 0,
        "mod": 12,
        "ranks": 12,
        "value": 0
      },
      "sur": {
        "ability": "wis",
        "enabled": false,
        "hasArmorCheckPenalty": false,
        "isTrainedOnly": false,
        "misc": 0,
        "mod": 0,
        "ranks": 0,
        "value": 0
      }
    },
    "spells": {
      "spell0": {
        "max": 0,
        "value": 0
      },
      "spell1": {
        "max": "3",
        "value": "3"
      },
      "spell2": {
        "max": 0,
        "value": 0
      },
      "spell3": {
        "max": 0,
        "value": 0
      },
      "spell4": {
        "max": 0,
        "value": 0
      },
      "spell5": {
        "max": 0,
        "value": 0
      },
      "spell6": {
        "max": 0,
        "value": 0
      }
    },
    "traits": {
      "ci": {
        "custom": "",
        "value": []
      },
      "damageReduction": {
        "negatedBy": "",
        "value": 0
      },
      "di": {
        "custom": "",
        "value": []
      },
      "dr": {
        "custom": "",
        "value": []
      },
      "dv": {
        "custom": "",
        "value": []
      },
      "languages": {
        "custom": "Pahtra",
        "value": [
          "common",
          "vesk"
        ]
      },
      "senses": "darkvision 60 ft., low-light vision",
      "size": "medium",
      "sr": 0
    }
  },
  "effects": [],
  "flags": {},
  "img": "icons/svg/mystery-man.svg",
  "items": [
    {
      "_id": "1lQxjj0uZS4l2Dx8",
      "name": "Nimble (Ex)",
      "type": "feat",
      "data": {
        "type": "",
        "ability": null,
        "actionType": null,
        "activation": {
          "type": "",
          "condition": "",
          "cost": 0
        },
        "area": {
          "effect": "",
          "shape": "",
          "units": "",
          "value": 0
        },
        "attackBonus": 0,
        "chatFlavor": "",
        "critical": {
          "effect": "",
          "parts": []
        },
        "damage": {
          "parts": []
        },
        "description": {
          "chat": "",
          "unidentified": "",
          "value": "An off-kilter pahtra doesn’t gain the @Compendium[sfrpg.conditions.MZ8OoH1GE9qDMyCD]{Flat-Footed} condition or take the normal penalty to attacks, and she can steady herself as a swift action instead of a move action."
        },
        "descriptors": [],
        "duration": {
          "units": "",
          "value": null
        },
        "formula": "",
        "modifiers": [],
        "range": {
          "additional": "",
          "per": "",
          "units": "",
          "value": null
        },
        "recharge": {
          "charged": false,
          "value": null
        },
        "requirements": "",
        "save": {
          "type": "",
          "dc": null,
          "descriptor": ""
        },
        "source": "",
        "target": {
          "type": "",
          "value": null
        },
        "uses": {
          "max": 0,
          "per": null,
          "value": 0
        }
      },
      "effects": [],
      "flags": {}
    },
    {
      "_id": "KbihBphz4p0mbjSt",
      "name": "Baton, tactical",
      "type": "weapon",
      "data": {
        "type": "",
        "ability": "",
        "abilityMods": {
          "parts": []
        },
        "actionType": "mwak",
        "activation": {
          "type": "none",
          "condition": "",
          "cost": null
        },
        "area": {
          "effect": "",
          "shape": "",
          "units": "none",
          "value": null
        },
        "attackBonus": 4,
        "attributes": {
          "ac": {
            "value": ""
          },
          "customBuilt": false,
          "dex": {
            "mod": ""
          },
          "hardness": {
            "value": ""
          },
          "hp": {
            "max": "",
            "value": 6
          },
          "size": "medium",
          "sturdy": true
        },
        "attuned": false,
        "bulk": "L",
        "capacity": {
          "max": null,
          "value": null
        },
        "chatFlavor": "",
        "container": {
          "contents": [],
          "storage": [
            {
              "type": "slot",
              "acceptsType": [
                "fusion"
              ],
              "affectsEncumbrance": true,
              "amount": 1,
              "subtype": "fusion",
              "weightProperty": "level"
            }
          ]
        },
        "critical": {
          "effect": "",
          "parts": []
        },
        "damage": {
          "parts": [
            {
              "formula": "1d4+2",
              "operator": "",
              "types": {
                "bludgeoning": true
              }
            }
          ]
        },
        "description": {
          "chat": "",
          "unidentified": "",
          "value": "<p>A baton is a thin, solid metal shaft, usually with a textured rubber grip. A tactical baton can be used to inflict precise bludgeoning blows. An advanced baton, used by elite mercenary and security companies, often has an additional shaft, as well as a weighted end that can be powered to connect with substantially more force than a tactical baton.</p>"
        },
        "descriptors": [],
        "duration": {
          "units": "",
          "value": ""
        },
        "equipped": true,
        "formula": "",
        "identified": true,
        "level": 1,
        "modifiers": [],
        "price": 90,
        "proficient": true,
        "properties": {
          "aeon": false,
          "amm": false,
          "analog": true,
          "antibiological": false,
          "archaic": false,
          "aurora": false,
          "automatic": false,
          "blast": false,
          "block": false,
          "boost": false,
          "breach": false,
          "breakdown": false,
          "bright": false,
          "cluster": false,
          "conceal": false,
          "deconstruct": false,
          "deflect": false,
          "disarm": false,
          "double": false,
          "drainCharge": false,
          "echo": false,
          "entangle": false,
          "explode": false,
          "extinguish": false,
          "feint": false,
          "fiery": false,
          "firstArc": false,
          "flexibleLine": false,
          "force": false,
          "freeHands": false,
          "fueled": false,
          "grapple": false,
          "gravitation": false,
          "guided": false,
          "harrying": false,
          "holyWater": false,
          "hybrid": false,
          "ignite": false,
          "indirect": false,
          "injection": false,
          "integrated": false,
          "line": false,
          "living": false,
          "lockdown": false,
          "mind-affecting": false,
          "mine": false,
          "mire": false,
          "modal": false,
          "necrotic": false,
          "nonlethal": true,
          "one": true,
          "operative": true,
          "penetrating": false,
          "polarize": false,
          "polymorphic": false,
          "powered": false,
          "professional": false,
          "punchGun": false,
          "qreload": false,
          "radioactive": false,
          "reach": false,
          "recall": false,
          "regrowth": false,
          "relic": false,
          "reposition": false,
          "shape": false,
          "shells": false,
          "shield": false,
          "sniper": false,
          "stun": false,
          "subtle": false,
          "sunder": false,
          "swarm": false,
          "tail": false,
          "teleportive": false,
          "thought": false,
          "throttle": false,
          "thrown": false,
          "trip": false,
          "two": false,
          "unbalancing": false,
          "underwater": false,
          "unwieldy": false,
          "variantBoost": false,
          "wideLine": false
        },
        "quantity": null,
        "range": {
          "additional": "",
          "per": "",
          "units": "touch",
          "value": null
        },
        "save": {
          "type": "",
          "dc": "",
          "descriptor": "negate"
        },
        "source": "Core Rulebook, P. 171",
        "special": "",
        "target": {
          "type": "",
          "value": ""
        },
        "usage": {
          "per": "",
          "value": null
        },
        "uses": {
          "max": 0,
          "per": "",
          "value": 0
        },
        "weaponCategory": "uncategorized",
        "weaponType": "basicM"
      },
      "effects": [],
      "flags": {},
      "img": "icons/svg/mystery-man.svg"
    },
    {
      "_id": "Nm3JHVmk4ADiHGJ6",
      "name": "Arc pistol, static",
      "type": "weapon",
      "data": {
        "type": "",
        "ability": "",
        "abilityMods": {
          "parts": []
        },
        "actionType": "rwak",
        "activation": {
          "type": "none",
          "condition": "",
          "cost": null
        },
        "area": {
          "effect": "",
          "shape": "",
          "units": "none",
          "value": null
        },
        "attackBonus": 6,
        "attributes": {
          "ac": {
            "value": ""
          },
          "customBuilt": false,
          "dex": {
            "mod": ""
          },
          "hardness": {
            "value": ""
          },
          "hp": {
            "max": "",
            "value": 6
          },
          "size": "medium",
          "sturdy": true
        },
        "attuned": false,
        "bulk": "L",
        "capacity": {
          "max": 20,
          "value": 20
        },
        "chatFlavor": "",
        "container": {
          "contents": [],
          "storage": [
            {
              "type": "slot",
              "acceptsType": [
                "fusion"
              ],
              "affectsEncumbrance": true,
              "amount": 2,
              "subtype": "fusion",
              "weightProperty": "level"
            }
          ]
        },
        "critical": {
          "effect": "Arc 2",
          "parts": []
        },
        "damage": {
          "parts": [
            {
              "formula": "1d6+2",
              "operator": "",
              "types": {
                "electricity": true
              }
            }
          ]
        },
        "description": {
          "chat": "",
          "unidentified": "",
          "value": "<p>Arc pistols fire deadly, stunning blasts of electricity at ranged targets. They have a two-pronged emitter that directs the electrical blast and a bulky chamber that holds the capacitor.</p>"
        },
        "descriptors": [],
        "duration": {
          "units": "",
          "value": ""
        },
        "equipped": true,
        "formula": "",
        "identified": true,
        "level": 2,
        "modifiers": [],
        "price": 750,
        "proficient": true,
        "properties": {
          "aeon": false,
          "amm": false,
          "analog": false,
          "antibiological": false,
          "archaic": false,
          "aurora": false,
          "automatic": false,
          "blast": false,
          "block": false,
          "boost": false,
          "breach": false,
          "breakdown": false,
          "bright": false,
          "cluster": false,
          "conceal": false,
          "deconstruct": false,
          "deflect": false,
          "disarm": false,
          "double": false,
          "drainCharge": false,
          "echo": false,
          "entangle": false,
          "explode": false,
          "extinguish": false,
          "feint": false,
          "fiery": false,
          "firstArc": false,
          "flexibleLine": false,
          "force": false,
          "freeHands": false,
          "fueled": false,
          "grapple": false,
          "gravitation": false,
          "guided": false,
          "harrying": false,
          "holyWater": false,
          "hybrid": false,
          "ignite": false,
          "indirect": false,
          "injection": false,
          "integrated": false,
          "line": false,
          "living": false,
          "lockdown": false,
          "mind-affecting": false,
          "mine": false,
          "mire": false,
          "modal": false,
          "necrotic": false,
          "nonlethal": false,
          "one": true,
          "operative": false,
          "penetrating": false,
          "polarize": false,
          "polymorphic": false,
          "powered": false,
          "professional": false,
          "punchGun": false,
          "qreload": false,
          "radioactive": false,
          "reach": false,
          "recall": false,
          "regrowth": false,
          "relic": false,
          "reposition": false,
          "shape": false,
          "shells": false,
          "shield": false,
          "sniper": false,
          "stun": true,
          "subtle": false,
          "sunder": false,
          "swarm": false,
          "tail": false,
          "teleportive": false,
          "thought": false,
          "throttle": false,
          "thrown": false,
          "trip": false,
          "two": false,
          "unbalancing": false,
          "underwater": false,
          "unwieldy": false,
          "variantBoost": false,
          "wideLine": false
        },
        "quantity": null,
        "range": {
          "additional": "",
          "per": "",
          "units": "ft",
          "value": 50
        },
        "save": {
          "type": "",
          "dc": "",
          "descriptor": "negate"
        },
        "source": "Core Rulebook, P. 173",
        "special": "",
        "target": {
          "type": "",
          "value": ""
        },
        "usage": {
          "per": "round",
          "value": 2
        },
        "uses": {
          "max": 0,
          "per": "",
          "value": 0
        },
        "weaponCategory": "uncategorized",
        "weaponType": "smallA"
      },
      "effects": [],
      "flags": {},
<<<<<<< HEAD
      "img": "systems/sfrpg/icons/equipment/weapons/arc-pistol.jpg"
=======
      "img": "systems/sfrpg/icons/equipment/weapons/arc-pistol.webp",
      "effects": []
>>>>>>> 2b095a38
    },
    {
      "_id": "v6UWR3lQHYPLsxPh",
      "name": "Magic Hacks - Quick Scan",
      "type": "feat",
      "data": {
        "type": "",
        "ability": null,
        "actionType": null,
        "activation": {
          "type": "",
          "condition": "",
          "cost": 0
        },
        "area": {
          "effect": "",
          "shape": "",
          "units": "",
          "value": 0
        },
        "attackBonus": 0,
        "chatFlavor": "",
        "critical": {
          "effect": "",
          "parts": []
        },
        "damage": {
          "parts": []
        },
        "description": {
          "chat": "",
          "unidentified": "",
          "value": ""
        },
        "descriptors": [],
        "duration": {
          "units": "",
          "value": null
        },
        "formula": "",
        "modifiers": [],
        "range": {
          "additional": "",
          "per": "",
          "units": "",
          "value": null
        },
        "recharge": {
          "charged": false,
          "value": null
        },
        "requirements": "",
        "save": {
          "type": "",
          "dc": null,
          "descriptor": ""
        },
        "source": "",
        "target": {
          "type": "",
          "value": null
        },
        "uses": {
          "max": 0,
          "per": null,
          "value": 0
        }
      },
      "effects": [],
      "flags": {}
    },
    {
      "_id": "wZPvYRsjQUeCVYii",
      "name": "Spell Cache (Su)",
      "type": "feat",
      "data": {
        "type": "",
        "ability": null,
        "abilityMods": {
          "parts": []
        },
        "actionType": "",
        "activation": {
          "type": "",
          "condition": "",
          "cost": 0
        },
        "area": {
          "effect": "",
          "shape": "",
          "units": "",
          "value": null
        },
        "attackBonus": 0,
        "chatFlavor": "",
        "critical": {
          "effect": "",
          "parts": []
        },
        "damage": {
          "parts": []
        },
        "description": {
          "chat": "",
          "unidentified": "",
          "value": "<p>&gt;<a class=\"entity-link\" data-pack=\"sfrpg.classes\" data-id=\"IvLuq2pxKkHJJpae\" draggable=\"true\"><i class=\"fas fa-suitcase\"></i> Technomancer</a></p>\n        <p><span id=\"ctl00_MainContent_DataListClasses_ctl00_LabelName\">As the culmination of your early study of the fundamental forces of the galaxy, you have created a spell cache that allows you to store and access spells. Your spell cache could be a device such as a handheld computer or technological implant; an item such as a ring or staff; or a symbol such as a brand, tattoo, or other permanent modification to your body. While you don’t need your spell cache to cast your spells, once per day, you can activate your spell cache to cast any one spell you know and are capable of casting, even if you’ve expended all your spell slots for that spell’s level.<br><br>If your spell cache is damaged, it is restored to full Hit Points the next time you prepare spells. If the spell cache is lost or destroyed, you can replace it after 1 week with a special ritual that takes 8 hours to complete.</span></p>"
        },
        "descriptors": [],
        "duration": {
          "units": "",
          "value": null
        },
        "formula": "",
        "modifiers": [],
        "range": {
          "additional": "",
          "per": "",
          "units": "",
          "value": null
        },
        "recharge": {
          "charged": false,
          "value": null
        },
        "requirements": "1st Level",
        "save": {
          "type": "",
          "dc": null,
          "descriptor": ""
        },
        "source": "Technomancer",
        "target": {
          "type": "",
          "value": null
        },
        "uses": {
          "max": 0,
          "per": null,
          "value": 0
        }
      },
      "effects": [],
      "flags": {},
<<<<<<< HEAD
      "img": "systems/sfrpg/icons/classes/spell_cache.png"
=======
      "img": "systems/sfrpg/icons/classes/spell_cache.webp",
      "effects": []
>>>>>>> 2b095a38
    },
    {
      "_id": "C00Pk5TeQvU3GRn0",
      "name": "Kasatha Microcord I",
      "type": "equipment",
      "data": {
        "type": "",
        "ability": null,
        "abilityMods": {
          "parts": []
        },
        "actionType": "",
        "activation": {
          "type": "",
          "condition": "",
          "cost": 0
        },
        "area": {
          "effect": "",
          "shape": "",
          "units": "",
          "value": null
        },
        "armor": {
          "type": "light",
          "acp": -1,
          "dex": 3,
          "eac": 1,
          "kac": 3,
          "speedAdjust": 0
        },
        "attackBonus": 0,
        "attributes": {
          "ac": {
            "value": ""
          },
          "customBuilt": false,
          "dex": {
            "mod": ""
          },
          "hardness": {
            "value": ""
          },
          "hp": {
            "max": "",
            "value": 6
          },
          "size": "medium",
          "sturdy": true
        },
        "attuned": false,
        "bulk": "1",
        "capacity": {
          "max": 0,
          "value": 0
        },
        "chatFlavor": "",
        "container": {
          "contents": [],
          "storage": [
            {
              "type": "slot",
              "acceptsType": [
                "upgrade",
                "weapon"
              ],
              "affectsEncumbrance": true,
              "amount": 0,
              "subtype": "armorUpgrade",
              "weightProperty": "slots"
            },
            {
              "type": "slot",
              "acceptsType": [
                "weapon"
              ],
              "affectsEncumbrance": true,
              "amount": 0,
              "subtype": "weaponSlot",
              "weightProperty": ""
            }
          ]
        },
        "critical": {
          "effect": "",
          "parts": []
        },
        "damage": {
          "parts": []
        },
        "description": {
          "chat": "",
          "unidentified": "",
          "value": "<p><span id=\"ctl00_MainContent_DataListTalentsAll_ctl00_LabelName\">These suits of ribbed protective fabric are slightly less advanced than comparable light armor but still provide good-quality protection at an affordable price. @Compendium[sfrpg.races.dGlSCMtFZ2ZIKUpl]{Kasatha}-made microcord suits are typically one-piece outfits of dark colors, sometimes with glowing trim, but other manufacturers produce such suits in a variety of colors and styles.&nbsp;</span></p>"
        },
        "descriptors": [],
        "duration": {
          "units": "",
          "value": null
        },
        "equipped": true,
        "formula": "",
        "identified": true,
        "level": 2,
        "modifiers": [],
        "price": 460,
        "proficient": true,
        "quantity": 1,
        "range": {
          "additional": "",
          "per": "",
          "units": "",
          "value": null
        },
        "reach": "",
        "save": {
          "type": "",
          "dc": null,
          "descriptor": ""
        },
        "size": "",
        "source": "Core Rulebook",
        "speed": "",
        "strength": 0,
        "target": {
          "type": "",
          "value": null
        },
        "usage": {
          "per": "",
          "value": 0
        },
        "uses": {
          "max": 0,
          "per": null,
          "value": 0
        }
      },
      "effects": [],
      "flags": {},
<<<<<<< HEAD
      "img": "systems/sfrpg/icons/equipment/armor/kasatha-microcord-1.jpg"
=======
      "img": "systems/sfrpg/icons/equipment/armor/kasatha-microcord-1.webp",
      "effects": []
>>>>>>> 2b095a38
    },
    {
      "_id": "JYRl5oMx70Wbeo7j",
      "name": "Jolting Surge",
      "type": "spell",
      "data": {
        "type": "",
        "ability": "",
        "abilityMods": {
          "parts": []
        },
        "actionType": "msak",
        "activation": {
          "type": "action",
          "condition": "",
          "cost": 1
        },
        "allowedClasses": {
          "myst": false,
          "tech": true,
          "wysh": true
        },
        "area": {
          "effect": "",
          "shape": "",
          "units": "none",
          "value": null
        },
        "attackBonus": 4,
        "chatFlavor": "EAC",
        "concentration": false,
        "critical": {
          "effect": "",
          "parts": []
        },
        "damage": {
          "parts": [
            {
              "formula": "4d6",
              "operator": "",
              "types": {
                "electricity": true
              }
            }
          ]
        },
        "description": {
          "chat": "",
          "unidentified": "",
          "value": "<p style=\"text-align: justify;\">You touch a target with a device you’re holding that uses electricity, requiring a melee attack against the target’s EAC. Alternatively, you can instead touch an electrical device a target is wearing (or a target that is an electrical device, such as a robot) with your hand, gaining a +2 bonus to your attack roll. Either way, if your attack hits, the electrical device surges out of control, dealing 4d6 electricity damage to your target.<br><br>Casting this spell doesn’t provoke attacks of opportunity.</p>"
        },
        "descriptors": [],
        "dismissible": false,
        "duration": {
          "units": "",
          "value": "instantaneous"
        },
        "formula": "",
        "level": 1,
        "materials": {
          "consumed": false,
          "cost": 0,
          "supply": 0,
          "value": ""
        },
        "modifiers": [],
        "preparation": {
          "mode": "",
          "prepared": true
        },
        "range": {
          "additional": "",
          "per": "",
          "units": "touch",
          "value": null
        },
        "save": {
          "type": "",
          "dc": "",
          "descriptor": "negate"
        },
        "school": "evo",
        "source": "Starfinder Core Rulebook pg. 363",
        "sr": true,
        "target": {
          "type": "",
          "value": "one creature or object"
        },
        "uses": {
          "max": 3,
          "per": "day",
          "value": 3
        }
      },
      "effects": [],
      "flags": {},
<<<<<<< HEAD
      "img": "systems/sfrpg/icons/spells/jolting_surge.PNG"
=======
      "img": "systems/sfrpg/icons/spells/jolting_surge.webp",
      "effects": []
>>>>>>> 2b095a38
    },
    {
      "_id": "GffqJqpbgFKOfBi0",
      "name": "Detect Magic",
      "type": "spell",
      "data": {
        "type": "",
        "ability": "",
        "abilityMods": {
          "parts": []
        },
        "actionType": "",
        "activation": {
          "type": "action",
          "condition": "",
          "cost": 1
        },
        "allowedClasses": {
          "myst": true,
          "tech": true,
          "wysh": true
        },
        "area": {
          "effect": "emanation",
          "shape": "cone",
          "units": "none",
          "value": null
        },
        "attackBonus": 0,
        "chatFlavor": "",
        "concentration": true,
        "critical": {
          "effect": "",
          "parts": []
        },
        "damage": {
          "parts": []
        },
        "description": {
          "chat": "",
          "unidentified": "",
          "value": "<p><span id=\"ctl00_MainContent_DataListTalentsAll_ctl00_LabelName\">You detect all magic spells, effects, items, and objects (including those on or affecting creatures you can see), as well as hybrid items, in the area. You can’t detect magical traps in this way, as they are created with additional magic that wards them from this common spell. Each round you concentrate on the same area, you can determine if one magic source you detect is from a spell, magic item, or other effect, and the caster level (or item level) of the effect. You can’t determine if there are magic sources in areas you can’t see, or if there was a magic source in an area at one time but that has since expired.&nbsp;</span></p>"
        },
        "descriptors": [],
        "dismissible": false,
        "duration": {
          "units": "",
          "value": "concentration, up to 1 minute/level"
        },
        "formula": "",
        "level": 0,
        "materials": {
          "consumed": false,
          "cost": 0,
          "supply": 0,
          "value": ""
        },
        "modifiers": [],
        "preparation": {
          "mode": "always",
          "prepared": true
        },
        "range": {
          "additional": "",
          "per": "",
          "units": "ft",
          "value": 60
        },
        "save": {
          "type": "will",
          "dc": null,
          "descriptor": "negate"
        },
        "school": "div",
        "source": "Starfinder Core Rulebook pg. 348",
        "sr": false,
        "target": {
          "type": "",
          "value": ""
        },
        "uses": {
          "max": 0,
          "per": "",
          "value": 0
        }
      },
      "effects": [],
      "flags": {},
<<<<<<< HEAD
      "img": "systems/sfrpg/icons/spells/detect_magic.png"
=======
      "img": "systems/sfrpg/icons/spells/detect_magic.webp",
      "effects": []
>>>>>>> 2b095a38
    },
    {
      "_id": "H2pEN54DsUsQpUj4",
      "name": "Energy Ray",
      "type": "spell",
      "data": {
        "type": "",
        "ability": "",
        "abilityMods": {
          "parts": []
        },
        "actionType": "rsak",
        "activation": {
          "type": "action",
          "condition": "",
          "cost": 1
        },
        "allowedClasses": {
          "myst": false,
          "tech": true,
          "wysh": false
        },
        "area": {
          "effect": "",
          "shape": "",
          "units": "none",
          "value": null
        },
        "attackBonus": 6,
        "chatFlavor": "",
        "concentration": false,
        "critical": {
          "effect": "",
          "parts": []
        },
        "damage": {
          "parts": [
            {
              "formula": "1d3",
              "operator": "",
              "types": {}
            }
          ]
        },
        "description": {
          "chat": "",
          "unidentified": "",
          "value": "<p style=\"text-align: justify;\">When you cast this spell, choose acid, cold, electricity, or fire; the spell gains that descriptor. You fire a ray at the target, and you must make a ranged attack against its EAC. On a hit, the ray deals 1d3 damage of the chosen energy type.</p>"
        },
        "descriptors": [],
        "dismissible": false,
        "duration": {
          "units": "",
          "value": "instantaneous"
        },
        "formula": "",
        "level": 0,
        "materials": {
          "consumed": false,
          "cost": 0,
          "supply": 0,
          "value": ""
        },
        "modifiers": [],
        "preparation": {
          "mode": "always",
          "prepared": true
        },
        "range": {
          "additional": "5",
          "per": "2 levels",
          "units": "ft",
          "value": 25
        },
        "save": {
          "type": "",
          "dc": "",
          "descriptor": "negate"
        },
        "school": "con",
        "source": "Starfinder Core Rulebook pg. 353",
        "sr": true,
        "target": {
          "type": "",
          "value": ""
        },
        "uses": {
          "max": 0,
          "per": "",
          "value": 0
        }
      },
      "effects": [],
      "flags": {},
<<<<<<< HEAD
      "img": "systems/sfrpg/icons/spells/energy_ray.png"
=======
      "img": "systems/sfrpg/icons/spells/energy_ray.webp",
      "effects": []
>>>>>>> 2b095a38
    },
    {
      "_id": "8eiVdyYMXVrFqmuf",
      "name": "Battery",
      "type": "goods",
      "data": {
        "type": "",
        "attributes": {
          "ac": {
            "value": ""
          },
          "customBuilt": false,
          "dex": {
            "mod": ""
          },
          "hardness": {
            "value": ""
          },
          "hp": {
            "max": "",
            "value": 6
          },
          "size": "medium",
          "sturdy": false
        },
        "attuned": false,
        "bulk": "-",
        "damage": {
          "parts": []
        },
        "description": {
          "chat": "",
          "unidentified": "",
          "value": "<p><span id=\"ctl00_MainContent_DataListTalentsAll_ctl00_LabelName\">Batteries charge powered weapons, but they can also be used to power an array of items, including powered armor and technological items. Batteries have a standardized size and weight, and items that take batteries all have a slot into which they fit, regardless of the item’s actual size. Weapons that use batteries list the highest-capacity battery they are capable of using as well as how many charges from the battery that each shot consumes.&nbsp;</span></p>\n<p><strong>Capacity:</strong> 20</p>"
        },
        "equipped": false,
        "identified": true,
        "level": 1,
        "modifiers": [],
        "price": 60,
        "quantity": 2,
        "source": "Core Rulebook"
      },
      "effects": [],
      "flags": {},
<<<<<<< HEAD
      "img": "systems/sfrpg/icons/equipment/weapons/battery-standard.jpg"
=======
      "img": "systems/sfrpg/icons/equipment/weapons/battery-standard.webp",
      "effects": []
>>>>>>> 2b095a38
    },
    {
      "_id": "aalXP3blzkQgmlmI",
      "name": "Detect Tech",
      "type": "spell",
      "data": {
        "type": "",
        "ability": null,
        "abilityMods": {
          "parts": []
        },
        "actionType": "",
        "activation": {
          "type": "action",
          "condition": "",
          "cost": 1
        },
        "allowedClasses": {
          "myst": false,
          "tech": true,
          "wysh": false
        },
        "area": {
          "effect": "burst",
          "shape": "cone",
          "units": "ft",
          "value": 60
        },
        "attackBonus": 0,
        "chatFlavor": "",
        "concentration": false,
        "critical": {
          "effect": "",
          "parts": []
        },
        "damage": {
          "parts": []
        },
        "description": {
          "chat": "",
          "unidentified": "",
          "value": "<p>You detect all technological items (even hybrid items) with charges or that replenish charges in the area, including batteries, power cells, and generators (as well as such items that are on creatures you can see, even if the creatures have hidden those items on themselves). You can’t determine if there are technological items in areas you can’t see, nor can you detect technological traps in this way.</p>\n<p>The information this spell provides allows you to differentiate between charged items and items that replenish charges, but it does not provide any further information nor does it tell you, for example, how many charges an item currently has or how many maximum charges it can hold. This spell can penetrate barriers, but 3 feet of dirt or wood, 1 foot of stone, 1 inch of common metal, a thin sheet of lead, or any force field blocks it.</p>"
        },
        "descriptors": [],
        "dismissible": false,
        "duration": {
          "units": "",
          "value": "instantaneous"
        },
        "formula": "",
        "level": 1,
        "materials": {
          "consumed": false,
          "cost": 0,
          "supply": 0,
          "value": ""
        },
        "modifiers": [],
        "preparation": {
          "mode": "",
          "prepared": false
        },
        "range": {
          "additional": "",
          "per": "",
          "units": "none",
          "value": null
        },
        "save": {
          "type": "",
          "dc": null,
          "descriptor": ""
        },
        "school": "div",
        "source": "CRB, p. 349",
        "sr": false,
        "target": {
          "type": "",
          "value": ""
        },
        "uses": {
          "max": 3,
          "per": "day",
          "value": 3
        }
      },
      "effects": [],
      "flags": {},
<<<<<<< HEAD
      "img": "systems/sfrpg/icons/spells/detect_tech.png"
=======
      "img": "systems/sfrpg/icons/spells/detect_tech.webp",
      "effects": []
>>>>>>> 2b095a38
    }
  ],
  "token": {
    "name": "Pahtra Inquisitive",
    "actorId": "rgY0eDbz1lYxxMDR",
    "actorLink": false,
    "bar1": {
      "attribute": "attributes.hp"
    },
    "bar2": {
      "attribute": ""
    },
    "brightLight": 0,
    "brightSight": 0,
    "dimLight": 0,
    "dimSight": 0,
    "displayBars": 40,
    "displayName": 0,
    "disposition": -1,
    "flags": {},
    "height": 1,
    "img": "icons/svg/mystery-man.svg",
    "lightAlpha": 1,
    "lightAngle": 360,
    "lightAnimation": {
      "intensity": 5,
      "speed": 5
    },
    "lightColor": "",
    "lockRotation": false,
    "mirrorX": false,
    "mirrorY": false,
    "randomImg": false,
    "rotation": 0,
    "scale": 1,
    "sightAngle": 360,
    "tint": "",
    "vision": false,
    "width": 1
  }
}<|MERGE_RESOLUTION|>--- conflicted
+++ resolved
@@ -540,7 +540,8 @@
         }
       },
       "effects": [],
-      "flags": {}
+      "flags": {},
+      "img": "icons/svg/mystery-man.svg"
     },
     {
       "_id": "KbihBphz4p0mbjSt",
@@ -972,12 +973,7 @@
       },
       "effects": [],
       "flags": {},
-<<<<<<< HEAD
-      "img": "systems/sfrpg/icons/equipment/weapons/arc-pistol.jpg"
-=======
-      "img": "systems/sfrpg/icons/equipment/weapons/arc-pistol.webp",
-      "effects": []
->>>>>>> 2b095a38
+      "img": "systems/sfrpg/icons/equipment/weapons/arc-pistol.webp"
     },
     {
       "_id": "v6UWR3lQHYPLsxPh",
@@ -1047,7 +1043,8 @@
         }
       },
       "effects": [],
-      "flags": {}
+      "flags": {},
+      "img": "icons/svg/mystery-man.svg"
     },
     {
       "_id": "wZPvYRsjQUeCVYii",
@@ -1121,12 +1118,7 @@
       },
       "effects": [],
       "flags": {},
-<<<<<<< HEAD
-      "img": "systems/sfrpg/icons/classes/spell_cache.png"
-=======
-      "img": "systems/sfrpg/icons/classes/spell_cache.webp",
-      "effects": []
->>>>>>> 2b095a38
+      "img": "systems/sfrpg/icons/classes/spell_cache.webp"
     },
     {
       "_id": "C00Pk5TeQvU3GRn0",
@@ -1267,12 +1259,7 @@
       },
       "effects": [],
       "flags": {},
-<<<<<<< HEAD
-      "img": "systems/sfrpg/icons/equipment/armor/kasatha-microcord-1.jpg"
-=======
-      "img": "systems/sfrpg/icons/equipment/armor/kasatha-microcord-1.webp",
-      "effects": []
->>>>>>> 2b095a38
+      "img": "systems/sfrpg/icons/equipment/armor/kasatha-microcord-1.webp"
     },
     {
       "_id": "JYRl5oMx70Wbeo7j",
@@ -1369,12 +1356,7 @@
       },
       "effects": [],
       "flags": {},
-<<<<<<< HEAD
-      "img": "systems/sfrpg/icons/spells/jolting_surge.PNG"
-=======
-      "img": "systems/sfrpg/icons/spells/jolting_surge.webp",
-      "effects": []
->>>>>>> 2b095a38
+      "img": "systems/sfrpg/icons/spells/jolting_surge.webp"
     },
     {
       "_id": "GffqJqpbgFKOfBi0",
@@ -1463,12 +1445,7 @@
       },
       "effects": [],
       "flags": {},
-<<<<<<< HEAD
-      "img": "systems/sfrpg/icons/spells/detect_magic.png"
-=======
-      "img": "systems/sfrpg/icons/spells/detect_magic.webp",
-      "effects": []
->>>>>>> 2b095a38
+      "img": "systems/sfrpg/icons/spells/detect_magic.webp"
     },
     {
       "_id": "H2pEN54DsUsQpUj4",
@@ -1563,12 +1540,7 @@
       },
       "effects": [],
       "flags": {},
-<<<<<<< HEAD
-      "img": "systems/sfrpg/icons/spells/energy_ray.png"
-=======
-      "img": "systems/sfrpg/icons/spells/energy_ray.webp",
-      "effects": []
->>>>>>> 2b095a38
+      "img": "systems/sfrpg/icons/spells/energy_ray.webp"
     },
     {
       "_id": "8eiVdyYMXVrFqmuf",
@@ -1614,12 +1586,7 @@
       },
       "effects": [],
       "flags": {},
-<<<<<<< HEAD
-      "img": "systems/sfrpg/icons/equipment/weapons/battery-standard.jpg"
-=======
-      "img": "systems/sfrpg/icons/equipment/weapons/battery-standard.webp",
-      "effects": []
->>>>>>> 2b095a38
+      "img": "systems/sfrpg/icons/equipment/weapons/battery-standard.webp"
     },
     {
       "_id": "aalXP3blzkQgmlmI",
@@ -1708,12 +1675,7 @@
       },
       "effects": [],
       "flags": {},
-<<<<<<< HEAD
-      "img": "systems/sfrpg/icons/spells/detect_tech.png"
-=======
-      "img": "systems/sfrpg/icons/spells/detect_tech.webp",
-      "effects": []
->>>>>>> 2b095a38
+      "img": "systems/sfrpg/icons/spells/detect_tech.webp"
     }
   ],
   "token": {
