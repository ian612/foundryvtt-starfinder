{
  "_id": "5idx6vdHsErx5gAg",
  "name": "Lawless One",
  "type": "npc2",
  "data": {
    "abilities": {
      "cha": {
        "base": 0,
        "min": 3,
        "misc": 0,
        "mod": 0,
        "value": 10
      },
      "con": {
        "base": 0,
        "min": 3,
        "misc": 0,
        "mod": 0,
        "value": 10
      },
      "dex": {
        "base": 5,
        "min": 3,
        "misc": 0,
        "mod": 5,
        "value": 10
      },
      "int": {
        "base": 0,
        "min": 3,
        "misc": 0,
        "mod": 0,
        "value": 10
      },
      "str": {
        "base": 0,
        "min": 3,
        "misc": 0,
        "mod": 0,
        "value": 10
      },
      "wis": {
        "base": 8,
        "min": 3,
        "misc": 0,
        "mod": 8,
        "value": 10
      }
    },
    "attributes": {
      "arms": "2",
      "bab": 0,
      "baseAttackBonus": {
        "rolledMods": [],
        "tooltip": [],
        "value": 0
      },
      "cmd": {
        "min": 0,
        "tooltip": [],
        "value": 10
      },
      "eac": {
        "base": 25,
        "min": 0,
        "tooltip": [],
        "value": 25
      },
      "fort": {
        "base": 11,
        "bonus": 11,
        "misc": 0,
        "tooltip": [],
        "value": 0
      },
      "hp": {
        "max": 170,
        "min": 0,
        "temp": null,
        "tempmax": null,
        "tooltip": [],
        "value": 170
      },
      "init": {
        "bonus": 0,
        "tooltip": [],
        "total": 5,
        "value": 5
      },
      "kac": {
        "base": 26,
        "min": 0,
        "tooltip": [],
        "value": 26
      },
      "keyability": "",
      "reach": "5",
      "reflex": {
        "base": 13,
        "bonus": 13,
        "misc": 0,
        "tooltip": [],
        "value": 0
      },
      "rp": {
        "max": 5,
        "min": 0,
        "tooltip": [],
        "value": 5
      },
      "sp": {
        "max": 0,
        "min": 0,
        "tooltip": [],
        "value": 0
      },
      "space": "",
      "speed": {
        "burrowing": {
          "base": 0
        },
        "climbing": {
          "base": 0
        },
        "flying": {
          "base": 30
        },
        "land": {
          "base": 0
        },
        "mainMovement": "flying",
        "special": "original base: fly 30 ft. (Su; original special: perfect)",
        "swimming": {
          "base": 0
        }
      },
      "spellcasting": "",
      "will": {
        "base": 15,
        "bonus": 15,
        "misc": 0,
        "tooltip": [],
        "value": 0
      }
    },
    "conditions": {
      "asleep": false,
      "bleeding": false,
      "blinded": false,
      "broken": false,
      "burning": false,
      "confused": false,
      "cowering": false,
      "dazed": false,
      "dazzled": false,
      "dead": false,
      "deafened": false,
      "dying": false,
      "encumbered": false,
      "entangled": false,
      "exhausted": false,
      "fascinated": false,
      "fatigued": false,
      "flatfooted": false,
      "frightened": false,
      "grappled": false,
      "helpless": false,
      "nauseated": false,
      "offkilter": false,
      "offtarget": false,
      "overburdened": false,
      "panicked": false,
      "paralyzed": false,
      "pinned": false,
      "prone": false,
      "shaken": false,
      "sickened": false,
      "stable": false,
      "staggered": false,
      "stunned": false,
      "unconscious": false
    },
    "counterClasses": {
      "values": {}
    },
    "currency": {
      "credit": 0,
      "upb": 0
    },
    "details": {
      "type": "Outsider (extraplanar, chaotic, incorporeal)",
      "alignment": "CN",
      "aura": "",
      "biography": {
        "public": "",
        "value": "<h2>Description</h2>\n<p>Phantasmal creatures resembling inevitables, lawless ones are construct-like humanoids of spinning gears that brim with chaotic energy. However, their similarities to denizens of the lawful plane of Axis are merely physical. Where inevitables are charged with maintaining order, lawless ones seek the exact opposite, looking to corrupt the rule of law, disrupt long-held class structures, and destroy status quos. They do this by targeting societal leaders, whether they be duly elected government officials or self-made titans of industry. When not on the attack, lawless ones bide their time, using their invisibility and incorporeality to stay hidden. After they strike (and usually kill) their targets, they disappear without a trace, leading many to believe their victims were taken out by skilled assassins or other non-supernatural threats.<br /><br />As such, little is actually known about lawless ones, especially regarding their origins. 25 years ago, an anonymous user of a fringe infosphere community claimed that AbadarCorp unintentionally created the lawless ones after trying to use blueprints somehow stolen from Axis to create their own inevitables, but the post was quickly expunged. The rumor still persists, however, despite AbadarCorp executives&rsquo; constant denials.</p>\n<section>\n<h2>Ecology</h2>\n<h3>Environment</h3>\n<p>any</p>\n<p>&nbsp;</p>\n<h3>Organization</h3>\n<p>solitary, pair, or anarchy (3-6)</p>\n<p>&nbsp;</p>\n</section>"
      },
      "class": "",
      "cr": 12,
      "environment": "",
      "race": "",
      "raceAndGrafts": "",
      "source": "AP #29 pg. 58",
      "subtype": "Extraplanar, Chaotic, Incorporeal",
      "xp": {
        "value": 10
      }
    },
    "modifiers": [],
    "skillpoints": {
      "max": 0,
      "tooltip": [],
      "used": 0
    },
    "skills": {
      "acr": {
        "ability": "dex",
        "enabled": true,
        "hasArmorCheckPenalty": true,
        "isTrainedOnly": false,
        "min": 0,
        "misc": 0,
        "mod": 27,
        "ranks": 27,
        "value": 0
      },
      "ath": {
        "ability": "str",
        "enabled": false,
        "hasArmorCheckPenalty": true,
        "isTrainedOnly": false,
        "min": 0,
        "misc": 0,
        "mod": 0,
        "ranks": 0,
        "value": 0
      },
      "blu": {
        "ability": "cha",
        "enabled": false,
        "hasArmorCheckPenalty": false,
        "isTrainedOnly": false,
        "min": 0,
        "misc": 0,
        "mod": 0,
        "ranks": 0,
        "value": 0
      },
      "com": {
        "ability": "int",
        "enabled": false,
        "hasArmorCheckPenalty": false,
        "isTrainedOnly": true,
        "min": 0,
        "misc": 0,
        "mod": 0,
        "ranks": 0,
        "value": 0
      },
      "cul": {
        "ability": "int",
        "enabled": false,
        "hasArmorCheckPenalty": false,
        "isTrainedOnly": true,
        "min": 0,
        "misc": 0,
        "mod": 0,
        "ranks": 0,
        "value": 0
      },
      "dip": {
        "ability": "cha",
        "enabled": false,
        "hasArmorCheckPenalty": false,
        "isTrainedOnly": false,
        "min": 0,
        "misc": 0,
        "mod": 0,
        "ranks": 0,
        "value": 0
      },
      "dis": {
        "ability": "cha",
        "enabled": false,
        "hasArmorCheckPenalty": false,
        "isTrainedOnly": false,
        "min": 0,
        "misc": 0,
        "mod": 0,
        "ranks": 0,
        "value": 0
      },
      "eng": {
        "ability": "int",
        "enabled": false,
        "hasArmorCheckPenalty": false,
        "isTrainedOnly": true,
        "min": 0,
        "misc": 0,
        "mod": 0,
        "ranks": 0,
        "value": 0
      },
      "int": {
        "ability": "cha",
        "enabled": true,
        "hasArmorCheckPenalty": false,
        "isTrainedOnly": false,
        "min": 0,
        "misc": 0,
        "mod": 22,
        "ranks": 22,
        "value": 0
      },
      "lsc": {
        "ability": "int",
        "enabled": false,
        "hasArmorCheckPenalty": false,
        "isTrainedOnly": true,
        "min": 0,
        "misc": 0,
        "mod": 0,
        "ranks": 0,
        "value": 0
      },
      "med": {
        "ability": "int",
        "enabled": false,
        "hasArmorCheckPenalty": false,
        "isTrainedOnly": true,
        "min": 0,
        "misc": 0,
        "mod": 0,
        "ranks": 0,
        "value": 0
      },
      "mys": {
        "ability": "wis",
        "enabled": false,
        "hasArmorCheckPenalty": false,
        "isTrainedOnly": true,
        "min": 0,
        "misc": 0,
        "mod": 0,
        "ranks": 0,
        "value": 0
      },
      "per": {
        "ability": "wis",
        "enabled": true,
        "hasArmorCheckPenalty": false,
        "isTrainedOnly": false,
        "min": 0,
        "misc": 0,
        "mod": 22,
        "ranks": 22,
        "value": 0
      },
      "phs": {
        "ability": "int",
        "enabled": false,
        "hasArmorCheckPenalty": false,
        "isTrainedOnly": true,
        "min": 0,
        "misc": 0,
        "mod": 0,
        "ranks": 0,
        "value": 0
      },
      "pil": {
        "ability": "dex",
        "enabled": false,
        "hasArmorCheckPenalty": false,
        "isTrainedOnly": false,
        "min": 0,
        "misc": 0,
        "mod": 0,
        "ranks": 0,
        "value": 0
      },
      "pro": {
        "ability": "int",
        "enabled": false,
        "hasArmorCheckPenalty": false,
        "isTrainedOnly": true,
        "min": 0,
        "misc": 0,
        "mod": 0,
        "ranks": 0,
        "subname": "",
        "value": 3
      },
      "pro1": {
        "ability": "int",
        "enabled": true,
        "hasArmorCheckPenalty": false,
        "isTrainedOnly": false,
        "misc": 0,
        "mod": 35,
        "ranks": 35,
        "subname": "to fly",
        "value": 0
      },
      "sen": {
        "ability": "wis",
        "enabled": false,
        "hasArmorCheckPenalty": false,
        "isTrainedOnly": false,
        "min": 0,
        "misc": 0,
        "mod": 0,
        "ranks": 0,
        "value": 0
      },
      "sle": {
        "ability": "dex",
        "enabled": false,
        "hasArmorCheckPenalty": true,
        "isTrainedOnly": true,
        "min": 0,
        "misc": 0,
        "mod": 0,
        "ranks": 0,
        "value": 0
      },
      "ste": {
        "ability": "dex",
        "enabled": true,
        "hasArmorCheckPenalty": true,
        "isTrainedOnly": false,
        "min": 0,
        "misc": 0,
        "mod": 27,
        "ranks": 27,
        "value": 0
      },
      "sur": {
        "ability": "wis",
        "enabled": false,
        "hasArmorCheckPenalty": false,
        "isTrainedOnly": false,
        "min": 0,
        "misc": 0,
        "mod": 0,
        "ranks": 0,
        "value": 0
      }
    },
    "spells": {
      "spell0": {
        "max": 0,
        "value": 0
      },
      "spell1": {
        "max": 0,
        "value": 0
      },
      "spell2": {
        "max": 0,
        "value": 0
      },
      "spell3": {
        "max": 0,
        "value": 0
      },
      "spell4": {
        "max": 0,
        "value": 0
      },
      "spell5": {
        "max": 0,
        "value": 0
      },
      "spell6": {
        "max": 0,
        "value": 0
      }
    },
    "traits": {
      "ci": {
        "custom": "Construct Immunities",
        "value": []
      },
      "damageReduction": {
        "negatedBy": "",
        "value": 0
      },
      "di": {
        "custom": "Construct Immunities",
        "value": [
          "acid",
          "cold"
        ]
      },
      "dr": {
        "custom": "",
        "value": []
      },
      "dv": {
        "custom": "Susceptible To Order",
        "value": []
      },
      "languages": {
        "custom": "",
        "value": []
      },
      "senses": "darkvision 60 ft.",
      "size": "medium",
      "sr": 0
    }
  },
  "effects": [],
  "flags": {},
  "img": "icons/svg/mystery-man.svg",
  "items": [
    {
      "_id": "7sWDtzFHECfNooYc",
      "name": "Incorporeal",
      "type": "feat",
      "data": {
        "type": "",
        "ability": null,
        "actionType": null,
        "activation": {
          "type": "",
          "condition": "",
          "cost": 0
        },
        "area": {
          "effect": "",
          "shape": "",
          "units": "",
          "value": 0
        },
        "attackBonus": 0,
        "chatFlavor": "",
        "critical": {
          "effect": "",
          "parts": []
        },
        "damage": {
          "parts": []
        },
        "description": {
          "chat": "",
          "unidentified": "",
          "value": ""
        },
        "descriptors": [],
        "duration": {
          "units": "",
          "value": null
        },
        "formula": "",
        "isActive": null,
        "modifiers": [],
        "range": {
          "additional": "",
          "per": "",
          "units": "",
          "value": null
        },
        "recharge": {
          "charged": false,
          "value": null
        },
        "requirements": "",
        "save": {
          "type": "",
          "dc": null,
          "descriptor": ""
        },
        "source": "",
        "target": {
          "type": "",
          "value": null
        },
        "uses": {
          "max": 0,
          "per": null,
          "value": 0
        }
      },
      "effects": [],
      "flags": {},
      "sort": 100000
    },
    {
      "_id": "eVdP0ExrxNcXxQrp",
      "name": "Void Adaptation",
      "type": "feat",
      "data": {
        "type": "",
        "ability": null,
        "abilityMods": {
          "parts": []
        },
        "actionType": "",
        "activation": {
          "type": "",
          "condition": "",
          "cost": 0
        },
        "area": {
          "effect": "",
          "shape": "",
          "units": "",
          "value": null
        },
        "attackBonus": 0,
        "chatFlavor": "",
        "critical": {
          "effect": "",
          "parts": []
        },
        "damage": {
          "parts": []
        },
        "description": {
          "chat": "",
          "unidentified": "",
          "value": "<p>(EX OR SU)</p>\n<p>Numerous creatures are inured to the void of outer space. A creature with void adaptation has the following abilities.</p>\n<ul>\n<li>Immunity to cosmic rays.</li>\n<li>Immunity to the environmental effects of vacuum.</li>\n<li>No breath (see page 152).</li>\n</ul>\n<hr>\n<p>&nbsp;</p>"
        },
        "descriptors": [],
        "duration": {
          "units": "",
          "value": null
        },
        "formula": "",
        "isActive": null,
        "modifiers": [],
        "range": {
          "additional": "",
          "per": "",
          "units": "",
          "value": null
        },
        "recharge": {
          "charged": false,
          "value": null
        },
        "requirements": "",
        "save": {
          "type": "",
          "dc": null,
          "descriptor": ""
        },
        "source": "",
        "target": {
          "type": "",
          "value": null
        },
        "uses": {
          "max": 0,
          "per": null,
          "value": 0
        }
      },
      "effects": [],
      "flags": {},
      "img": "icons/svg/mystery-man.svg",
      "sort": 200000
    },
    {
      "_id": "vOE3m2k7s6d6SSPo",
      "name": "Entropic Touch",
      "type": "weapon",
      "data": {
        "type": "",
        "ability": "",
        "abilityMods": {
          "parts": []
        },
        "actionType": "mwak",
        "activation": {
          "type": "",
          "condition": "",
          "cost": 0
        },
        "area": {
          "effect": "",
          "shape": "",
          "units": "",
          "value": 0
        },
        "attackBonus": 20,
        "attributes": {
          "ac": {
            "value": ""
          },
          "customBuilt": false,
          "dex": {
            "mod": ""
          },
          "hardness": {
            "value": ""
          },
          "hp": {
            "max": "",
            "value": 6
          },
          "size": "medium",
          "sturdy": true
        },
        "attuned": false,
        "bulk": "L",
        "capacity": {
          "max": 0,
          "value": 0
        },
        "chatFlavor": "",
        "container": {
          "contents": [],
          "isOpen": true,
          "storage": [
            {
              "type": "slot",
              "acceptsType": [
                "fusion"
              ],
              "affectsEncumbrance": true,
              "amount": 0,
              "subtype": "fusion",
              "weightProperty": "level"
            }
          ]
        },
        "critical": {
          "effect": "Severe Wound [DC 21]",
          "parts": []
        },
        "damage": {
          "parts": [
            {
              "formula": "2d12+12",
              "operator": "",
              "types": {
                "acid": true
              }
            }
          ]
        },
        "description": {
          "chat": "",
          "unidentified": "",
          "value": ""
        },
        "descriptors": [],
        "duration": {
          "units": "",
          "value": null
        },
        "equipped": true,
        "formula": "",
        "identified": true,
        "isActive": null,
        "level": 1,
        "modifiers": [],
        "price": 0,
        "proficient": true,
        "properties": {
          "aeon": false,
          "amm": false,
          "analog": false,
          "antibiological": false,
          "archaic": false,
          "aurora": false,
          "automatic": false,
          "blast": false,
          "block": false,
          "boost": false,
          "breach": false,
          "breakdown": false,
          "bright": false,
          "cluster": false,
          "conceal": false,
          "deconstruct": false,
          "deflect": false,
          "disarm": false,
          "double": false,
          "drainCharge": false,
          "echo": false,
          "entangle": false,
          "explode": false,
          "extinguish": false,
          "feint": false,
          "fiery": false,
          "firstArc": false,
          "flexibleLine": false,
          "force": false,
          "freeHands": false,
          "fueled": false,
          "grapple": false,
          "gravitation": false,
          "guided": false,
          "harrying": false,
          "holyWater": false,
          "hybrid": false,
          "ignite": false,
          "indirect": false,
          "injection": false,
          "integrated": false,
          "line": false,
          "living": false,
          "lockdown": false,
          "mind-affecting": false,
          "mine": false,
          "mire": false,
          "modal": false,
          "necrotic": false,
          "nonlethal": false,
          "one": false,
          "operative": false,
          "penetrating": false,
          "polarize": false,
          "polymorphic": false,
          "powered": false,
          "professional": false,
          "punchGun": false,
          "qreload": false,
          "radioactive": false,
          "reach": false,
          "recall": false,
          "regrowth": false,
          "relic": false,
          "reposition": false,
          "shape": false,
          "shells": false,
          "shield": false,
          "sniper": false,
          "stun": false,
          "subtle": false,
          "sunder": false,
          "swarm": false,
          "tail": false,
          "teleportive": false,
          "thought": false,
          "throttle": false,
          "thrown": false,
          "trip": false,
          "two": false,
          "unbalancing": false,
          "underwater": false,
          "unwieldy": false,
          "variantBoost": false,
          "wideLine": false
        },
        "quantity": 1,
        "range": {
          "additional": "",
          "per": "",
          "units": "",
          "value": null
        },
        "save": {
          "type": "",
          "dc": "",
          "descriptor": "negate"
        },
        "source": "",
        "special": "",
        "target": {
          "type": "",
          "value": null
        },
        "usage": {
          "per": "",
          "value": 0
        },
        "uses": {
          "max": 0,
          "per": null,
          "value": 0
        },
        "weaponCategory": "uncategorized",
        "weaponType": "basicM"
      },
      "effects": [],
      "flags": {},
      "sort": 300000
    },
    {
      "_id": "RPose3MN6kD8zKej",
      "name": "Reality Revisitation (Su)",
      "type": "feat",
      "data": {
        "type": "",
        "ability": null,
        "abilityMods": {
          "parts": []
        },
        "actionType": "",
        "activation": {
          "type": "reaction",
          "condition": "spend 1 Resolve Point",
          "cost": 1
        },
        "area": {
          "effect": "",
          "shape": "",
          "units": "none",
          "value": 0
        },
        "attackBonus": 0,
        "chatFlavor": "",
        "critical": {
          "effect": "",
          "parts": []
        },
        "damage": {
          "parts": []
        },
        "description": {
          "chat": "",
          "unidentified": "",
          "value": "Whenever a creature succeeds at its initial saving throw against one of the lawless one’s spell-like abilities, the lawless one can spend 1 Resolve Point as a reaction in an attempt to tweak reality in its favor. The target creature must then reattempt its saving throw against the spell-like ability at the start of its next turn. If it fails, apply the effects of the spell to the creature as if it had failed its initial saving throw."
        },
        "descriptors": [],
        "duration": {
          "units": "",
          "value": ""
        },
        "formula": "",
        "isActive": null,
        "modifiers": [],
        "range": {
          "additional": "",
          "per": "",
          "units": "none",
          "value": null
        },
        "recharge": {
          "charged": false,
          "value": null
        },
        "requirements": "",
        "save": {
          "type": "",
          "dc": null,
          "descriptor": ""
        },
        "source": "",
        "target": {
          "type": "",
          "value": ""
        },
        "uses": {
          "max": 0,
          "per": "",
          "value": 0
        }
      },
      "effects": [],
      "flags": {},
      "sort": 400000
    },
    {
      "_id": "y13ci2doivtnR8wd",
      "name": "Truespeech",
      "type": "feat",
      "data": {
        "type": "",
        "ability": null,
        "actionType": null,
        "activation": {
          "type": "",
          "condition": "",
          "cost": 0
        },
        "area": {
          "effect": "",
          "shape": "",
          "units": "",
          "value": 0
        },
        "attackBonus": 0,
        "chatFlavor": "",
        "critical": {
          "effect": "",
          "parts": []
        },
        "damage": {
          "parts": []
        },
        "description": {
          "chat": "",
          "unidentified": "",
          "value": ""
        },
        "descriptors": [],
        "duration": {
          "units": "",
          "value": null
        },
        "formula": "",
        "isActive": null,
        "modifiers": [],
        "range": {
          "additional": "",
          "per": "",
          "units": "",
          "value": null
        },
        "recharge": {
          "charged": false,
          "value": null
        },
        "requirements": "",
        "save": {
          "type": "",
          "dc": null,
          "descriptor": ""
        },
        "source": "",
        "target": {
          "type": "",
          "value": null
        },
        "uses": {
          "max": 0,
          "per": null,
          "value": 0
        }
      },
      "effects": [],
      "flags": {},
      "sort": 500000
    },
    {
      "_id": "VauklIx0D5TYiA8s",
      "name": "Baleful Polymorph (4th Lvl, DC 23)",
      "type": "spell",
      "data": {
        "type": "",
        "ability": "",
        "abilityMods": {
          "parts": []
        },
        "actionType": "save",
        "activation": {
          "type": "full",
          "condition": "",
          "cost": 1
        },
        "allowedClasses": {
          "myst": true,
          "tech": true,
          "wysh": true
        },
        "area": {
          "effect": "",
          "shape": "",
          "units": "none",
          "value": null
        },
        "attackBonus": 0,
        "chatFlavor": "",
        "concentration": false,
        "critical": {
          "effect": "",
          "parts": []
        },
        "damage": {
          "parts": []
        },
        "description": {
          "chat": "",
          "unidentified": "",
          "value": "<p>You change a target&rsquo;s shape to that of a smaller, weaker creature. </p>\n<p><strong>1st</strong>: The target shrinks slightly (though it retains its size category) and gains a few cosmetic bestial features of an animal you choose. The target takes a &ndash;1 penalty to AC, attack rolls, melee damage rolls, Reflex saving throws, and Strengthand Dexterity-based ability checks and skill checks. <em>Lesser remove condition</em> and similar spells can end this effect. </p>\n<p><strong>2nd</strong>: As per the 1st-level version, but the target takes a &ndash;2 penalty and must attempt an additional saving throw each round until it fails or the spell&rsquo;s duration ends. If the target fails this second saving throw, its appearance becomes more bestial and the penalty increases to &ndash;3. <em>Break enchantment</em>,<em>remove affliction</em>, or <em>remove condition</em> can end the spell&rsquo;s effect. </p>\n<p><strong>3rd</strong>: As per the 2nd-level version, but you can make the target one size category smaller (its equipment resizes to remain functional, though it may lose reach with its new size; see Size on page 143). The target must attempt a saving throw every round, with the penalty to AC, attack rolls, melee damage rolls, Reflex saving throws, and Strength- and Dexterity-based ability checks and skill checks worsening by 1 each time the target fails one of these saving throws, to a maximum penalty of &ndash;4. If the target succeeds at this saving throw after the penalty has reached its maximum, it is no longer required to attempt saving throws. If the target fails this saving throw after the penalty has reached its maximum, you can change the duration to permanent (D). If an object leaves the creature&rsquo;s possession for 1 round or more, it reverts to normal. </p>\n<p><strong>4th</strong>: As per the 3rd-level version, but the penalty begins at &ndash;3, and the target must attempt a saving throw every round, with the penalty worsening by 1 each time the target fails one of these saving throws (to a maximum penalty of &ndash;5). If the target succeeds at this saving throw after the penalty has reached its maximum, it is no longer required to attempt saving throws. If the target fails this saving throw after the penalty has reached its maximum, you can change the duration to permanent (D). If an object leaves the creature&rsquo;s possession for 1 round or more, it reverts to normal. </p>\n<p><strong>5th</strong>: As per the 4th-level version, except if the target fails its saving throw after the penalty has reached &ndash;5, instead of making the duration permanent (D), for the remainder of the duration you can turn the target into a Small animal or similar beast that has EAC 10 and KAC 12, can&rsquo;t make attacks or cast spells or spell-like abilities, and can&rsquo;t use extraordinary or supernatural abilities. The target retains its Intelligence, Wisdom, and Charisma scores in animal form, but it can&rsquo;t speak or use any abilities of its normal form. Equipment the target is wearing is absorbed into this form, and the target still benefits from any @Compendium[sfrpg.rules.WP7hddXW4mLXXXOg]{Environmental protections} on its armor, but the target drops gear it&rsquo;s holding or carrying but not wearing. </p>\n<p><strong>6th</strong>: As per the 5th-level version, except if the target fails its saving throw after the penalty has reached &ndash;5, you can both make the duration permanent (D) and turn the target into a Small animal or similar beast.</p>"
        },
        "descriptors": [],
        "dismissible": true,
        "duration": {
          "units": "",
          "value": "1 minute/level (D)"
        },
        "formula": "",
        "isActive": null,
        "level": 4,
        "materials": {
          "consumed": false,
          "cost": 0,
          "supply": 0,
          "value": ""
        },
        "modifiers": [],
        "preparation": {
          "mode": "innate",
          "prepared": true
        },
        "range": {
          "additional": "5 ft.",
          "per": "2 levels",
          "units": "ft",
          "value": 25
        },
        "save": {
          "type": "will",
          "dc": "23",
          "descriptor": "negate"
        },
        "school": "trs",
        "source": "AA 2 pg. 147",
        "sr": true,
        "target": {
          "type": "",
          "value": "one creature"
        },
        "uses": {
          "max": 1,
          "per": "day",
          "value": 1
        }
      },
      "effects": [],
      "flags": {},
<<<<<<< HEAD
      "img": "systems/sfrpg/icons/spells/baleful_polymorph.jpg",
      "sort": 600000
=======
      "img": "systems/sfrpg/icons/spells/baleful_polymorph.webp",
      "effects": []
>>>>>>> 2b095a38
    },
    {
      "_id": "Quu8r0zrq9jq2jeI",
      "name": "Corrosive Haze (DC 23)",
      "type": "spell",
      "data": {
        "type": "",
        "ability": "",
        "abilityMods": {
          "parts": []
        },
        "actionType": "save",
        "activation": {
          "type": "action",
          "condition": "",
          "cost": 1
        },
        "allowedClasses": {
          "myst": false,
          "tech": true,
          "wysh": false
        },
        "area": {
          "effect": "emanation",
          "shape": "sphere",
          "units": "ft",
          "value": 5
        },
        "attackBonus": 0,
        "chatFlavor": "",
        "concentration": false,
        "critical": {
          "effect": "",
          "parts": []
        },
        "damage": {
          "parts": [
            {
              "formula": "4d6",
              "operator": "",
              "types": {
                "acid": true
              }
            }
          ]
        },
        "description": {
          "chat": "",
          "unidentified": "",
          "value": "<p><span id=\"ctl00_MainContent_DataListTalentsAll_ctl00_LabelName\">A 5-foot cloud of acid-resistant nanites continually converts nearby water vapor into deadly acid. You can create the cloud in the same square as a creature and move it up to 30 feet in any direction as a move action on your turn. If the cloud enters (or is created in) a square containing a creature, it can’t move any farther that round and deals 4d6 acid damage to that creature (Reflex negates). The acidic cloud also corrodes any unattended objects along its path, dealing them 4d8 acid damage.<br></span></p>\n<p><span id=\"ctl00_MainContent_DataListTalentsAll_ctl00_LabelName\">If you don’t move the cloud, it remains where it is; if it shares its square with any creature at the beginning of your turn, that creature must succeed at a Reflex save or take 4d8 acid damage. Any creature that takes damage from the cloud takes 10 additional acid damage at the end of its next turn.</span></p>"
        },
        "descriptors": [],
        "dismissible": false,
        "duration": {
          "units": "",
          "value": "1 round/level"
        },
        "formula": "",
        "isActive": null,
        "level": 4,
        "materials": {
          "consumed": false,
          "cost": 0,
          "supply": 0,
          "value": ""
        },
        "modifiers": [],
        "preparation": {
          "mode": "innate",
          "prepared": true
        },
        "range": {
          "additional": "10 ft",
          "per": "level",
          "units": "ft",
          "value": 100
        },
        "save": {
          "type": "reflex",
          "dc": "23",
          "descriptor": "negate"
        },
        "school": "evo",
        "source": "CRB pg. 346",
        "sr": true,
        "target": {
          "type": "",
          "value": ""
        },
        "uses": {
          "max": 1,
          "per": "day",
          "value": 1
        }
      },
      "effects": [],
      "flags": {},
<<<<<<< HEAD
      "img": "systems/sfrpg/icons/spells/corrosive_hase.png",
      "sort": 700000
=======
      "img": "systems/sfrpg/icons/spells/corrosive_hase.webp",
      "effects": []
>>>>>>> 2b095a38
    },
    {
      "_id": "Zcb8FcHjjDeoY5lw",
      "name": "Arcane Sight (DC 22)",
      "type": "spell",
      "data": {
        "type": "",
        "ability": "",
        "abilityMods": {
          "parts": []
        },
        "actionType": "",
        "activation": {
          "type": "action",
          "condition": "",
          "cost": 1
        },
        "allowedClasses": {
          "myst": false,
          "tech": true,
          "wysh": true
        },
        "area": {
          "effect": "",
          "shape": "",
          "units": "none",
          "value": null
        },
        "attackBonus": 0,
        "chatFlavor": "",
        "concentration": false,
        "critical": {
          "effect": "",
          "parts": []
        },
        "damage": {
          "parts": []
        },
        "description": {
          "chat": "",
          "unidentified": "",
          "value": "<p><span id=\"ctl00_MainContent_DataListTalentsAll_ctl00_LabelName\">This spell allows you to see magic sources within 120 feet of you. The effect is similar to that of a detect magic spell, but arcane sight does not require concentration and discerns information more quickly.<br></span><span id=\"ctl00_MainContent_DataListTalentsAll_ctl00_LabelName\"></span></p>\n<p><span id=\"ctl00_MainContent_DataListTalentsAll_ctl00_LabelName\">You know the location and caster level of all magic sources within your sight. If the magic sources are in line of sight, you can attempt a DC 28 Mysticism check (one check per source) to determine the school of magic involved in each source.<br></span></p>\n<p><span id=\"ctl00_MainContent_DataListTalentsAll_ctl00_LabelName\">If you concentrate on a specific creature within 120 feet of you as a standard action, you can determine whether it has any spellcasting or spell-like abilities and the caster level of the most powerful spell or spell-like ability the creature currently has available for use.<br></span></p>\n<p><span id=\"ctl00_MainContent_DataListTalentsAll_ctl00_LabelName\">As with detect magic, you can use this spell to identify the properties of magic items, but not of artifacts.</span></p>"
        },
        "descriptors": [],
        "dismissible": true,
        "duration": {
          "units": "",
          "value": "1 minute/level (D)"
        },
        "formula": "",
        "isActive": null,
        "level": 3,
        "materials": {
          "consumed": false,
          "cost": 0,
          "supply": 0,
          "value": ""
        },
        "modifiers": [],
        "preparation": {
          "mode": "innate",
          "prepared": true
        },
        "range": {
          "additional": "",
          "per": "",
          "units": "personal",
          "value": null
        },
        "save": {
          "type": "",
          "dc": null,
          "descriptor": "negate"
        },
        "school": "div",
        "source": "CRB pg. 340",
        "sr": false,
        "target": {
          "type": "",
          "value": ""
        },
        "uses": {
          "max": 3,
          "per": "day",
          "value": 3
        }
      },
      "effects": [],
      "flags": {},
<<<<<<< HEAD
      "img": "systems/sfrpg/icons/spells/arcane_sight.png",
      "sort": 800000
=======
      "img": "systems/sfrpg/icons/spells/arcane_sight.webp",
      "effects": []
>>>>>>> 2b095a38
    },
    {
      "_id": "36bNZNvoNQ4VH6V7",
      "name": "Bestow Curse (DC 22)",
      "type": "spell",
      "data": {
        "type": "",
        "ability": "",
        "abilityMods": {
          "parts": []
        },
        "actionType": "save",
        "activation": {
          "type": "action",
          "condition": "",
          "cost": 1
        },
        "allowedClasses": {
          "myst": true,
          "tech": false,
          "wysh": false
        },
        "area": {
          "effect": "",
          "shape": "",
          "units": "none",
          "value": null
        },
        "attackBonus": 0,
        "chatFlavor": "",
        "concentration": false,
        "critical": {
          "effect": "",
          "parts": []
        },
        "damage": {
          "parts": []
        },
        "description": {
          "chat": "",
          "unidentified": "",
          "value": "<p><span id=\"ctl00_MainContent_DataListTalentsAll_ctl00_LabelName\">You place a terrible curse on the target, stealing either its overall competency or its ability to think and act on its feet. Choose one of the following. </span></p>\n<ul>\n<li>The target takes a –4 penalty to ability checks, attack rolls, saving throws, and skill checks.</li>\n<li>Each turn, the target has a 50% chance to act normally; otherwise, it takes no action.</li>\n</ul>\n<p>You can also invent your own curse (see @Compendium[sfrpg.rules.JaRMioj4isNp7r1P]{Afflictions} for a few ideas), but it should be no more powerful than those described above. The curse bestowed by this spell cannot be dispelled, but it can be removed with a <em>break enchantment</em>, <em>miracle</em>, <em>remove affliction</em>, or <em>wish</em> spell.</p>\n<p>Casting this spell doesn’t provoke attacks of opportunity. <em>Bestow curse</em> counters <em>remove affliction</em>.</p>"
        },
        "descriptors": [],
        "dismissible": false,
        "duration": {
          "units": "",
          "value": "permanent"
        },
        "formula": "",
        "isActive": null,
        "level": 3,
        "materials": {
          "consumed": false,
          "cost": 0,
          "supply": 0,
          "value": ""
        },
        "modifiers": [],
        "preparation": {
          "mode": "innate",
          "prepared": true
        },
        "range": {
          "additional": "",
          "per": "",
          "units": "touch",
          "value": null
        },
        "save": {
          "type": "will",
          "dc": "22",
          "descriptor": "negate"
        },
        "school": "nec",
        "source": "CRB pg. 341",
        "sr": true,
        "target": {
          "type": "",
          "value": "one creature"
        },
        "uses": {
          "max": 3,
          "per": "day",
          "value": 3
        }
      },
      "effects": [],
      "flags": {},
<<<<<<< HEAD
      "img": "systems/sfrpg/icons/spells/bestow_curse.jpg",
      "sort": 900000
=======
      "img": "systems/sfrpg/icons/spells/bestow_curse.webp",
      "effects": []
>>>>>>> 2b095a38
    },
    {
      "_id": "esl8LLBhVARh3G5s",
      "name": "Dispel Magic",
      "type": "spell",
      "data": {
        "type": "",
        "ability": "",
        "abilityMods": {
          "parts": []
        },
        "actionType": "",
        "activation": {
          "type": "action",
          "condition": "",
          "cost": 1
        },
        "allowedClasses": {
          "myst": true,
          "tech": true,
          "wysh": true
        },
        "area": {
          "effect": "",
          "shape": "",
          "units": null,
          "value": null
        },
        "attackBonus": 0,
        "chatFlavor": "",
        "concentration": false,
        "critical": {
          "effect": "",
          "parts": []
        },
        "damage": {
          "parts": []
        },
        "description": {
          "chat": "",
          "unidentified": "",
          "value": "<p><span id=\"ctl00_MainContent_DataListTalentsAll_ctl00_LabelName\">You can use <em>dispel magic</em> to end one ongoing spell that has been cast on a creature or object, to temporarily suppress the magical abilities of a magic item, or to counter another spellcaster’s spell. A dispelled spell ends as if its duration had expired. Some spells, as detailed in their descriptions, can’t be defeated by <em>dispel magic</em>. <em>Dispel magic</em> can dispel (but not counter) spell-like abilities just as it does spells. The effect of a spell with an instantaneous duration can’t be dispelled.<br></span></p>\n<p><span id=\"ctl00_MainContent_DataListTalentsAll_ctl00_LabelName\">You choose to use <em>dispel magic</em> in one of two ways: as a targeted dispel or as a counter.<br></span></p>\n<p><span id=\"ctl00_MainContent_DataListTalentsAll_ctl00_LabelName\"><strong>Targeted Dispel</strong>: One creature, object, or spell is the target of the <em>dispel magic</em> spell. You can also use a targeted dispel to specifically end one spell affecting the target or one spell affecting an area (such as <em>zone of truth</em>). You must name the specific spell effect to be targeted in this way or otherwise uniquely identify it (such as “that burning wall” or “the spell that’s giving him those duplicates”). Attempt a dispel check (1d20 + your caster level) with a DC equal to 11 + the spell’s caster level. If you succeed, the spell ends. If you don’t specify a spell and there is more than one possible spell on the target, your targeted dispel attempts to dispel a spell at random.<br></span></p>\n<p><span id=\"ctl00_MainContent_DataListTalentsAll_ctl00_LabelName\">If you target a force, an object, or a creature that is the effect of an ongoing spell (such as unseen servant), you attempt a dispel check to end the spell that conjured the object or creature.<br></span></p>\n<p><span id=\"ctl00_MainContent_DataListTalentsAll_ctl00_LabelName\">If the object that you target is a magic item, you attempt a dispel check against the item level (DC = 11 + the item level). If you succeed, all the item’s magical properties are suppressed for 1d4 rounds, after which the item recovers its magical properties. A suppressed item becomes nonmagical for the duration of the effect. A magic item’s nonmagical physical properties are unchanged: a suppressed <em>holy laser pistol</em> is still a laser pistol. Artifacts and deities are unaffected by mortal magic such as this.<br></span></p>\n<p><span id=\"ctl00_MainContent_DataListTalentsAll_ctl00_LabelName\">You can choose to automatically succeed at your dispel check against any spell you have cast.<br></span></p>\n<p><span id=\"ctl00_MainContent_DataListTalentsAll_ctl00_LabelName\"><strong>Counter</strong>: You can use the energy of <em>dispel magic</em> to disrupt the casting of other spells. First, select an opponent and take the ready action (see page 249) to cast <em>dispel magic</em> when that target casts a spell. This is considered a purely defensive action. When that readied action is triggered, you cast <em>dispel magic</em> and must attempt a dispel check (1d20 + your caster level) to counter the other spellcaster’s spell. The DC is equal to 11 + the other spellcaster’s caster level. If the check is successful and the target is in range, the spell fails and has no result.</span></p>"
        },
        "descriptors": [],
        "dismissible": false,
        "duration": {
          "units": "",
          "value": "instantaneous"
        },
        "formula": "",
        "isActive": null,
        "level": 3,
        "materials": {
          "consumed": false,
          "cost": 0,
          "supply": 0,
          "value": ""
        },
        "modifiers": [],
        "preparation": {
          "mode": "innate",
          "prepared": true
        },
        "range": {
          "additional": "10 ft.",
          "per": "level",
          "units": "ft",
          "value": 100
        },
        "save": {
          "type": "fort",
          "dc": "",
          "descriptor": "partial"
        },
        "school": "abj",
        "source": "CRB pg. 351",
        "sr": false,
        "target": {
          "type": "",
          "value": "one creature, object, spell, or spellcaster"
        },
        "uses": {
          "max": 3,
          "per": "day",
          "value": 3
        }
      },
      "effects": [],
      "flags": {},
<<<<<<< HEAD
      "img": "systems/sfrpg/icons/spells/dispel_magic.png",
      "sort": 1000000
=======
      "img": "systems/sfrpg/icons/spells/dispel_magic.webp",
      "effects": []
>>>>>>> 2b095a38
    },
    {
      "_id": "MjMD9f56bk8agJhj",
      "name": "Entropic Grasp (DC 21)",
      "type": "spell",
      "data": {
        "type": "",
        "ability": "str",
        "abilityMods": {
          "parts": []
        },
        "actionType": "msak",
        "activation": {
          "type": "action",
          "condition": "",
          "cost": 1
        },
        "allowedClasses": {
          "myst": false,
          "tech": true,
          "wysh": true
        },
        "area": {
          "effect": "",
          "shape": "",
          "units": "none",
          "value": null
        },
        "attackBonus": 20,
        "chatFlavor": "",
        "concentration": false,
        "critical": {
          "effect": "",
          "parts": []
        },
        "damage": {
          "parts": [
            {
              "formula": "6d12",
              "operator": "",
              "types": {}
            },
            {
              "formula": "6d6",
              "operator": "",
              "types": {}
            }
          ]
        },
        "description": {
          "chat": "",
          "unidentified": "",
          "value": "<p style=\"text-align: justify;\">Any unattended, manufactured (built from component parts, including metal, wood, plastic, glass, and so on) item you touch crumbles into dust, rust, and decay. If the item is so large that it can’t fit within a 3-foot radius, a 3-foot-radius volume of the material is destroyed. This is an instantaneous effect.<br><br>You can employ&nbsp;entropic grasp&nbsp;in combat by making a melee attack against your opponent’s EAC. If you hit, you instantaneously reduce a manufactured armor’s KAC and EAC bonus by 3 (to a minimum of a +0 bonus). Damaged armor can be repaired using the Engineering skill; with a successful check, the armor’s armor bonuses are restored to their original values. Against a manufactured creature (generally constructs, but not undead), this attack instead deals 6d12 damage.<br><br>Weapons and equipment in use by an opponent are more difficult to affect with this spell. You attempt a sunder combat maneuver against the item. If successful, you deal 6d6 damage to the weapon or item.<br><br>Used in combat, this spell lasts 1 round per level, and you can make one melee attack each round on future rounds as a standard action. The target can attempt a save to negate each melee attack, but success does not end the spell.<br><br>Casting this spell doesn’t provoke attacks of opportunity.</p>"
        },
        "descriptors": [],
        "dismissible": false,
        "duration": {
          "units": "",
          "value": "see text"
        },
        "formula": "",
        "isActive": null,
        "level": 3,
        "materials": {
          "consumed": false,
          "cost": 0,
          "supply": 0,
          "value": ""
        },
        "modifiers": [],
        "preparation": {
          "mode": "innate",
          "prepared": true
        },
        "range": {
          "additional": "",
          "per": "",
          "units": "touch",
          "value": null
        },
        "save": {
          "type": "fort",
          "dc": "21",
          "descriptor": "object"
        },
        "school": "trs",
        "source": "CRB pg. 353",
        "sr": false,
        "target": {
          "type": "",
          "value": "One nonmagical manufactured object (or the volume of the object within a 3 ft. radium of the touched point) or one manufactured creature touched each round"
        },
        "uses": {
          "max": 3,
          "per": "day",
          "value": 3
        }
      },
      "effects": [],
      "flags": {},
<<<<<<< HEAD
      "img": "systems/sfrpg/icons/spells/enthropic_grasp.png",
      "sort": 1100000
=======
      "img": "systems/sfrpg/icons/spells/enthropic_grasp.webp",
      "effects": []
>>>>>>> 2b095a38
    },
    {
      "_id": "5Sk73rL2WVJxe9Xy",
      "name": "Caustic Conversion (At Will)",
      "type": "spell",
      "data": {
        "type": "",
        "ability": "dex",
        "abilityMods": {
          "parts": []
        },
        "actionType": "rsak",
        "activation": {
          "type": "action",
          "condition": "",
          "cost": 1
        },
        "allowedClasses": {
          "myst": false,
          "tech": true,
          "wysh": true
        },
        "area": {
          "effect": "",
          "shape": "cylinder",
          "units": "medium",
          "value": 100
        },
        "attackBonus": 22,
        "chatFlavor": "",
        "concentration": false,
        "critical": {
          "effect": "",
          "parts": []
        },
        "damage": {
          "parts": [
            {
              "formula": "4d4",
              "operator": "",
              "types": {
                "acid": true
              }
            }
          ]
        },
        "description": {
          "chat": "",
          "unidentified": "",
          "value": "<p><span id=\"ctl00_MainContent_DataListTalentsAll_ctl00_LabelName\">You fling magical nanites that convert water vapor around your target into deadly acid. Make a ranged attack roll against your target’s EAC. If you hit, the target takes 4d4 acid damage and it takes 5 additional acid damage at the end of its turn each round for the spell’s duration.&nbsp;</span></p>"
        },
        "descriptors": [],
        "dismissible": false,
        "duration": {
          "units": "",
          "value": "1 round + 1 round/3 levels"
        },
        "formula": "",
        "isActive": null,
        "level": 2,
        "materials": {
          "consumed": false,
          "cost": 0,
          "supply": 0,
          "value": ""
        },
        "modifiers": [],
        "preparation": {
          "mode": "always",
          "prepared": true
        },
        "range": {
          "additional": "10 ft.",
          "per": "level",
          "units": "ft",
          "value": 100
        },
        "save": {
          "type": "",
          "dc": "",
          "descriptor": "negate"
        },
        "school": "evo",
        "source": "CRB pg. 342",
        "sr": true,
        "target": {
          "type": "",
          "value": "one creature or object"
        },
        "uses": {
          "max": null,
          "per": "",
          "value": null
        }
      },
      "effects": [],
      "flags": {},
<<<<<<< HEAD
      "img": "systems/sfrpg/icons/spells/caustic_conversion.jpg",
      "sort": 1200000
=======
      "img": "systems/sfrpg/icons/spells/caustic_conversion.webp",
      "effects": []
>>>>>>> 2b095a38
    },
    {
      "_id": "Hl8QV7bOLmW0dctx",
      "name": "Invisibility (DC 20) (At Will)",
      "type": "spell",
      "data": {
        "type": "",
        "ability": "",
        "abilityMods": {
          "parts": []
        },
        "actionType": "save",
        "activation": {
          "type": "action",
          "condition": "",
          "cost": 1
        },
        "allowedClasses": {
          "myst": false,
          "tech": true,
          "wysh": true
        },
        "area": {
          "effect": "",
          "shape": "",
          "units": "none",
          "value": null
        },
        "attackBonus": 0,
        "chatFlavor": "",
        "concentration": false,
        "critical": {
          "effect": "",
          "parts": []
        },
        "damage": {
          "parts": []
        },
        "description": {
          "chat": "",
          "unidentified": "",
          "value": "<p style=\"text-align: justify;\">The creature or object touched becomes invisible (see page 264). If the target is a creature, any gear it is carrying vanishes as well. If you cast the spell on someone else, neither you nor your allies can see the target unless you can normally see invisible things or you employ magic to do so.<br><br>The spell ends if the target attacks any creature. For purposes of this spell, an attack includes any spell or harmful effect targeting a foe or whose area or effect includes a foe. Actions directed at unattended objects don’t break the spell. Spells that specifically affect allies but not foes are not attacks for this purpose, even when they include foes in their area. Causing harm indirectly is not an attack. Thus, an invisible being can open doors, talk, eat, climb stairs, summon security forces and have them attack, start a trash compactor with foes inside, remotely trigger traps, and so forth.</p>"
        },
        "descriptors": [],
        "dismissible": true,
        "duration": {
          "units": "",
          "value": "1 minute/level (D)"
        },
        "formula": "",
        "isActive": null,
        "level": 2,
        "materials": {
          "consumed": false,
          "cost": 0,
          "supply": 0,
          "value": ""
        },
        "modifiers": [],
        "preparation": {
          "mode": "always",
          "prepared": true
        },
        "range": {
          "additional": "",
          "per": "",
          "units": "touch",
          "value": null
        },
        "save": {
          "type": "will",
          "dc": "20",
          "descriptor": "harmless"
        },
        "school": "ill",
        "source": "CRB pg. 362",
        "sr": true,
        "target": {
          "type": "",
          "value": "one creature or object no more than 10 bulk/level"
        },
        "uses": {
          "max": null,
          "per": "",
          "value": null
        }
      },
      "effects": [],
      "flags": {},
<<<<<<< HEAD
      "img": "systems/sfrpg/icons/spells/invilibility.png",
      "sort": 1300000
=======
      "img": "systems/sfrpg/icons/spells/invilibility.webp",
      "effects": []
>>>>>>> 2b095a38
    },
    {
      "_id": "k6YLfwG0blIgXArA",
      "name": "Susceptible to Order (Su)",
      "type": "feat",
      "data": {
        "type": "",
        "ability": null,
        "abilityMods": {
          "parts": []
        },
        "actionType": "",
        "activation": {
          "type": "",
          "condition": "",
          "cost": 0
        },
        "area": {
          "effect": "",
          "shape": "",
          "units": "",
          "value": 0
        },
        "attackBonus": 0,
        "chatFlavor": "",
        "critical": {
          "effect": "",
          "parts": []
        },
        "damage": {
          "parts": []
        },
        "description": {
          "chat": "",
          "unidentified": "",
          "value": "<p>A weapon affixed with an axiomatic weapon fusion bypasses a lawless one&rsquo;s incorporeal defenses as if it were a&nbsp;ghost killer&nbsp;weapon.</p>"
        },
        "descriptors": [],
        "duration": {
          "units": "",
          "value": null
        },
        "formula": "",
        "isActive": null,
        "modifiers": [],
        "range": {
          "additional": "",
          "per": "",
          "units": "",
          "value": null
        },
        "recharge": {
          "charged": false,
          "value": null
        },
        "requirements": "",
        "save": {
          "type": "",
          "dc": null,
          "descriptor": ""
        },
        "source": "",
        "target": {
          "type": "",
          "value": null
        },
        "uses": {
          "max": 0,
          "per": null,
          "value": 0
        }
      },
      "effects": [],
      "flags": {},
      "sort": 1400000
    }
  ],
  "token": {
    "name": "Lawless One",
    "actorId": "ZkL1r69498pvT9Pp",
    "actorLink": false,
    "bar1": {
      "attribute": "attributes.hp"
    },
    "bar2": {
      "attribute": ""
    },
    "brightLight": 0,
    "brightSight": 0,
    "dimLight": 0,
    "dimSight": 0,
    "displayBars": 40,
    "displayName": 0,
    "disposition": 0,
    "flags": {},
    "height": 1,
    "img": "icons/svg/mystery-man.svg",
    "lightAlpha": 1,
    "lightAngle": 360,
    "lightAnimation": {
      "type": "",
      "intensity": 5,
      "speed": 5
    },
    "lightColor": "",
    "lockRotation": false,
    "mirrorX": false,
    "mirrorY": false,
    "randomImg": false,
    "rotation": 0,
    "scale": 1,
    "sightAngle": 360,
    "tint": "",
    "vision": false,
    "width": 1
  }
}<|MERGE_RESOLUTION|>--- conflicted
+++ resolved
@@ -583,6 +583,7 @@
       },
       "effects": [],
       "flags": {},
+      "img": "icons/svg/mystery-man.svg",
       "sort": 100000
     },
     {
@@ -877,6 +878,7 @@
       },
       "effects": [],
       "flags": {},
+      "img": "icons/svg/mystery-man.svg",
       "sort": 300000
     },
     {
@@ -952,6 +954,7 @@
       },
       "effects": [],
       "flags": {},
+      "img": "icons/svg/mystery-man.svg",
       "sort": 400000
     },
     {
@@ -1024,6 +1027,7 @@
       },
       "effects": [],
       "flags": {},
+      "img": "icons/svg/mystery-man.svg",
       "sort": 500000
     },
     {
@@ -1114,13 +1118,8 @@
       },
       "effects": [],
       "flags": {},
-<<<<<<< HEAD
-      "img": "systems/sfrpg/icons/spells/baleful_polymorph.jpg",
+      "img": "systems/sfrpg/icons/spells/baleful_polymorph.webp",
       "sort": 600000
-=======
-      "img": "systems/sfrpg/icons/spells/baleful_polymorph.webp",
-      "effects": []
->>>>>>> 2b095a38
     },
     {
       "_id": "Quu8r0zrq9jq2jeI",
@@ -1218,13 +1217,8 @@
       },
       "effects": [],
       "flags": {},
-<<<<<<< HEAD
-      "img": "systems/sfrpg/icons/spells/corrosive_hase.png",
+      "img": "systems/sfrpg/icons/spells/corrosive_hase.webp",
       "sort": 700000
-=======
-      "img": "systems/sfrpg/icons/spells/corrosive_hase.webp",
-      "effects": []
->>>>>>> 2b095a38
     },
     {
       "_id": "Zcb8FcHjjDeoY5lw",
@@ -1314,13 +1308,8 @@
       },
       "effects": [],
       "flags": {},
-<<<<<<< HEAD
-      "img": "systems/sfrpg/icons/spells/arcane_sight.png",
+      "img": "systems/sfrpg/icons/spells/arcane_sight.webp",
       "sort": 800000
-=======
-      "img": "systems/sfrpg/icons/spells/arcane_sight.webp",
-      "effects": []
->>>>>>> 2b095a38
     },
     {
       "_id": "36bNZNvoNQ4VH6V7",
@@ -1410,13 +1399,8 @@
       },
       "effects": [],
       "flags": {},
-<<<<<<< HEAD
-      "img": "systems/sfrpg/icons/spells/bestow_curse.jpg",
+      "img": "systems/sfrpg/icons/spells/bestow_curse.webp",
       "sort": 900000
-=======
-      "img": "systems/sfrpg/icons/spells/bestow_curse.webp",
-      "effects": []
->>>>>>> 2b095a38
     },
     {
       "_id": "esl8LLBhVARh3G5s",
@@ -1506,13 +1490,8 @@
       },
       "effects": [],
       "flags": {},
-<<<<<<< HEAD
-      "img": "systems/sfrpg/icons/spells/dispel_magic.png",
+      "img": "systems/sfrpg/icons/spells/dispel_magic.webp",
       "sort": 1000000
-=======
-      "img": "systems/sfrpg/icons/spells/dispel_magic.webp",
-      "effects": []
->>>>>>> 2b095a38
     },
     {
       "_id": "MjMD9f56bk8agJhj",
@@ -1613,13 +1592,8 @@
       },
       "effects": [],
       "flags": {},
-<<<<<<< HEAD
-      "img": "systems/sfrpg/icons/spells/enthropic_grasp.png",
+      "img": "systems/sfrpg/icons/spells/enthropic_grasp.webp",
       "sort": 1100000
-=======
-      "img": "systems/sfrpg/icons/spells/enthropic_grasp.webp",
-      "effects": []
->>>>>>> 2b095a38
     },
     {
       "_id": "5Sk73rL2WVJxe9Xy",
@@ -1717,13 +1691,8 @@
       },
       "effects": [],
       "flags": {},
-<<<<<<< HEAD
-      "img": "systems/sfrpg/icons/spells/caustic_conversion.jpg",
+      "img": "systems/sfrpg/icons/spells/caustic_conversion.webp",
       "sort": 1200000
-=======
-      "img": "systems/sfrpg/icons/spells/caustic_conversion.webp",
-      "effects": []
->>>>>>> 2b095a38
     },
     {
       "_id": "Hl8QV7bOLmW0dctx",
@@ -1813,13 +1782,8 @@
       },
       "effects": [],
       "flags": {},
-<<<<<<< HEAD
-      "img": "systems/sfrpg/icons/spells/invilibility.png",
+      "img": "systems/sfrpg/icons/spells/invilibility.webp",
       "sort": 1300000
-=======
-      "img": "systems/sfrpg/icons/spells/invilibility.webp",
-      "effects": []
->>>>>>> 2b095a38
     },
     {
       "_id": "k6YLfwG0blIgXArA",
@@ -1894,6 +1858,7 @@
       },
       "effects": [],
       "flags": {},
+      "img": "icons/svg/mystery-man.svg",
       "sort": 1400000
     }
   ],
