--- conflicted
+++ resolved
@@ -721,6 +721,7 @@
       },
       "effects": [],
       "flags": {},
+      "img": "icons/svg/mystery-man.svg",
       "sort": 100000
     },
     {
@@ -1012,6 +1013,7 @@
       },
       "effects": [],
       "flags": {},
+      "img": "icons/svg/mystery-man.svg",
       "sort": 300000
     },
     {
@@ -1087,6 +1089,7 @@
       },
       "effects": [],
       "flags": {},
+      "img": "icons/svg/mystery-man.svg",
       "sort": 400000
     },
     {
@@ -1177,13 +1180,8 @@
       },
       "effects": [],
       "flags": {},
-<<<<<<< HEAD
-      "img": "systems/sfrpg/icons/spells/plane_shift.PNG",
+      "img": "systems/sfrpg/icons/spells/plane_shift.webp",
       "sort": 500000
-=======
-      "img": "systems/sfrpg/icons/spells/plane_shift.webp",
-      "effects": []
->>>>>>> 2b095a38
     },
     {
       "_id": "bIUDytiDD4VD1BdB",
@@ -1273,13 +1271,8 @@
       },
       "effects": [],
       "flags": {},
-<<<<<<< HEAD
-      "img": "systems/sfrpg/icons/spells/wisp_ally.png",
+      "img": "systems/sfrpg/icons/spells/wisp_ally.webp",
       "sort": 600000
-=======
-      "img": "systems/sfrpg/icons/spells/wisp_ally.webp",
-      "effects": []
->>>>>>> 2b095a38
     },
     {
       "_id": "xdd3qCLRlJPzTzGo",
@@ -1369,13 +1362,8 @@
       },
       "effects": [],
       "flags": {},
-<<<<<<< HEAD
-      "img": "systems/sfrpg/icons/spells/dancing_light.png",
+      "img": "systems/sfrpg/icons/spells/dancing_light.webp",
       "sort": 700000
-=======
-      "img": "systems/sfrpg/icons/spells/dancing_light.webp",
-      "effects": []
->>>>>>> 2b095a38
     },
     {
       "_id": "RZ9NilSCfBKPSqRA",
@@ -1450,6 +1438,7 @@
       },
       "effects": [],
       "flags": {},
+      "img": "icons/svg/mystery-man.svg",
       "sort": 800000
     }
   ],
