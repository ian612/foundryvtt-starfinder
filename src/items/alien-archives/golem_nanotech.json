--- conflicted
+++ resolved
@@ -10,96 +10,6 @@
   "img": "systems/sfrpg/icons/default/alien-stare.svg",
   "items": [
     {
-<<<<<<< HEAD
-=======
-      "_id": "xxAVIvHpPK275E83",
-      "name": "Regeneration 10 - Acid Or Fire",
-      "type": "feat",
-      "_stats": {
-        "coreVersion": 12,
-        "systemId": "sfrpg",
-        "systemVersion": "0.27.1"
-      },
-      "img": "systems/sfrpg/icons/default/achievement.svg",
-      "system": {
-        "type": "",
-        "ability": null,
-        "actionTarget": "",
-        "actionType": null,
-        "activation": {
-          "type": "",
-          "condition": "",
-          "cost": 0
-        },
-        "area": {
-          "effect": "",
-          "shapable": false,
-          "shape": "",
-          "units": "",
-          "value": 0
-        },
-        "attackBonus": 0,
-        "chatFlavor": "",
-        "critical": {
-          "effect": "",
-          "parts": []
-        },
-        "damage": {
-          "parts": []
-        },
-        "damageNotes": "",
-        "description": {
-          "chat": "",
-          "gmnotes": "",
-          "short": "",
-          "unidentified": "",
-          "value": ""
-        },
-        "descriptors": [],
-        "details": {
-          "category": "feat",
-          "combat": false,
-          "specialAbilityType": ""
-        },
-        "duration": {
-          "units": "",
-          "value": null
-        },
-        "formula": "",
-        "isActive": null,
-        "modifiers": [],
-        "properties": {},
-        "range": {
-          "additional": "",
-          "per": "",
-          "units": "",
-          "value": null
-        },
-        "recharge": {
-          "charged": false,
-          "value": null
-        },
-        "requirements": "",
-        "rollNotes": "",
-        "save": {
-          "type": "",
-          "dc": null,
-          "descriptor": ""
-        },
-        "source": "",
-        "target": {
-          "type": "",
-          "value": null
-        },
-        "uses": {
-          "max": 0,
-          "per": null,
-          "value": 0
-        }
-      }
-    },
-    {
->>>>>>> 586f6c7b
       "_id": "jSrjOlGJB0JH27bU",
       "name": "Swarmlike (Ex)",
       "type": "feat",
@@ -112,96 +22,6 @@
       "system": {
         "type": "",
         "ability": null,
-<<<<<<< HEAD
-=======
-        "actionTarget": "",
-        "actionType": null,
-        "activation": {
-          "type": "",
-          "condition": "",
-          "cost": 0
-        },
-        "area": {
-          "effect": "",
-          "shapable": false,
-          "shape": "",
-          "units": "",
-          "value": 0
-        },
-        "attackBonus": 0,
-        "chatFlavor": "",
-        "critical": {
-          "effect": "",
-          "parts": []
-        },
-        "damage": {
-          "parts": []
-        },
-        "damageNotes": "",
-        "description": {
-          "chat": "",
-          "gmnotes": "",
-          "short": "",
-          "unidentified": "",
-          "value": "<p>A nanotech golem is immune to critical hits, as well as entangled, flat-footed, off-kilter, off-target, pinned, prone, and staggered effects. It takes only half damage from any attack or effect that targets only one creature. Automatic fire must hit the golem as if it were three targets to deal full damage to it. In addition, the golem can move through openings 1 inch wide without squeezing, and it can squeeze to move through microscopic openings.</p>"
-        },
-        "descriptors": [],
-        "details": {
-          "category": "feat",
-          "combat": false,
-          "specialAbilityType": ""
-        },
-        "duration": {
-          "units": "",
-          "value": null
-        },
-        "formula": "",
-        "isActive": null,
-        "modifiers": [],
-        "properties": {},
-        "range": {
-          "additional": "",
-          "per": "",
-          "units": "",
-          "value": null
-        },
-        "recharge": {
-          "charged": false,
-          "value": null
-        },
-        "requirements": "",
-        "rollNotes": "",
-        "save": {
-          "type": "",
-          "dc": null,
-          "descriptor": ""
-        },
-        "source": "",
-        "target": {
-          "type": "",
-          "value": null
-        },
-        "uses": {
-          "max": 0,
-          "per": null,
-          "value": 0
-        }
-      }
-    },
-    {
-      "_id": "XRW3NvZEX8iMWiyS",
-      "name": "Unflankable",
-      "type": "feat",
-      "_stats": {
-        "coreVersion": 12,
-        "systemId": "sfrpg",
-        "systemVersion": "0.27.1"
-      },
-      "img": "systems/sfrpg/icons/default/achievement.svg",
-      "system": {
-        "type": "",
-        "ability": null,
->>>>>>> 586f6c7b
         "abilityMods": {
           "parts": []
         },
@@ -1340,7 +1160,7 @@
       "_stats": {
         "coreVersion": 12,
         "systemId": "sfrpg",
-        "systemVersion": "0.27.1"
+        "systemVersion": "0.27.0"
       },
       "img": "icons/magic/life/heart-area-circle-red-green.webp",
       "system": {
@@ -1594,7 +1414,7 @@
       "_stats": {
         "coreVersion": 12,
         "systemId": "sfrpg",
-        "systemVersion": "0.27.1"
+        "systemVersion": "0.27.0"
       },
       "img": "icons/creatures/slimes/slime-face-teeth-purple.webp",
       "system": {
