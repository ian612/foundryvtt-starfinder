{
  "_id": "B9TU0yfWWlbKcg95",
  "name": "Creeping Shade",
  "type": "npc2",
  "data": {
    "abilities": {
      "cha": {
        "base": 0,
        "min": 3,
        "misc": 0,
        "mod": 0,
        "value": 10
      },
      "con": {
        "base": 3,
        "min": 3,
        "misc": 0,
        "mod": 3,
        "value": 16
      },
      "dex": {
        "base": 6,
        "min": 3,
        "misc": 0,
        "mod": 6,
        "value": 22
      },
      "int": {
        "base": -3,
        "min": 3,
        "misc": 0,
        "mod": -3,
        "value": 4
      },
      "str": {
        "base": 0,
        "min": 3,
        "misc": 0,
        "mod": 0,
        "value": 10
      },
      "wis": {
        "base": 2,
        "min": 3,
        "misc": 0,
        "mod": 2,
        "value": 14
      }
    },
    "attributes": {
      "arms": "2",
      "bab": 0,
      "cmd": {
        "min": 0,
        "tooltip": [],
        "value": 10
      },
      "eac": {
        "base": 20,
        "min": 0,
        "tooltip": [],
        "value": 20
      },
      "fort": {
        "base": 9,
        "bonus": 9,
        "misc": 0,
        "tooltip": [],
        "value": 0
      },
      "hp": {
        "max": 112,
        "min": 0,
        "temp": null,
        "tempmax": null,
        "tooltip": [],
        "value": 112
      },
      "init": {
        "bonus": 0,
        "tooltip": [],
        "total": 6,
        "value": 6
      },
      "kac": {
        "base": 21,
        "min": 0,
        "tooltip": [],
        "value": 21
      },
      "keyability": "",
      "reach": "0",
      "reflex": {
        "base": 7,
        "bonus": 7,
        "misc": 0,
        "tooltip": [],
        "value": 0
      },
      "rp": {
        "max": 0,
        "min": 0,
        "tooltip": [],
        "value": 0
      },
      "sp": {
        "max": 0,
        "min": 0,
        "tooltip": [],
        "value": 0
      },
      "space": "0",
      "speed": {
        "burrowing": {
          "base": 0
        },
        "climbing": {
          "base": 0
        },
        "flying": {
          "base": 0
        },
        "land": {
          "base": 15
        },
        "mainMovement": "land",
        "special": "original base: 15 ft.; original special: climb 15 ft.",
        "swimming": {
          "base": 0
        }
      },
      "spellcasting": "",
      "will": {
        "base": 11,
        "bonus": 11,
        "misc": 0,
        "tooltip": [],
        "value": 0
      }
    },
    "conditions": {},
    "counterClasses": {
      "values": {}
    },
    "currency": {
      "credit": 0,
      "upb": 0
    },
    "details": {
      "type": "Outsider",
      "alignment": "NE",
      "aura": "",
      "biography": {
        "public": "",
        "value": "<p>Creeping shades are incorporeal, plantlike creatures originating on the Shadow Plane. A creeping shade lies in wait to strike at passing prey with its incorporeal touch, attempting to inhabit the creature and infect it with gloom spores. The victim usually falls comatose a few minutes later, after which it is killed by nearby predators, leaving the corpse behind to fertilize nearby plant life, including the creeping shade.</p>"
      },
      "class": "",
      "cr": 8,
      "environment": "any (Shadow Plane)",
      "organization": "solitary or garden (2-7)",
      "race": "",
      "raceAndGrafts": "",
      "source": "AP #11 pg. 55",
      "subtype": "Incorporeal",
      "xp": {
        "value": 4800
      }
    },
    "modifiers": [],
    "skills": {
      "acr": {
        "ability": "dex",
        "enabled": false,
        "hasArmorCheckPenalty": true,
        "isTrainedOnly": false,
        "misc": 0,
        "mod": 0,
        "ranks": 0,
        "value": 0
      },
      "ath": {
        "ability": "str",
        "enabled": true,
        "hasArmorCheckPenalty": true,
        "isTrainedOnly": false,
        "misc": 0,
        "mod": 16,
        "ranks": 16,
        "value": 0
      },
      "blu": {
        "ability": "cha",
        "enabled": false,
        "hasArmorCheckPenalty": false,
        "isTrainedOnly": false,
        "misc": 0,
        "mod": 0,
        "ranks": 0,
        "value": 0
      },
      "com": {
        "ability": "int",
        "enabled": false,
        "hasArmorCheckPenalty": false,
        "isTrainedOnly": true,
        "misc": 0,
        "mod": 0,
        "ranks": 0,
        "value": 0
      },
      "cul": {
        "ability": "int",
        "enabled": false,
        "hasArmorCheckPenalty": false,
        "isTrainedOnly": true,
        "misc": 0,
        "mod": 0,
        "ranks": 0,
        "value": 0
      },
      "dip": {
        "ability": "cha",
        "enabled": false,
        "hasArmorCheckPenalty": false,
        "isTrainedOnly": false,
        "misc": 0,
        "mod": 0,
        "ranks": 0,
        "value": 0
      },
      "dis": {
        "ability": "cha",
        "enabled": false,
        "hasArmorCheckPenalty": false,
        "isTrainedOnly": false,
        "misc": 0,
        "mod": 0,
        "ranks": 0,
        "value": 0
      },
      "eng": {
        "ability": "int",
        "enabled": false,
        "hasArmorCheckPenalty": false,
        "isTrainedOnly": true,
        "misc": 0,
        "mod": 0,
        "ranks": 0,
        "value": 0
      },
      "int": {
        "ability": "cha",
        "enabled": false,
        "hasArmorCheckPenalty": false,
        "isTrainedOnly": false,
        "misc": 0,
        "mod": 0,
        "ranks": 0,
        "value": 0
      },
      "lsc": {
        "ability": "int",
        "enabled": false,
        "hasArmorCheckPenalty": false,
        "isTrainedOnly": true,
        "misc": 0,
        "mod": 0,
        "ranks": 0,
        "value": 0
      },
      "med": {
        "ability": "int",
        "enabled": false,
        "hasArmorCheckPenalty": false,
        "isTrainedOnly": true,
        "misc": 0,
        "mod": 0,
        "ranks": 0,
        "value": 0
      },
      "mys": {
        "ability": "wis",
        "enabled": false,
        "hasArmorCheckPenalty": false,
        "isTrainedOnly": true,
        "misc": 0,
        "mod": 0,
        "ranks": 0,
        "value": 0
      },
      "per": {
        "ability": "wis",
        "enabled": true,
        "hasArmorCheckPenalty": false,
        "isTrainedOnly": false,
        "misc": 0,
        "mod": 16,
        "ranks": 16,
        "value": 0
      },
      "phs": {
        "ability": "int",
        "enabled": false,
        "hasArmorCheckPenalty": false,
        "isTrainedOnly": true,
        "misc": 0,
        "mod": 0,
        "ranks": 0,
        "value": 0
      },
      "pil": {
        "ability": "dex",
        "enabled": false,
        "hasArmorCheckPenalty": false,
        "isTrainedOnly": false,
        "misc": 0,
        "mod": 0,
        "ranks": 0,
        "value": 0
      },
      "pro": {
        "ability": "int",
        "enabled": false,
        "hasArmorCheckPenalty": false,
        "isTrainedOnly": true,
        "misc": 0,
        "mod": 0,
        "ranks": 0,
        "subname": "",
        "value": 3
      },
      "sen": {
        "ability": "wis",
        "enabled": false,
        "hasArmorCheckPenalty": false,
        "isTrainedOnly": false,
        "misc": 0,
        "mod": 0,
        "ranks": 0,
        "value": 0
      },
      "sle": {
        "ability": "dex",
        "enabled": false,
        "hasArmorCheckPenalty": true,
        "isTrainedOnly": true,
        "misc": 0,
        "mod": 0,
        "ranks": 0,
        "value": 0
      },
      "ste": {
        "ability": "dex",
        "enabled": true,
        "hasArmorCheckPenalty": true,
        "isTrainedOnly": false,
        "misc": 0,
        "mod": 21,
        "ranks": 21,
        "value": 0
      },
      "sur": {
        "ability": "wis",
        "enabled": true,
        "hasArmorCheckPenalty": false,
        "isTrainedOnly": false,
        "misc": 0,
        "mod": 16,
        "ranks": 16,
        "value": 0
      }
    },
    "spells": {
      "spell0": {
        "max": 0,
        "value": 0
      },
      "spell1": {
        "max": 0,
        "value": 0
      },
      "spell2": {
        "max": 0,
        "value": 0
      },
      "spell3": {
        "max": 0,
        "value": 0
      },
      "spell4": {
        "max": 0,
        "value": 0
      },
      "spell5": {
        "max": 0,
        "value": 0
      },
      "spell6": {
        "max": 0,
        "value": 0
      }
    },
    "traits": {
      "ci": {
        "custom": "",
        "value": []
      },
      "damageReduction": {
        "negatedBy": "",
        "value": 0
      },
      "di": {
        "custom": "",
        "value": []
      },
      "dr": {
        "custom": "",
        "value": []
      },
      "dv": {
        "custom": "",
        "value": []
      },
      "languages": {
        "custom": "",
        "value": []
      },
      "senses": "darkvision 60 ft.",
      "size": "medium",
      "sr": 0
    }
  },
  "flags": {},
  "img": "icons/svg/mystery-man.svg",
  "items": [
    {
      "name": "Incorporeal",
      "type": "feat",
      "data": {
        "type": "",
        "ability": null,
        "actionType": null,
        "activation": {
          "type": "",
          "condition": "",
          "cost": 0
        },
        "area": {
          "effect": "",
          "shape": "",
          "units": "",
          "value": null
        },
        "attackBonus": 0,
        "chatFlavor": "",
        "critical": {
          "effect": "",
          "parts": []
        },
        "damage": {
          "parts": []
        },
        "description": {
          "chat": "",
          "unidentified": "",
          "value": ""
        },
        "descriptors": [],
        "duration": {
          "units": "",
          "value": null
        },
        "formula": "",
        "modifiers": [],
        "range": {
          "additional": "",
          "per": "",
          "units": "",
          "value": null
        },
        "recharge": {
          "charged": false,
          "value": null
        },
        "requirements": "",
        "save": {
          "type": "",
          "dc": null,
          "descriptor": ""
        },
        "source": "",
        "target": {
          "type": "",
          "value": null
        },
        "uses": {
          "max": 0,
          "per": null,
          "value": 0
        }
      },
      "flags": {},
      "hasAttack": false,
      "hasUses": false,
      "img": "icons/svg/mystery-man.svg",
      "isCharged": true,
      "isOnCooldown": false,
      "isStack": false,
      "labels": {
        "activation": "",
        "area": "",
        "damage": "",
        "duration": "",
        "featType": "Passive",
        "range": "",
        "save": "DC null undefined",
        "target": ""
      }
    },
    {
      "name": "Incorporeal Touch",
      "type": "weapon",
      "data": {
        "type": "",
        "ability": "",
        "abilityMods": {
          "parts": []
        },
        "actionType": "mwak",
        "activation": {
          "type": "",
          "condition": "",
          "cost": 0
        },
        "area": {
          "effect": "",
          "shape": "",
          "units": "",
          "value": null
        },
        "attackBonus": 18,
        "attuned": false,
        "bulk": "L",
        "capacity": {
          "max": null,
          "value": null
        },
        "chatFlavor": "",
        "critical": {
          "effect": "",
          "parts": [
            {
              "formula": "",
              "operator": "",
              "types": {
                "cold": true
              }
            }
          ]
        },
        "damage": {
          "parts": [
            {
              "formula": "1d12+8",
              "operator": "",
              "types": {
                "cold": true
              }
            }
          ]
        },
        "description": {
          "chat": "",
          "unidentified": "",
          "value": ""
        },
        "descriptors": [],
        "duration": {
          "units": "",
          "value": null
        },
        "equipped": false,
        "formula": "",
        "fusions": [],
        "identified": true,
        "level": 1,
        "modifiers": [],
        "price": 0,
        "proficient": true,
        "properties": {
          "aeon": false,
          "amm": false,
          "analog": false,
          "antibiological": false,
          "archaic": false,
          "aurora": false,
          "automatic": false,
          "blast": false,
          "block": false,
          "boost": false,
          "breach": false,
          "breakdown": false,
          "bright": false,
          "cluster": false,
          "conceal": false,
          "deconstruct": false,
          "deflect": false,
          "disarm": false,
          "double": false,
          "drainCharge": false,
          "echo": false,
          "entangle": false,
          "explode": false,
          "extinguish": false,
          "feint": false,
          "fiery": false,
          "firstArc": false,
          "flexibleLine": false,
          "force": false,
          "freeHands": false,
          "fueled": false,
          "grapple": false,
          "gravitation": false,
          "guided": false,
          "harrying": false,
          "holyWater": false,
          "ignite": false,
          "indirect": false,
          "injection": false,
          "integrated": false,
          "line": false,
          "living": false,
          "lockdown": false,
          "mind-affecting": false,
          "mine": false,
          "mire": false,
          "modal": false,
          "necrotic": false,
          "nonlethal": false,
          "one": false,
          "operative": false,
          "penetrating": false,
          "polarize": false,
          "polymorphic": false,
          "powered": false,
          "professional": false,
          "punchGun": false,
          "qreload": false,
          "radioactive": false,
          "reach": false,
          "recall": false,
          "relic": false,
          "reposition": false,
          "shape": false,
          "shells": false,
          "shield": false,
          "sniper": false,
          "stun": false,
          "subtle": false,
          "sunder": false,
          "swarm": false,
          "tail": false,
          "teleportive": false,
          "thought": false,
          "throttle": false,
          "thrown": false,
          "trip": false,
          "two": false,
          "underwater": false,
          "unwieldy": false,
          "variantBoost": false,
          "wideLine": false
        },
        "quantity": 1,
        "range": {
          "additional": "",
          "per": "",
          "units": "",
          "value": null
        },
        "save": {
          "type": "",
          "dc": null,
          "descriptor": "negate"
        },
        "source": "",
        "special": "",
        "target": {
          "type": "",
          "value": null
        },
        "usage": {
          "per": "",
          "value": null
        },
        "uses": {
          "max": 0,
          "per": null,
          "value": 0
        },
        "weaponType": "basicM"
      },
      "flags": {},
      "hasAttack": true,
      "hasCapacity": false,
      "hasUses": false,
      "img": "icons/svg/mystery-man.svg",
      "isCharged": true,
      "isStack": false,
      "labels": {
        "activation": "",
        "area": "",
        "damage": "1d12+8",
        "duration": "",
        "range": "",
        "save": "",
        "target": ""
      }
    },
    {
      "name": "Gloom Spores (Su)",
      "type": "feat",
      "data": {
        "type": "",
        "ability": null,
        "actionType": null,
        "activation": {
          "type": "",
          "condition": "",
          "cost": 0
        },
        "area": {
          "effect": "",
          "shape": "",
          "units": "",
          "value": null
        },
        "attackBonus": 0,
        "chatFlavor": "",
        "critical": {
          "effect": "",
          "parts": []
        },
        "damage": {
          "parts": []
        },
        "description": {
          "chat": "",
          "unidentified": "",
          "value": "A creature affected by a creeping shade’s inhabit ability risks being @Compendium[sfrpg.rules.aKqRtg165rAly1Cc]{Poisoned} by gloom spores when the creeping shade leaves its body. For every round past the first that a creeping shade has inhabited a creature’s body, the creature takes a cumulative -1 penalty to the saving throw to resist the @Compendium[sfrpg.rules.aKqRtg165rAly1Cc]{Poison}."
        },
        "descriptors": [],
        "duration": {
          "units": "",
          "value": null
        },
        "formula": "",
        "modifiers": [],
        "range": {
          "additional": "",
          "per": "",
          "units": "",
          "value": null
        },
        "recharge": {
          "charged": false,
          "value": null
        },
        "requirements": "",
        "save": {
          "type": "",
          "dc": null,
          "descriptor": ""
        },
        "source": "",
        "target": {
          "type": "",
          "value": null
        },
        "uses": {
          "max": 0,
          "per": null,
          "value": 0
        }
      },
      "flags": {},
      "hasAttack": false,
      "hasUses": false,
      "img": "icons/svg/mystery-man.svg",
      "isCharged": true,
      "isOnCooldown": false,
      "isStack": false,
      "labels": {
        "activation": "",
        "area": "",
        "damage": "",
        "duration": "",
        "featType": "Passive",
        "range": "",
        "save": "DC null undefined",
        "target": ""
      }
    },
    {
      "name": "Inhabit (Su)",
      "type": "feat",
      "data": {
        "type": "",
        "ability": null,
        "actionType": null,
        "activation": {
          "type": "",
          "condition": "",
          "cost": 0
        },
        "area": {
          "effect": "",
          "shape": "",
          "units": "",
          "value": null
        },
        "attackBonus": 0,
        "chatFlavor": "",
        "critical": {
          "effect": "",
          "parts": []
        },
        "damage": {
          "parts": []
        },
        "description": {
          "chat": "",
          "unidentified": "",
          "value": "When a creeping shade scores a critical hit on a living creature, it enters that creature’s space (this doesn’t provoke an attack of opportunity) and merges with the creature’s body for 1d6+1 rounds. The creeping shade doesn’t control the creature it inhabits, but does make the creature feel an overwhelming sense of melancholy. An inhabited creature can’t benefit from morale bonuses. Every round after the first, an inhabited creature can attempt a DC 18 Fortitude save to eject the creeping shade from its body. In addition, a creeping shade can inhabit an adjacent, @Compendium[sfrpg.conditions.lf8pbezocjYIvR9y]{Unconscious} living creature as a full action if that creature fails a DC 18 Fortitude save. When a creeping shade leaves an inhabited creature’s body (either if it is ejected or if the duration of the ability ends), it appears in an adjacent square of its choosing and regains 5d8 Hit Points, and the affected creature is subjected to gloom spores. Gloom Spores Type @Compendium[sfrpg.rules.aKqRtg165rAly1Cc]{Poison} (contact); Save Fortitude DC 18 Track Wisdom (special); Frequency 1/minute for 6 minutes Effect progression track is Healthy-Weakened-Impaired-Confused-Comatose-Comatose. The second comatose functions as an end state. Cure 1 save"
        },
        "descriptors": [],
        "duration": {
          "units": "",
          "value": null
        },
        "formula": "",
        "modifiers": [],
        "range": {
          "additional": "",
          "per": "",
          "units": "",
          "value": null
        },
        "recharge": {
          "charged": false,
          "value": null
        },
        "requirements": "",
        "save": {
          "type": "",
          "dc": null,
          "descriptor": ""
        },
        "source": "",
        "target": {
          "type": "",
          "value": null
        },
        "uses": {
          "max": 0,
          "per": null,
          "value": 0
        }
      },
      "flags": {},
      "hasAttack": false,
      "hasUses": false,
      "img": "icons/svg/mystery-man.svg",
      "isCharged": true,
      "isOnCooldown": false,
      "isStack": false,
      "labels": {
        "activation": "",
        "area": "",
        "damage": "",
        "duration": "",
        "featType": "Passive",
        "range": "",
        "save": "DC null undefined",
        "target": ""
      }
    },
    {
      "name": "Spring Attack (Combat)",
      "type": "feat",
<<<<<<< HEAD
=======
      "img": "systems/sfrpg/icons/feats/spring_attack.webp",
>>>>>>> 2b095a38
      "data": {
        "type": "",
        "ability": null,
        "actionType": "",
        "activation": {
          "type": "",
          "condition": "",
          "cost": 0
        },
        "area": {
          "effect": "",
          "shape": "",
          "units": "",
          "value": null
        },
        "attackBonus": 0,
        "chatFlavor": "",
        "critical": {
          "effect": "",
          "parts": []
        },
        "damage": {
          "parts": []
        },
        "description": {
          "chat": "",
          "unidentified": "",
          "value": "<p>You can deftly move up to a foe, strike, and withdraw before it can react.<br><strong>Prerequisites</strong>: Dex 15, Mobility, base attack bonus +4.</p>\n<hr>\n<p><span id=\"ctl00_MainContent_DataListTypes_ctl00_LabelName\"><strong>Benefit</strong>: As a full action, you can move up to your speed and make a single melee attack or combat maneuver without provoking any attacks of opportunity from the target of your attack. You can move both before and after the attack, but you must move at least 10 feet before the attack, and the total distance that you move cannot be greater than your speed. You cannot use this ability to attack a foe that is adjacent to you at the start of your turn. If you have the trick attack class feature, you can take your movement from trick attack at any time during a trick attack with a melee weapon (instead of only before), without provoking any attacks of opportunity from the target of your attack.<br></span></p>\n<p><span id=\"ctl00_MainContent_DataListTypes_ctl00_LabelName\"><strong>Normal</strong>: You can move only before or after an attack, not both.</span></p>"
        },
        "descriptors": [],
        "duration": {
          "units": "",
          "value": null
        },
        "formula": "",
        "modifiers": [],
        "range": {
          "additional": "",
          "per": "",
          "units": "",
          "value": null
        },
        "recharge": {
          "charged": false,
          "value": null
        },
        "requirements": "",
        "save": {
          "type": "",
          "dc": null,
          "descriptor": ""
        },
        "source": "Core Rulebook",
        "target": {
          "type": "",
          "value": null
        },
        "uses": {
          "max": 0,
          "per": null,
          "value": 0
        }
      },
      "flags": {},
      "hasAttack": false,
      "hasUses": false,
      "img": "systems/sfrpg/icons/feats/spring_attack.png",
      "isCharged": true,
      "isOnCooldown": false,
      "isStack": false,
      "labels": {
        "activation": "",
        "area": "",
        "damage": "",
        "duration": "",
        "featType": "Passive",
        "range": "",
        "save": "DC null undefined",
        "target": ""
      }
    }
  ],
  "token": {
    "name": "Creeping Shade",
    "actorData": {},
    "actorId": "c7bUj3XyAB28cckB",
    "actorLink": false,
    "bar1": {},
    "bar2": {},
    "brightLight": 0,
    "brightSight": 0,
    "dimLight": 0,
    "dimSight": 0,
    "displayBars": 0,
    "displayName": 0,
    "disposition": -1,
    "flags": {},
    "height": 1,
    "img": "icons/svg/mystery-man.svg",
    "lightAlpha": 1,
    "lightAngle": 360,
    "lockRotation": false,
    "randomImg": false,
    "rotation": 0,
    "scale": 1,
    "sightAngle": 360,
    "tint": null,
    "vision": false,
    "width": 1
  }
}<|MERGE_RESOLUTION|>--- conflicted
+++ resolved
@@ -888,10 +888,6 @@
     {
       "name": "Spring Attack (Combat)",
       "type": "feat",
-<<<<<<< HEAD
-=======
-      "img": "systems/sfrpg/icons/feats/spring_attack.webp",
->>>>>>> 2b095a38
       "data": {
         "type": "",
         "ability": null,
@@ -958,7 +954,7 @@
       "flags": {},
       "hasAttack": false,
       "hasUses": false,
-      "img": "systems/sfrpg/icons/feats/spring_attack.png",
+      "img": "systems/sfrpg/icons/feats/spring_attack.webp",
       "isCharged": true,
       "isOnCooldown": false,
       "isStack": false,
