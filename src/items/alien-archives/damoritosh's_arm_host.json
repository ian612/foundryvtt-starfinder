--- conflicted
+++ resolved
@@ -662,10 +662,6 @@
     {
       "name": "Plasma pistol, red star",
       "type": "weapon",
-<<<<<<< HEAD
-=======
-      "img": "systems/sfrpg/icons/equipment/weapons/plasma-pistol-red-star.webp",
->>>>>>> 2b095a38
       "data": {
         "type": "",
         "ability": "",
@@ -820,7 +816,7 @@
       "hasAttack": true,
       "hasCapacity": true,
       "hasUses": false,
-      "img": "systems/sfrpg/icons/equipment/weapons/plasma-pistol-red-star.jpg",
+      "img": "systems/sfrpg/icons/equipment/weapons/plasma-pistol-red-star.webp",
       "isCharged": true,
       "isStack": false,
       "labels": {
@@ -836,10 +832,6 @@
     {
       "name": "Frag Grenade II",
       "type": "weapon",
-<<<<<<< HEAD
-=======
-      "img": "systems/sfrpg/icons/equipment/weapons/frag-grenade.webp",
->>>>>>> 2b095a38
       "data": {
         "type": "",
         "ability": "",
@@ -1043,7 +1035,7 @@
       "hasAttack": true,
       "hasCapacity": true,
       "hasUses": true,
-      "img": "systems/sfrpg/icons/equipment/weapons/frag-grenade.jpg",
+      "img": "systems/sfrpg/icons/equipment/weapons/frag-grenade.webp",
       "isCharged": true,
       "isStack": false,
       "labels": {
@@ -1059,10 +1051,6 @@
     {
       "name": "Vesk overplate I",
       "type": "equipment",
-<<<<<<< HEAD
-=======
-      "img": "systems/sfrpg/icons/equipment/armor/vesk_overplate_I.webp",
->>>>>>> 2b095a38
       "data": {
         "type": "",
         "ability": null,
@@ -1186,7 +1174,7 @@
       "flags": {},
       "hasAttack": false,
       "hasUses": false,
-      "img": "systems/sfrpg/icons/equipment/armor/vesk_overplate_I.png",
+      "img": "systems/sfrpg/icons/equipment/armor/vesk_overplate_I.webp",
       "isCharged": true,
       "isStack": false,
       "labels": {
@@ -1231,10 +1219,6 @@
     {
       "name": "Battery, Standard",
       "type": "goods",
-<<<<<<< HEAD
-=======
-      "img": "systems/sfrpg/icons/equipment/weapons/battery-standard.webp",
->>>>>>> 2b095a38
       "data": {
         "type": "",
         "attuned": false,
@@ -1257,7 +1241,7 @@
       },
       "flags": {},
       "hasAttack": false,
-      "img": "systems/sfrpg/icons/equipment/weapons/battery-standard.jpg",
+      "img": "systems/sfrpg/icons/equipment/weapons/battery-standard.webp",
       "isCharged": true,
       "isStack": true,
       "labels": {}
@@ -1301,10 +1285,6 @@
     {
       "name": "Charge Attack (Ex) (2nd)",
       "type": "feat",
-<<<<<<< HEAD
-=======
-      "img": "systems/sfrpg/icons/classes/charge_attack.webp",
->>>>>>> 2b095a38
       "data": {
         "type": "",
         "ability": null,
@@ -1374,7 +1354,7 @@
       "flags": {},
       "hasAttack": false,
       "hasUses": false,
-      "img": "systems/sfrpg/icons/classes/charge_attack.png",
+      "img": "systems/sfrpg/icons/classes/charge_attack.webp",
       "isCharged": true,
       "isOnCooldown": false,
       "isStack": false,
@@ -1392,10 +1372,6 @@
     {
       "name": "Blitz",
       "type": "feat",
-<<<<<<< HEAD
-=======
-      "img": "systems/sfrpg/icons/classes/blitz.webp",
->>>>>>> 2b095a38
       "data": {
         "type": "",
         "ability": null,
@@ -1465,7 +1441,7 @@
       "flags": {},
       "hasAttack": false,
       "hasUses": false,
-      "img": "systems/sfrpg/icons/classes/blitz.png",
+      "img": "systems/sfrpg/icons/classes/blitz.webp",
       "isCharged": true,
       "isOnCooldown": false,
       "isStack": false,
