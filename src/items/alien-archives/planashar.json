--- conflicted
+++ resolved
@@ -405,169 +405,7 @@
           "value": ""
         },
         "uses": {
-<<<<<<< HEAD
           "max": "0",
-=======
-          "max": 0,
-          "per": "",
-          "value": 0
-        }
-      }
-    },
-    {
-      "_id": "ReApn5GI3C8mBPP5",
-      "name": "Spider Climb",
-      "type": "feat",
-      "_stats": {
-        "coreVersion": 12,
-        "systemId": "sfrpg",
-        "systemVersion": "0.27.1"
-      },
-      "img": "systems/sfrpg/icons/default/achievement.svg",
-      "system": {
-        "type": "",
-        "ability": null,
-        "abilityMods": {
-          "parts": []
-        },
-        "actionTarget": "",
-        "actionType": "",
-        "activation": {
-          "type": "",
-          "condition": "",
-          "cost": 0
-        },
-        "area": {
-          "effect": "",
-          "shapable": false,
-          "shape": "",
-          "units": "",
-          "value": null
-        },
-        "attackBonus": 0,
-        "chatFlavor": "",
-        "critical": {
-          "effect": "",
-          "parts": []
-        },
-        "damage": {
-          "parts": []
-        },
-        "damageNotes": "",
-        "description": {
-          "chat": "",
-          "gmnotes": "",
-          "short": "",
-          "unidentified": "",
-          "value": "<p>(EX)</p>\n<p>The creature can climb as though affected by the spell @UUID[Compendium.sfrpg.spells.Item.jA6eTWFaULIpjXAx]{Spider Climb}.</p>\n<hr />"
-        },
-        "descriptors": [],
-        "details": {
-          "category": "feat",
-          "combat": false,
-          "specialAbilityType": ""
-        },
-        "duration": {
-          "units": "",
-          "value": null
-        },
-        "formula": "",
-        "isActive": null,
-        "modifiers": [],
-        "properties": {},
-        "range": {
-          "additional": "",
-          "per": "",
-          "units": "",
-          "value": null
-        },
-        "recharge": {
-          "charged": false,
-          "value": null
-        },
-        "requirements": "",
-        "rollNotes": "",
-        "save": {
-          "type": "",
-          "dc": null,
-          "descriptor": ""
-        },
-        "source": "",
-        "target": {
-          "type": "",
-          "value": null
-        },
-        "uses": {
-          "max": 0,
-          "per": null,
-          "value": 0
-        }
-      }
-    },
-    {
-      "_id": "VFzVduOmiXQ77WBV",
-      "name": "Unliving",
-      "type": "feat",
-      "_stats": {
-        "coreVersion": 12,
-        "systemId": "sfrpg",
-        "systemVersion": "0.27.1"
-      },
-      "img": "systems/sfrpg/icons/default/achievement.svg",
-      "system": {
-        "type": "",
-        "ability": null,
-        "abilityMods": {
-          "parts": []
-        },
-        "actionTarget": "",
-        "actionType": "",
-        "activation": {
-          "type": "",
-          "condition": "",
-          "cost": 0
-        },
-        "area": {
-          "effect": "",
-          "shapable": false,
-          "shape": "",
-          "units": "",
-          "value": null
-        },
-        "attackBonus": 0,
-        "chatFlavor": "",
-        "critical": {
-          "effect": "",
-          "parts": []
-        },
-        "damage": {
-          "parts": []
-        },
-        "damageNotes": "",
-        "description": {
-          "chat": "",
-          "gmnotes": "",
-          "short": "",
-          "unidentified": "",
-          "value": "<p>(EX)</p>\n<p>The creature has no Constitution score or modifier. Any DCs or other statistics that rely on a Constitution score treat the creature as having a score of 10 (+0). The creature is immediately destroyed when it reaches 0 Hit Points. An unliving creature doesn’t heal damage naturally, but a construct can be repaired with the right tools. Spells such as make whole can heal constructs, and magic effects can heal undead. An unliving creature with fast healing (see page 154) still benefits from that ability. Unliving creatures don’t breathe, eat, or sleep. They can’t be raised or resurrected, except through the use of miracle, wish, or a similar effect that specifically works on unliving creatures.</p>\n<hr />"
-        },
-        "descriptors": [],
-        "details": {
-          "category": "feat",
-          "combat": false,
-          "specialAbilityType": ""
-        },
-        "duration": {
-          "units": "",
-          "value": null
-        },
-        "formula": "",
-        "isActive": null,
-        "modifiers": [],
-        "properties": {},
-        "range": {
-          "additional": "",
->>>>>>> 586f6c7b
           "per": "",
           "value": 0
         }
