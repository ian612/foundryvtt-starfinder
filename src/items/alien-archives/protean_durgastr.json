--- conflicted
+++ resolved
@@ -732,6 +732,7 @@
       },
       "effects": [],
       "flags": {},
+      "img": "icons/svg/mystery-man.svg",
       "sort": 150000
     },
     {
@@ -869,6 +870,7 @@
       },
       "effects": [],
       "flags": {},
+      "img": "icons/svg/mystery-man.svg",
       "sort": 400000
     },
     {
@@ -1006,6 +1008,7 @@
       },
       "effects": [],
       "flags": {},
+      "img": "icons/svg/mystery-man.svg",
       "sort": 500000
     },
     {
@@ -1143,6 +1146,7 @@
       },
       "effects": [],
       "flags": {},
+      "img": "icons/svg/mystery-man.svg",
       "sort": 600000
     },
     {
@@ -1215,6 +1219,7 @@
       },
       "effects": [],
       "flags": {},
+      "img": "icons/svg/mystery-man.svg",
       "sort": 175000
     },
     {
@@ -1287,6 +1292,7 @@
       },
       "effects": [],
       "flags": {},
+      "img": "icons/svg/mystery-man.svg",
       "sort": 0
     },
     {
@@ -1616,13 +1622,8 @@
       },
       "effects": [],
       "flags": {},
-<<<<<<< HEAD
-      "img": "systems/sfrpg/icons/spells/disintegrate.png",
+      "img": "systems/sfrpg/icons/spells/disintegrate.webp",
       "sort": 1200000
-=======
-      "img": "systems/sfrpg/icons/spells/disintegrate.webp",
-      "effects": []
->>>>>>> 2b095a38
     },
     {
       "_id": "gcs1z2A4BtJVsPfE",
@@ -1712,13 +1713,8 @@
       },
       "effects": [],
       "flags": {},
-<<<<<<< HEAD
-      "img": "systems/sfrpg/icons/spells/shadow_walk.png",
+      "img": "systems/sfrpg/icons/spells/shadow_walk.webp",
       "sort": 1300000
-=======
-      "img": "systems/sfrpg/icons/spells/shadow_walk.webp",
-      "effects": []
->>>>>>> 2b095a38
     },
     {
       "_id": "KgUIh9ZNqDgebHpw",
@@ -1808,13 +1804,8 @@
       },
       "effects": [],
       "flags": {},
-<<<<<<< HEAD
-      "img": "systems/sfrpg/icons/spells/terraform.PNG",
+      "img": "systems/sfrpg/icons/spells/terraform.webp",
       "sort": 1500000
-=======
-      "img": "systems/sfrpg/icons/spells/terraform.webp",
-      "effects": []
->>>>>>> 2b095a38
     },
     {
       "_id": "p9Vf3ak5rmtuLpmb",
@@ -1904,13 +1895,8 @@
       },
       "effects": [],
       "flags": {},
-<<<<<<< HEAD
-      "img": "systems/sfrpg/icons/spells/displel_magic_greater.png",
+      "img": "systems/sfrpg/icons/spells/displel_magic_greater.webp",
       "sort": 1600000
-=======
-      "img": "systems/sfrpg/icons/spells/displel_magic_greater.webp",
-      "effects": []
->>>>>>> 2b095a38
     },
     {
       "_id": "iaa6J0Cu7oSP0KAy",
@@ -2000,13 +1986,8 @@
       },
       "effects": [],
       "flags": {},
-<<<<<<< HEAD
-      "img": "systems/sfrpg/icons/spells/mislead.PNG",
+      "img": "systems/sfrpg/icons/spells/mislead.webp",
       "sort": 1800000
-=======
-      "img": "systems/sfrpg/icons/spells/mislead.webp",
-      "effects": []
->>>>>>> 2b095a38
     },
     {
       "_id": "PuDpW9zQrMTt9rl3",
@@ -2096,13 +2077,8 @@
       },
       "effects": [],
       "flags": {},
-<<<<<<< HEAD
-      "img": "systems/sfrpg/icons/spells/confusion.png",
+      "img": "systems/sfrpg/icons/spells/confusion.webp",
       "sort": 1900000
-=======
-      "img": "systems/sfrpg/icons/spells/confusion.webp",
-      "effects": []
->>>>>>> 2b095a38
     },
     {
       "_id": "u1QLHKyZRgc0OfUi",
@@ -2203,13 +2179,8 @@
       },
       "effects": [],
       "flags": {},
-<<<<<<< HEAD
-      "img": "systems/sfrpg/icons/spells/enthropic_grasp.png",
+      "img": "systems/sfrpg/icons/spells/enthropic_grasp.webp",
       "sort": 2000000
-=======
-      "img": "systems/sfrpg/icons/spells/enthropic_grasp.webp",
-      "effects": []
->>>>>>> 2b095a38
     },
     {
       "_id": "hhhIt2Kcg9QbScM4",
@@ -2299,13 +2270,8 @@
       },
       "effects": [],
       "flags": {},
-<<<<<<< HEAD
-      "img": "systems/sfrpg/icons/spells/probability_prediction.png",
+      "img": "systems/sfrpg/icons/spells/probability_prediction.webp",
       "sort": 2100000
-=======
-      "img": "systems/sfrpg/icons/spells/probability_prediction.webp",
-      "effects": []
->>>>>>> 2b095a38
     },
     {
       "_id": "e4o0Pqsalaoc1Ri4",
@@ -2395,13 +2361,8 @@
       },
       "effects": [],
       "flags": {},
-<<<<<<< HEAD
-      "img": "systems/sfrpg/icons/spells/summon_creature.PNG",
+      "img": "systems/sfrpg/icons/spells/summon_creature.webp",
       "sort": 1350000
-=======
-      "img": "systems/sfrpg/icons/spells/summon_creature.webp",
-      "effects": []
->>>>>>> 2b095a38
     },
     {
       "_id": "orVNKCLq5ogoXvVK",
@@ -2491,13 +2452,8 @@
       },
       "effects": [],
       "flags": {},
-<<<<<<< HEAD
-      "img": "systems/sfrpg/icons/spells/song_of_the_cosmo_greater.PNG",
+      "img": "systems/sfrpg/icons/spells/song_of_the_cosmo_greater.webp",
       "sort": 1650000
-=======
-      "img": "systems/sfrpg/icons/spells/song_of_the_cosmo_greater.webp",
-      "effects": []
->>>>>>> 2b095a38
     }
   ],
   "token": {
