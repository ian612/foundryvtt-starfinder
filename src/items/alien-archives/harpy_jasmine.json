--- conflicted
+++ resolved
@@ -887,13 +887,8 @@
       },
       "effects": [],
       "flags": {},
-<<<<<<< HEAD
-      "img": "systems/sfrpg/icons/spells/hold_person.jpg",
+      "img": "systems/sfrpg/icons/spells/hold_person.webp",
       "sort": 300000
-=======
-      "img": "systems/sfrpg/icons/spells/hold_person.webp",
-      "effects": []
->>>>>>> 2b095a38
     },
     {
       "_id": "iW8hqKuNtlNdoPPE",
@@ -983,13 +978,8 @@
       },
       "effects": [],
       "flags": {},
-<<<<<<< HEAD
-      "img": "systems/sfrpg/icons/spells/charm_person.jpg",
+      "img": "systems/sfrpg/icons/spells/charm_person.webp",
       "sort": 500000
-=======
-      "img": "systems/sfrpg/icons/spells/charm_person.webp",
-      "effects": []
->>>>>>> 2b095a38
     },
     {
       "_id": "yeYIKyWlpkV5s35q",
@@ -1079,13 +1069,8 @@
       },
       "effects": [],
       "flags": {},
-<<<<<<< HEAD
-      "img": "systems/sfrpg/icons/spells/confusion_lesser.png",
+      "img": "systems/sfrpg/icons/spells/confusion_lesser.webp",
       "sort": 600000
-=======
-      "img": "systems/sfrpg/icons/spells/confusion_lesser.webp",
-      "effects": []
->>>>>>> 2b095a38
     },
     {
       "_id": "fXrH1ezi7CbLYfy3",
@@ -1175,13 +1160,8 @@
       },
       "effects": [],
       "flags": {},
-<<<<<<< HEAD
-      "img": "systems/sfrpg/icons/spells/wisp_ally.png",
+      "img": "systems/sfrpg/icons/spells/wisp_ally.webp",
       "sort": 700000
-=======
-      "img": "systems/sfrpg/icons/spells/wisp_ally.webp",
-      "effects": []
->>>>>>> 2b095a38
     },
     {
       "_id": "Qbp5SoQ4yVZTdhY4",
@@ -1271,13 +1251,8 @@
       },
       "effects": [],
       "flags": {},
-<<<<<<< HEAD
-      "img": "systems/sfrpg/icons/spells/dancing_light.png",
+      "img": "systems/sfrpg/icons/spells/dancing_light.webp",
       "sort": 800000
-=======
-      "img": "systems/sfrpg/icons/spells/dancing_light.webp",
-      "effects": []
->>>>>>> 2b095a38
     },
     {
       "_id": "RPz8LrGLpS16pFUh",
@@ -1367,13 +1342,8 @@
       },
       "effects": [],
       "flags": {},
-<<<<<<< HEAD
-      "img": "systems/sfrpg/icons/spells/ghost_sound.png",
+      "img": "systems/sfrpg/icons/spells/ghost_sound.webp",
       "sort": 900000
-=======
-      "img": "systems/sfrpg/icons/spells/ghost_sound.webp",
-      "effects": []
->>>>>>> 2b095a38
     },
     {
       "_id": "RIFQvDByBZzLMIkX",
@@ -1463,13 +1433,8 @@
       },
       "effects": [],
       "flags": {},
-<<<<<<< HEAD
-      "img": "systems/sfrpg/icons/spells/song_of_the_cosmos.PNG",
+      "img": "systems/sfrpg/icons/spells/song_of_the_cosmos.webp",
       "sort": 400000
-=======
-      "img": "systems/sfrpg/icons/spells/song_of_the_cosmos.webp",
-      "effects": []
->>>>>>> 2b095a38
     }
   ],
   "token": {
