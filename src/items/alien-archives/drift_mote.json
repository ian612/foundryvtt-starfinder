--- conflicted
+++ resolved
@@ -196,7 +196,7 @@
       "biography": {
         "age": 0,
         "dateOfBirth": "",
-        "fullBodyImage": "systems/sfrpg/images/mystery-body.png",
+        "fullBodyImage": "systems/sfrpg/images/mystery-body.webp",
         "height": "",
         "otherVisuals": "",
         "public": "",
@@ -1138,18 +1138,13 @@
       },
       "effects": [],
       "flags": {},
-<<<<<<< HEAD
       "folder": null,
-      "img": "systems/sfrpg/icons/spells/dancing_light.png",
+      "img": "systems/sfrpg/icons/spells/dancing_light.webp",
       "permission": {
         "FfLAsyMewQgw5kRw": 3,
         "default": 0
       },
       "sort": 0
-=======
-      "img": "systems/sfrpg/icons/spells/dancing_light.webp",
-      "effects": []
->>>>>>> 2b095a38
     },
     {
       "_id": "kjYDtvozKtK3AaJE",
@@ -1242,18 +1237,13 @@
       },
       "effects": [],
       "flags": {},
-<<<<<<< HEAD
       "folder": null,
-      "img": "systems/sfrpg/icons/spells/daze.png",
+      "img": "systems/sfrpg/icons/spells/daze.webp",
       "permission": {
         "FfLAsyMewQgw5kRw": 3,
         "default": 0
       },
       "sort": 0
-=======
-      "img": "systems/sfrpg/icons/spells/daze.webp",
-      "effects": []
->>>>>>> 2b095a38
     }
   ],
   "token": {
