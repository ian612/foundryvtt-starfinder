{
  "_id": "kUx1nkekCFAlT6yl",
  "name": "Tryziarka Legacy-Captain",
  "type": "npc2",
  "data": {
    "abilities": {
      "cha": {
        "base": 7,
        "min": 3,
        "misc": 0,
        "mod": 7,
        "value": 24
      },
      "con": {
        "base": 3,
        "min": 3,
        "misc": 0,
        "mod": 3,
        "value": 16
      },
      "dex": {
        "base": 5,
        "min": 3,
        "misc": 0,
        "mod": 5,
        "value": 20
      },
      "int": {
        "base": 4,
        "min": 3,
        "misc": 0,
        "mod": 4,
        "value": 18
      },
      "str": {
        "base": 1,
        "min": 3,
        "misc": 0,
        "mod": 1,
        "value": 12
      },
      "wis": {
        "base": 5,
        "min": 3,
        "misc": 0,
        "mod": 5,
        "value": 20
      }
    },
    "attributes": {
      "arms": "2",
      "bab": 0,
      "baseAttackBonus": {
        "rolledMods": [],
        "tooltip": [],
        "value": 0
      },
      "cmd": {
        "min": 0,
        "tooltip": [],
        "value": 10
      },
      "eac": {
        "base": 26,
        "min": 0,
        "tooltip": [],
        "value": 26
      },
      "fort": {
        "base": 11,
        "bonus": 11,
        "misc": 0,
        "tooltip": [],
        "value": 0
      },
      "hp": {
        "max": 185,
        "min": 0,
        "temp": null,
        "tempmax": null,
        "tooltip": [],
        "value": 185
      },
      "init": {
        "bonus": 0,
        "tooltip": [],
        "total": 5,
        "value": 5
      },
      "kac": {
        "base": 27,
        "min": 0,
        "tooltip": [],
        "value": 27
      },
      "keyability": "",
      "reach": "5",
      "reflex": {
        "base": 13,
        "bonus": 13,
        "misc": 0,
        "tooltip": [],
        "value": 0
      },
      "rp": {
        "max": 0,
        "min": 0,
        "tooltip": [],
        "value": 0
      },
      "sp": {
        "max": 0,
        "min": 0,
        "tooltip": [],
        "value": 0
      },
      "space": "",
      "speed": {
        "burrowing": {
          "base": 0
        },
        "climbing": {
          "base": 0
        },
        "flying": {
          "base": 0
        },
        "land": {
          "base": 30
        },
        "mainMovement": "land",
        "special": "original base: 30 ft.; original special: fly 20 ft. (Su, average; in space only)",
        "swimming": {
          "base": 0
        }
      },
      "spellcasting": "",
      "will": {
        "base": 15,
        "bonus": 15,
        "misc": 0,
        "tooltip": [],
        "value": 0
      }
    },
    "classes": {},
    "conditions": {
      "asleep": false,
      "bleeding": false,
      "blinded": false,
      "broken": false,
      "burning": false,
      "confused": false,
      "cowering": false,
      "dazed": false,
      "dazzled": false,
      "dead": false,
      "deafened": false,
      "dying": false,
      "encumbered": false,
      "entangled": false,
      "exhausted": false,
      "fascinated": false,
      "fatigued": false,
      "flat-footed": false,
      "frightened": false,
      "grappled": false,
      "helpless": false,
      "nauseated": false,
      "off-kilter": false,
      "off-target": false,
      "overburdened": false,
      "panicked": false,
      "paralyzed": false,
      "pinned": false,
      "prone": false,
      "shaken": false,
      "sickened": false,
      "stable": false,
      "staggered": false,
      "stunned": false,
      "unconscious": false
    },
    "counterClasses": {
      "values": {}
    },
    "currency": {
      "credit": 0,
      "upb": 0
    },
    "details": {
      "type": "Humanoid (tryziarka)",
      "alignment": "N",
      "aura": "",
      "biography": {
        "public": "",
        "value": "<h2>Description</h2>\n<p>Tryziarkas originated on the world Suron in the Vast. As their system&rsquo;s star died, the tryziarka nations built dozens of legacy starships, each of which served as a self-contained biosphere capable of supporting life for the indefinite future. In these legacy ships, tryziarkas scattered across the stars in the hopes of finding new homes.</p>\n<p>Tryziarkas&rsquo; double-jointed elbows and knees lend great flexibility to their tall, hairless, humanoid forms. Their skin comes in many hues, and many have mottling of a second color across their bodies. In early childhood, each tryziarka pairs with a magical ooze known as a karakande in a symbiotic relationship. This ooze forms a faintly glowing, tattoo-like pattern on the surface of a tryziarka&rsquo;s body and communicates with its host through empathetic pulses of emotion and magic. Tryziarkas have bonded with karakandes since their days on Suron, and they see their ooze companions as an intrinsic part of themselves, and the magic they grant as part of their identities. The average tryziarka is 7 feet tall and weighs 250 pounds.</p>\n<p>Each individual tryziarka&rsquo;s ooze-tattoo manifests in its own unique design, and tryziarkas can choose to imbue trusted others with their design, temporarily granting them a piece the ooze&rsquo;s magic. Depending on the recipient species and the intent of both parties, the tattoo can become nonmagical and even permanent, serving as a symbol of friendship&mdash;and often something deeper&mdash; between the two creatures. Tryziarka family members often trade tattoos, as do members of other close-knit social units.</p>\n<p>As tryziarkas spread across the galaxy in their legacy ships, some found new homes on uninhabited worlds, others fatally crash landed or succumbed to dangerous stellar phenomena, and some travel still on a quest for a new world.</p>\n<section>\n<h2>Ecology</h2>\n<h3>Environment</h3>\n<p>any&nbsp;</p>\n<p>&nbsp;</p>\n<h3>Organization</h3>\n<p>solitary or pair</p>\n<p>&nbsp;</p>\n<h2>Connection</h2>\n<h3>Star Shaman</h3>\n</section>"
      },
      "class": "",
      "cr": 12,
      "environment": "",
      "race": "",
      "raceAndGrafts": "Tryziarka envoy/mystic",
      "source": "AA4 pg. 126",
      "subtype": "Tryziarka",
      "xp": {
        "value": 19200
      }
    },
    "modifiers": [],
    "skillpoints": {
      "max": 0,
      "tooltip": [],
      "used": 0
    },
    "skills": {
      "acr": {
        "ability": "dex",
        "enabled": true,
        "hasArmorCheckPenalty": true,
        "isTrainedOnly": false,
        "min": 0,
        "misc": 0,
        "mod": null,
        "ranks": null,
        "value": 0
      },
      "ath": {
        "ability": "str",
        "enabled": false,
        "hasArmorCheckPenalty": true,
        "isTrainedOnly": false,
        "min": 0,
        "misc": 0,
        "mod": 0,
        "ranks": 0,
        "value": 0
      },
      "blu": {
        "ability": "cha",
        "enabled": false,
        "hasArmorCheckPenalty": false,
        "isTrainedOnly": false,
        "min": 0,
        "misc": 0,
        "mod": 0,
        "ranks": 0,
        "value": 0
      },
      "com": {
        "ability": "int",
        "enabled": false,
        "hasArmorCheckPenalty": false,
        "isTrainedOnly": true,
        "min": 0,
        "misc": 0,
        "mod": 0,
        "ranks": 0,
        "value": 0
      },
      "cul": {
        "ability": "int",
        "enabled": false,
        "hasArmorCheckPenalty": false,
        "isTrainedOnly": true,
        "min": 0,
        "misc": 0,
        "mod": 0,
        "ranks": 0,
        "value": 0
      },
      "dip": {
        "ability": "cha",
        "enabled": true,
        "hasArmorCheckPenalty": false,
        "isTrainedOnly": false,
        "min": 0,
        "misc": 0,
        "mod": 27,
        "ranks": 27,
        "value": 0
      },
      "dis": {
        "ability": "cha",
        "enabled": false,
        "hasArmorCheckPenalty": false,
        "isTrainedOnly": false,
        "min": 0,
        "misc": 0,
        "mod": 0,
        "ranks": 0,
        "value": 0
      },
      "eng": {
        "ability": "int",
        "enabled": false,
        "hasArmorCheckPenalty": false,
        "isTrainedOnly": true,
        "min": 0,
        "misc": 0,
        "mod": 0,
        "ranks": 0,
        "value": 0
      },
      "int": {
        "ability": "cha",
        "enabled": false,
        "hasArmorCheckPenalty": false,
        "isTrainedOnly": false,
        "min": 0,
        "misc": 0,
        "mod": 0,
        "ranks": 0,
        "value": 0
      },
      "lsc": {
        "ability": "int",
        "enabled": false,
        "hasArmorCheckPenalty": false,
        "isTrainedOnly": true,
        "min": 0,
        "misc": 0,
        "mod": 0,
        "ranks": 0,
        "value": 0
      },
      "med": {
        "ability": "int",
        "enabled": false,
        "hasArmorCheckPenalty": false,
        "isTrainedOnly": true,
        "min": 0,
        "misc": 0,
        "mod": 0,
        "ranks": 0,
        "value": 0
      },
      "mys": {
        "ability": "wis",
        "enabled": true,
        "hasArmorCheckPenalty": false,
        "isTrainedOnly": true,
        "min": 0,
        "misc": 0,
        "mod": 27,
        "ranks": 27,
        "value": 0
      },
      "per": {
        "ability": "wis",
        "enabled": true,
        "hasArmorCheckPenalty": false,
        "isTrainedOnly": false,
        "min": 0,
        "misc": 0,
        "mod": 22,
        "ranks": 22,
        "value": 0
      },
      "phs": {
        "ability": "int",
        "enabled": false,
        "hasArmorCheckPenalty": false,
        "isTrainedOnly": true,
        "min": 0,
        "misc": 0,
        "mod": 0,
        "ranks": 0,
        "value": 0
      },
      "pil": {
        "ability": "dex",
        "enabled": true,
        "hasArmorCheckPenalty": false,
        "isTrainedOnly": false,
        "min": 0,
        "misc": 0,
        "mod": 22,
        "ranks": 22,
        "value": 0
      },
      "pro": {
        "ability": "int",
        "enabled": false,
        "hasArmorCheckPenalty": false,
        "isTrainedOnly": true,
        "min": 0,
        "misc": 0,
        "mod": 0,
        "ranks": 0,
        "subname": "",
        "value": 3
      },
      "sen": {
        "ability": "wis",
        "enabled": true,
        "hasArmorCheckPenalty": false,
        "isTrainedOnly": false,
        "min": 0,
        "misc": 0,
        "mod": 27,
        "ranks": 27,
        "value": 0
      },
      "sle": {
        "ability": "dex",
        "enabled": false,
        "hasArmorCheckPenalty": true,
        "isTrainedOnly": true,
        "min": 0,
        "misc": 0,
        "mod": 0,
        "ranks": 0,
        "value": 0
      },
      "ste": {
        "ability": "dex",
        "enabled": false,
        "hasArmorCheckPenalty": true,
        "isTrainedOnly": false,
        "min": 0,
        "misc": 0,
        "mod": 0,
        "ranks": 0,
        "value": 0
      },
      "sur": {
        "ability": "wis",
        "enabled": false,
        "hasArmorCheckPenalty": false,
        "isTrainedOnly": false,
        "min": 0,
        "misc": 0,
        "mod": 0,
        "ranks": 0,
        "value": 0
      }
    },
    "spells": {
      "spell0": {
        "max": 0,
        "value": 0
      },
      "spell1": {
        "max": "6",
        "value": "6"
      },
      "spell2": {
        "max": "3",
        "value": "3"
      },
      "spell3": {
        "max": 0,
        "value": 0
      },
      "spell4": {
        "max": 0,
        "value": 0
      },
      "spell5": {
        "max": 0,
        "value": 0
      },
      "spell6": {
        "max": 0,
        "value": 0
      }
    },
    "traits": {
      "ci": {
        "custom": "",
        "value": []
      },
      "damageReduction": {
        "negatedBy": "",
        "value": 0
      },
      "di": {
        "custom": "",
        "value": []
      },
      "dr": {
        "custom": "",
        "value": []
      },
      "dv": {
        "custom": "",
        "value": []
      },
      "languages": {
        "custom": "",
        "value": [
          "common"
        ]
      },
      "senses": "",
      "size": "medium",
      "sr": 0
    }
  },
  "effects": [],
  "flags": {},
  "img": "icons/svg/mystery-man.svg",
  "items": [
    {
      "_id": "kaxAXbOnjgzDRpmc",
      "name": "Dueling sword, ultrathin",
      "type": "weapon",
      "data": {
        "type": "",
        "ability": "",
        "abilityMods": {
          "parts": []
        },
        "actionType": "mwak",
        "activation": {
          "type": "none",
          "condition": "",
          "cost": null
        },
        "area": {
          "effect": "",
          "shape": "",
          "units": "none",
          "value": null
        },
        "attackBonus": 21,
        "attributes": {
          "ac": {
            "value": ""
          },
          "customBuilt": false,
          "dex": {
            "mod": ""
          },
          "hardness": {
            "value": ""
          },
          "hp": {
            "max": "",
            "value": 6
          },
          "size": "medium",
          "sturdy": true
        },
        "attuned": false,
        "bulk": "L",
        "capacity": {
          "max": null,
          "value": null
        },
        "chatFlavor": "",
        "container": {
          "contents": [],
          "isOpen": true,
          "storage": [
            {
              "type": "slot",
              "acceptsType": [
                "fusion"
              ],
              "affectsEncumbrance": true,
              "amount": 11,
              "subtype": "fusion",
              "weightProperty": "level"
            }
          ]
        },
        "critical": {
          "effect": "",
          "parts": []
        },
        "damage": {
          "parts": [
            {
              "formula": "3d6+13",
              "operator": "",
              "types": {
                "slashing": true
              }
            }
          ]
        },
        "description": {
          "chat": "",
          "unidentified": "",
          "value": "<p>While dueling swords are crafted to be aesthetically pleasing and are often seen as a mark of rank or tradition, many warriors still train with them to deadly effect. The powered blades of both buzzblade and ripper dueling swords bring this danger into the modern era, while the molecular rift sword - though unpowered - uses a field of disrupted molecules along its blade to slice through nearly anything, and must be stored in a magnetic sheath that never actually touches the blade.</p>"
        },
        "descriptors": [],
        "duration": {
          "units": "",
          "value": ""
        },
        "equipped": true,
        "formula": "",
        "identified": true,
        "isActive": null,
        "level": 11,
        "modifiers": [],
        "price": 26000,
        "proficient": true,
        "properties": {
          "aeon": false,
          "amm": false,
          "analog": true,
          "antibiological": false,
          "archaic": false,
          "aurora": false,
          "automatic": false,
          "blast": false,
          "block": false,
          "boost": false,
          "breach": false,
          "breakdown": false,
          "bright": false,
          "cluster": false,
          "conceal": false,
          "deconstruct": false,
          "deflect": false,
          "disarm": false,
          "double": false,
          "drainCharge": false,
          "echo": false,
          "entangle": false,
          "explode": false,
          "extinguish": false,
          "feint": false,
          "fiery": false,
          "firstArc": false,
          "flexibleLine": false,
          "force": false,
          "freeHands": false,
          "fueled": false,
          "grapple": false,
          "gravitation": false,
          "guided": false,
          "harrying": false,
          "holyWater": false,
          "hybrid": false,
          "ignite": false,
          "indirect": false,
          "injection": false,
          "integrated": false,
          "line": false,
          "living": false,
          "lockdown": false,
          "mind-affecting": false,
          "mine": false,
          "mire": false,
          "modal": false,
          "necrotic": false,
          "nonlethal": false,
          "one": true,
          "operative": false,
          "penetrating": false,
          "polarize": false,
          "polymorphic": false,
          "powered": false,
          "professional": false,
          "punchGun": false,
          "qreload": false,
          "radioactive": false,
          "reach": false,
          "recall": false,
          "regrowth": false,
          "relic": false,
          "reposition": false,
          "shape": false,
          "shells": false,
          "shield": false,
          "sniper": false,
          "stun": false,
          "subtle": false,
          "sunder": false,
          "swarm": false,
          "tail": false,
          "teleportive": false,
          "thought": false,
          "throttle": false,
          "thrown": false,
          "trip": false,
          "two": false,
          "unbalancing": false,
          "underwater": false,
          "unwieldy": false,
          "variantBoost": false,
          "wideLine": false
        },
        "quantity": null,
        "range": {
          "additional": "",
          "per": "",
          "units": "none",
          "value": null
        },
        "save": {
          "type": "",
          "dc": "",
          "descriptor": "negate"
        },
        "source": "Core Rulebook, P. 171",
        "special": "",
        "target": {
          "type": "",
          "value": ""
        },
        "usage": {
          "per": "",
          "value": null
        },
        "uses": {
          "max": 0,
          "per": "",
          "value": 0
        },
        "weaponCategory": "uncategorized",
        "weaponType": "basicM"
      },
      "effects": [],
      "flags": {},
<<<<<<< HEAD
      "img": "systems/sfrpg/icons/equipment/weapons/dueling-sword.jpg",
      "sort": 1000000
=======
      "img": "systems/sfrpg/icons/equipment/weapons/dueling-sword.webp",
      "effects": []
>>>>>>> 2b095a38
    },
    {
      "_id": "LyvYlJU8RsfKmQBi",
      "name": "Laser pistol, perihelion",
      "type": "weapon",
      "data": {
        "type": "",
        "ability": "",
        "abilityMods": {
          "parts": []
        },
        "actionType": "rwak",
        "activation": {
          "type": "none",
          "condition": "",
          "cost": null
        },
        "area": {
          "effect": "",
          "shape": "",
          "units": "none",
          "value": null
        },
        "attackBonus": 23,
        "attributes": {
          "ac": {
            "value": ""
          },
          "customBuilt": false,
          "dex": {
            "mod": ""
          },
          "hardness": {
            "value": ""
          },
          "hp": {
            "max": "",
            "value": 6
          },
          "size": "medium",
          "sturdy": true
        },
        "attuned": false,
        "bulk": "L",
        "capacity": {
          "max": 40,
          "value": 40
        },
        "chatFlavor": "",
        "container": {
          "contents": [],
          "isOpen": true,
          "storage": [
            {
              "type": "slot",
              "acceptsType": [
                "fusion"
              ],
              "affectsEncumbrance": true,
              "amount": 12,
              "subtype": "fusion",
              "weightProperty": "level"
            }
          ]
        },
        "critical": {
          "effect": "Burn 2d4",
          "parts": []
        },
        "damage": {
          "parts": [
            {
              "formula": "4d4+12",
              "operator": "",
              "types": {
                "fire": true
              }
            }
          ]
        },
        "description": {
          "chat": "",
          "unidentified": "",
          "value": "<p>The laser pistol is possibly the most common small arm used by explorers, guards, mercenaries, and traders. Laser pistols are light and reliable, yet they still deal a respectable amount of damage.</p>"
        },
        "descriptors": [],
        "duration": {
          "units": "",
          "value": ""
        },
        "equipped": true,
        "formula": "",
        "identified": true,
        "isActive": null,
        "level": 12,
        "modifiers": [],
        "price": 40200,
        "proficient": true,
        "properties": {
          "aeon": false,
          "amm": false,
          "analog": false,
          "antibiological": false,
          "archaic": false,
          "aurora": false,
          "automatic": false,
          "blast": false,
          "block": false,
          "boost": false,
          "breach": false,
          "breakdown": false,
          "bright": false,
          "cluster": false,
          "conceal": false,
          "deconstruct": false,
          "deflect": false,
          "disarm": false,
          "double": false,
          "drainCharge": false,
          "echo": false,
          "entangle": false,
          "explode": false,
          "extinguish": false,
          "feint": false,
          "fiery": false,
          "firstArc": false,
          "flexibleLine": false,
          "force": false,
          "freeHands": false,
          "fueled": false,
          "grapple": false,
          "gravitation": false,
          "guided": false,
          "harrying": false,
          "holyWater": false,
          "hybrid": false,
          "ignite": false,
          "indirect": false,
          "injection": false,
          "integrated": false,
          "line": false,
          "living": false,
          "lockdown": false,
          "mind-affecting": false,
          "mine": false,
          "mire": false,
          "modal": false,
          "necrotic": false,
          "nonlethal": false,
          "one": true,
          "operative": false,
          "penetrating": false,
          "polarize": false,
          "polymorphic": false,
          "powered": false,
          "professional": false,
          "punchGun": false,
          "qreload": false,
          "radioactive": false,
          "reach": false,
          "recall": false,
          "regrowth": false,
          "relic": false,
          "reposition": false,
          "shape": false,
          "shells": false,
          "shield": false,
          "sniper": false,
          "stun": false,
          "subtle": false,
          "sunder": false,
          "swarm": false,
          "tail": false,
          "teleportive": false,
          "thought": false,
          "throttle": false,
          "thrown": false,
          "trip": false,
          "two": false,
          "unbalancing": false,
          "underwater": false,
          "unwieldy": false,
          "variantBoost": false,
          "wideLine": false
        },
        "quantity": null,
        "range": {
          "additional": "",
          "per": "",
          "units": "ft",
          "value": 90
        },
        "save": {
          "type": "",
          "dc": "",
          "descriptor": "negate"
        },
        "source": "Core Rulebook, P. 173",
        "special": "",
        "target": {
          "type": "",
          "value": ""
        },
        "usage": {
          "per": "shot",
          "value": 2
        },
        "uses": {
          "max": 0,
          "per": "",
          "value": 0
        },
        "weaponCategory": "laser",
        "weaponType": "smallA"
      },
      "effects": [],
      "flags": {},
<<<<<<< HEAD
      "img": "systems/sfrpg/icons/equipment/weapons/laser-pistol-perihelion.jpg",
      "sort": 1000000
=======
      "img": "systems/sfrpg/icons/equipment/weapons/laser-pistol-perihelion.webp",
      "effects": []
>>>>>>> 2b095a38
    },
    {
      "_id": "DLY7TH6t7c0KPKgo",
      "name": "Starlight Form (Su) (4 minutes, DC 13)",
      "type": "feat",
      "data": {
        "type": "",
        "ability": "",
        "abilityMods": {
          "parts": []
        },
        "actionType": "save",
        "activation": {
          "type": "action",
          "condition": "",
          "cost": 1
        },
        "area": {
          "effect": "",
          "shape": "",
          "units": "none",
          "value": null
        },
        "attackBonus": 0,
        "chatFlavor": "",
        "critical": {
          "effect": "",
          "parts": []
        },
        "damage": {
          "parts": []
        },
        "description": {
          "chat": "",
          "unidentified": "",
          "value": "<p>&gt;<a class=\"entity-link\" data-pack=\"sfrpg.class-features\" data-id=\"ewIp0apLL1OKr1MF\" draggable=\"true\"><i class=\"fas fa-suitcase\"></i> Star Shaman</a></p>\n        <p>You can transform yourself into blazing starlight as a standard action. Your body sheds normal light in a 30-foot radius, and you gain the benefits of concealment (20% miss chance). At 7th level, a creature that ends its turn adjacent to your starlight form must succeed at a Fortitude save or be blinded for 1 round. You can maintain your starlight form for a number of minutes per day equal to your mystic level; this duration does not need to be continuous, but it must be used in 1-minute increments. You can forgo the ability's concealment and blinding aspects to instead simply shed light, though this still counts against the ability’s duration for the day.</p>"
        },
        "descriptors": [],
        "duration": {
          "units": "",
          "value": ""
        },
        "formula": "",
        "isActive": null,
        "modifiers": [],
        "range": {
          "additional": "",
          "per": "",
          "units": "none",
          "value": null
        },
        "recharge": {
          "charged": false,
          "value": null
        },
        "requirements": "3rd Level",
        "save": {
          "type": "fort",
          "dc": "13",
          "descriptor": "negate"
        },
        "source": "Star Shaman Connection",
        "target": {
          "type": "",
          "value": ""
        },
        "uses": {
          "max": 0,
          "per": "",
          "value": 0
        }
      },
      "effects": [],
      "flags": {},
<<<<<<< HEAD
      "img": "systems/sfrpg/icons/classes/starlight_form.png",
      "sort": 1200000
=======
      "img": "systems/sfrpg/icons/classes/starlight_form.webp",
      "effects": []
>>>>>>> 2b095a38
    },
    {
      "_id": "UO9ARlKLbDumCWNL",
      "name": "Tattoo Magic (Sp)",
      "type": "feat",
      "data": {
        "type": "",
        "ability": null,
        "actionType": null,
        "activation": {
          "type": "",
          "condition": "",
          "cost": 0
        },
        "area": {
          "effect": "",
          "shape": "",
          "units": "",
          "value": 0
        },
        "attackBonus": 0,
        "chatFlavor": "",
        "critical": {
          "effect": "",
          "parts": []
        },
        "damage": {
          "parts": []
        },
        "description": {
          "chat": "",
          "unidentified": "",
          "value": "Tryziarkas’ magical ooze symbiotes can manifest in many forms. At character creation, a tryziarka chooses a 0-level spell from the mystic spell list and can cast it at will as a spell-like ability. Upon reaching 5th level, a tryziarka chooses a 1st-level mystic spell and can also cast it once per day as a spell-like ability. Their caster level for these spell-like abilities is equal to the tryziarka’s character level, and Wisdom is the key ability score."
        },
        "descriptors": [],
        "duration": {
          "units": "",
          "value": null
        },
        "formula": "",
        "isActive": null,
        "modifiers": [],
        "range": {
          "additional": "",
          "per": "",
          "units": "",
          "value": null
        },
        "recharge": {
          "charged": false,
          "value": null
        },
        "requirements": "",
        "save": {
          "type": "",
          "dc": null,
          "descriptor": ""
        },
        "source": "",
        "target": {
          "type": "",
          "value": null
        },
        "uses": {
          "max": 0,
          "per": null,
          "value": 0
        }
      },
      "effects": [],
      "flags": {},
      "sort": 1300000
    },
    {
      "_id": "xT1ev5ZbAlvSsSwP",
      "name": "Tattoo Transference (Sp)",
      "type": "feat",
      "data": {
        "type": "",
        "ability": null,
        "actionType": null,
        "activation": {
          "type": "",
          "condition": "",
          "cost": 0
        },
        "area": {
          "effect": "",
          "shape": "",
          "units": "",
          "value": 0
        },
        "attackBonus": 0,
        "chatFlavor": "",
        "critical": {
          "effect": "",
          "parts": []
        },
        "damage": {
          "parts": []
        },
        "description": {
          "chat": "",
          "unidentified": "",
          "value": "Tryziarkas can temporarily tattoo parts of the magic held by their karakande (page 127) on other creatures. Once per day, a tryziarka spend 1 minute in physical contact with a willing creature to place some of their ooze-magic on that creature, granting that creature the tattoo magic ability (identical to the tryziarka’s own); that creature loses this ability at the end of 24 hours. A creature can benefit from only one such ability at a time (not counting their own from being a tryziarka)."
        },
        "descriptors": [],
        "duration": {
          "units": "",
          "value": null
        },
        "formula": "",
        "isActive": null,
        "modifiers": [],
        "range": {
          "additional": "",
          "per": "",
          "units": "",
          "value": null
        },
        "recharge": {
          "charged": false,
          "value": null
        },
        "requirements": "",
        "save": {
          "type": "",
          "dc": null,
          "descriptor": ""
        },
        "source": "",
        "target": {
          "type": "",
          "value": null
        },
        "uses": {
          "max": 0,
          "per": null,
          "value": 0
        }
      },
      "effects": [],
      "flags": {},
      "sort": 1400000
    },
    {
      "_id": "nGIBWw5RcEIJxTN2",
      "name": "Walk the Void (Su)",
      "type": "feat",
      "data": {
        "type": "",
        "ability": null,
        "abilityMods": {
          "parts": []
        },
        "actionType": "",
        "activation": {
          "type": "",
          "condition": "",
          "cost": null
        },
        "area": {
          "effect": "",
          "shape": "",
          "units": null,
          "value": null
        },
        "attackBonus": 0,
        "chatFlavor": "",
        "critical": {
          "effect": "",
          "parts": []
        },
        "damage": {
          "parts": []
        },
        "description": {
          "chat": "",
          "unidentified": "",
          "value": "<p><span id=\"ctl00_MainContent_DataListTalentsAll_ctl00_LabelName\">&gt;<a class=\"entity-link\" data-pack=\"sfrpg.class-features\" data-id=\"ewIp0apLL1OKr1MF\" draggable=\"true\"><i class=\"fas fa-suitcase\"></i> Star Shaman</a></span></p>\n        <p>You are immune to the harmful environmental effects of outer space and vacuum. You also gain a fly speed of 20 feet while in space. In addition, whenever you can see the stars, you can determine your precise location. Finally, add Piloting to your list of class skills.</p>"
        },
        "descriptors": [],
        "duration": {
          "units": "",
          "value": ""
        },
        "formula": "",
        "isActive": null,
        "modifiers": [],
        "range": {
          "additional": "",
          "per": "",
          "units": null,
          "value": null
        },
        "recharge": {
          "charged": false,
          "value": null
        },
        "requirements": "1st Level",
        "save": {
          "type": "",
          "dc": null,
          "descriptor": ""
        },
        "source": "Star Shaman Connection",
        "target": {
          "type": "",
          "value": ""
        },
        "uses": {
          "max": 0,
          "per": "",
          "value": 0
        }
      },
      "effects": [],
      "flags": {},
<<<<<<< HEAD
      "img": "systems/sfrpg/icons/classes/walk_the_void.png",
      "sort": 1500000
=======
      "img": "systems/sfrpg/icons/classes/walk_the_void.webp",
      "effects": []
>>>>>>> 2b095a38
    },
    {
      "_id": "5MFlNJ48DLMzmkC4",
      "name": "Kasatha Microcord IV",
      "type": "equipment",
      "data": {
        "type": "",
        "ability": null,
        "abilityMods": {
          "parts": []
        },
        "actionType": "",
        "activation": {
          "type": "",
          "condition": "",
          "cost": 0
        },
        "area": {
          "effect": "",
          "shape": "",
          "units": "",
          "value": null
        },
        "armor": {
          "type": "light",
          "acp": -1,
          "dex": 5,
          "eac": 13,
          "kac": 15,
          "speedAdjust": 0
        },
        "attackBonus": 0,
        "attributes": {
          "ac": {
            "value": ""
          },
          "customBuilt": false,
          "dex": {
            "mod": ""
          },
          "hardness": {
            "value": ""
          },
          "hp": {
            "max": "",
            "value": 6
          },
          "size": "medium",
          "sturdy": true
        },
        "attuned": false,
        "bulk": "1",
        "capacity": {
          "max": 0,
          "value": 0
        },
        "chatFlavor": "",
        "container": {
          "contents": [],
          "isOpen": true,
          "storage": [
            {
              "type": "slot",
              "acceptsType": [
                "upgrade",
                "weapon"
              ],
              "affectsEncumbrance": true,
              "amount": 3,
              "subtype": "armorUpgrade",
              "weightProperty": "slots"
            },
            {
              "type": "slot",
              "acceptsType": [
                "weapon"
              ],
              "affectsEncumbrance": true,
              "amount": 0,
              "subtype": "weaponSlot",
              "weightProperty": ""
            }
          ]
        },
        "critical": {
          "effect": "",
          "parts": []
        },
        "damage": {
          "parts": []
        },
        "description": {
          "chat": "",
          "unidentified": "",
          "value": "<p><span id=\"ctl00_MainContent_DataListTalentsAll_ctl00_LabelName\">These suits of ribbed protective fabric are slightly less advanced than comparable light armor but still provide good-quality protection at an affordable price. Kasatha-made microcord suits are typically one-piece outfits of dark colors, sometimes with glowing trim, but other manufacturers produce such suits in a variety of colors and styles.&nbsp;</span></p>"
        },
        "descriptors": [],
        "duration": {
          "units": "",
          "value": null
        },
        "equipped": true,
        "formula": "",
        "identified": true,
        "isActive": null,
        "level": 11,
        "modifiers": [],
        "price": 23800,
        "proficient": true,
        "quantity": 1,
        "range": {
          "additional": "",
          "per": "",
          "units": "",
          "value": null
        },
        "reach": "",
        "save": {
          "type": "",
          "dc": null,
          "descriptor": ""
        },
        "size": "",
        "source": "Core Rulebook",
        "speed": "",
        "strength": 0,
        "target": {
          "type": "",
          "value": null
        },
        "usage": {
          "per": "",
          "value": 0
        },
        "uses": {
          "max": 0,
          "per": null,
          "value": 0
        }
      },
      "effects": [],
      "flags": {},
<<<<<<< HEAD
      "img": "systems/sfrpg/icons/equipment/armor/kasatha-microcord-4.jpg",
      "sort": 1600000
=======
      "img": "systems/sfrpg/icons/equipment/armor/kasatha-microcord-4.webp",
      "effects": []
>>>>>>> 2b095a38
    },
    {
      "_id": "E8UFr30WjqPjGtlH",
      "name": "Mind Thrust (1st Level, DC 18)",
      "type": "spell",
      "data": {
        "type": "",
        "ability": "",
        "abilityMods": {
          "parts": []
        },
        "actionType": "save",
        "activation": {
          "type": "action",
          "condition": "",
          "cost": 1
        },
        "allowedClasses": {
          "myst": true,
          "tech": false,
          "wysh": false
        },
        "area": {
          "effect": "",
          "shape": "",
          "units": "none",
          "value": null
        },
        "attackBonus": 0,
        "chatFlavor": "",
        "concentration": false,
        "critical": {
          "effect": "",
          "parts": []
        },
        "damage": {
          "parts": [
            {
              "formula": "2d10",
              "operator": "",
              "types": {}
            }
          ]
        },
        "description": {
          "chat": "",
          "unidentified": "",
          "value": "<p style=\"text-align: justify;\">You divine the most vulnerable portion of your opponent&rsquo;s mind and overload it with a glut of psychic information. The target can attempt a Will saving throw to halve the damage dealt by this spell. This spell has no effect on creatures without an Intelligence score.<br /><br /></p>\n<ul>\n<li style=\"text-align: justify;\"><strong>1st:</strong> When you cast mind thrust as a 1st-level spell, it deals 2d10 damage to the target.</li>\n<li style=\"text-align: justify;\"><strong>2nd:</strong> When you cast mind thrust as a 2nd-level spell, it deals 4d10 damage to the target.</li>\n<li style=\"text-align: justify;\"><strong>3rd:</strong> When you cast mind thrust as a 3rd-level spell, it deals 7d10 damage to the target.</li>\n<li style=\"text-align: justify;\"><strong>th: </strong>When you cast mind thrust as a 4th-level spell, it deals 10d10 damage to the target and the target is fatigued for 1 round if it fails its saving throw.</li>\n<li style=\"text-align: justify;\"><strong>5th:</strong> When you cast mind thrust as a 5th-level spell, it deals 15d10 damage to the target. The target is exhausted for 1 round if it fails its save and it is fatigued for 1 round if it succeeds at its saving throw.</li>\n<li style=\"text-align: justify;\"><strong>6th:</strong> When you cast&nbsp;mind thrust&nbsp;as a 6th-level spell, it deals 17d10 damage to the target. The target is exhausted and @Compendium[sfrpg.conditions.CvsDp0GvojxiF2jz]{Stunned} for 1 round if it fails its save, and it is fatigued for 1 round if it succeeds at its saving throw.</li>\n</ul>"
        },
        "descriptors": [],
        "dismissible": false,
        "duration": {
          "units": "",
          "value": "instantaneous"
        },
        "formula": "",
        "isActive": null,
        "level": 1,
        "materials": {
          "consumed": false,
          "cost": 0,
          "supply": 0,
          "value": ""
        },
        "modifiers": [],
        "preparation": {
          "mode": "innate",
          "prepared": true
        },
        "range": {
          "additional": "5 ft.",
          "per": "2 levels",
          "units": "ft",
          "value": 25
        },
        "save": {
          "type": "will",
          "dc": "18",
          "descriptor": "half"
        },
        "school": "div",
        "source": "CRB pg. 365",
        "sr": true,
        "target": {
          "type": "",
          "value": "one creature"
        },
        "uses": {
          "max": 1,
          "per": "day",
          "value": 1
        }
      },
      "effects": [],
      "flags": {},
<<<<<<< HEAD
      "img": "systems/sfrpg/icons/spells/mind_thrust.png",
      "sort": 1800000
=======
      "img": "systems/sfrpg/icons/spells/mind_thrust.webp",
      "effects": []
>>>>>>> 2b095a38
    },
    {
      "_id": "px0IP2yb7c2HoY6U",
      "name": "Stabilize (At Will)",
      "type": "spell",
      "data": {
        "type": "",
        "ability": "",
        "abilityMods": {
          "parts": []
        },
        "actionType": "save",
        "activation": {
          "type": "action",
          "condition": "",
          "cost": 1
        },
        "allowedClasses": {
          "myst": true,
          "tech": false,
          "wysh": false
        },
        "area": {
          "effect": "",
          "shape": "",
          "units": "none",
          "value": null
        },
        "attackBonus": 0,
        "chatFlavor": "",
        "concentration": false,
        "critical": {
          "effect": "",
          "parts": []
        },
        "damage": {
          "parts": []
        },
        "description": {
          "chat": "",
          "unidentified": "",
          "value": "<p style=\"text-align: justify;\">If the target of this spell has 0 Hit Points and is dying, it automatically stabilizes. If the creature later takes damage, it is no longer @Compendium[sfrpg.conditions.H51jmhxF9XuwDOE7]{Stable}.</p>"
        },
        "descriptors": [],
        "dismissible": false,
        "duration": {
          "units": "",
          "value": "instantaneous"
        },
        "formula": "",
        "isActive": null,
        "level": 0,
        "materials": {
          "consumed": false,
          "cost": 0,
          "supply": 0,
          "value": ""
        },
        "modifiers": [],
        "preparation": {
          "mode": "innate",
          "prepared": true
        },
        "range": {
          "additional": "5 ft.",
          "per": "2 levels",
          "units": "ft",
          "value": 25
        },
        "save": {
          "type": "will",
          "dc": "14",
          "descriptor": "harmless"
        },
        "school": "con",
        "source": "CRB pg. 378",
        "sr": true,
        "target": {
          "type": "",
          "value": "one living creature"
        },
        "uses": {
          "max": null,
          "per": "",
          "value": null
        }
      },
      "effects": [],
      "flags": {},
<<<<<<< HEAD
      "img": "systems/sfrpg/icons/spells/stabilize.PNG",
      "sort": 1900000
=======
      "img": "systems/sfrpg/icons/spells/stabilize.webp",
      "effects": []
>>>>>>> 2b095a38
    },
    {
      "_id": "NIw38padrhSlNEwH",
      "name": "Mindlink (At Will)",
      "type": "spell",
      "data": {
        "type": "",
        "ability": "",
        "abilityMods": {
          "parts": []
        },
        "actionType": "save",
        "activation": {
          "type": "action",
          "condition": "",
          "cost": 1
        },
        "allowedClasses": {
          "myst": true,
          "tech": false,
          "wysh": false
        },
        "area": {
          "effect": "",
          "shape": "",
          "units": null,
          "value": null
        },
        "attackBonus": 0,
        "chatFlavor": "",
        "concentration": false,
        "critical": {
          "effect": "",
          "parts": []
        },
        "damage": {
          "parts": []
        },
        "description": {
          "chat": "",
          "unidentified": "",
          "value": "<p style=\"text-align: justify;\">You link your mind to that of a touched creature to swiftly communicate a large amount of complex information in an instant. You decide what the target learns, limited to any amount of information that otherwise could be communicated in 10 minutes. This information comes in a series of visual images and emotional sensations, and it isn’t @Compendium[sfrpg.rules.PqV3OCbUTyk2upPD]{Language-dependent}.</p>"
        },
        "descriptors": [],
        "dismissible": false,
        "duration": {
          "units": "",
          "value": "instantaneous"
        },
        "formula": "",
        "isActive": null,
        "level": 1,
        "materials": {
          "consumed": false,
          "cost": 0,
          "supply": 0,
          "value": ""
        },
        "modifiers": [],
        "preparation": {
          "mode": "always",
          "prepared": true
        },
        "range": {
          "additional": "",
          "per": "",
          "units": "touch",
          "value": null
        },
        "save": {
          "type": "will",
          "dc": "",
          "descriptor": "harmless"
        },
        "school": "div",
        "source": "CRB pg. 365",
        "sr": true,
        "target": {
          "type": "",
          "value": "one creature"
        },
        "uses": {
          "max": null,
          "per": "",
          "value": null
        }
      },
      "effects": [],
      "flags": {},
<<<<<<< HEAD
      "img": "systems/sfrpg/icons/spells/mindlink.jpg",
      "sort": 2000000
=======
      "img": "systems/sfrpg/icons/spells/mindlink.webp",
      "effects": []
>>>>>>> 2b095a38
    },
    {
      "_id": "ewqQdgeB22LRXRrx",
      "name": "Darkvision",
      "type": "spell",
      "data": {
        "type": "",
        "ability": "",
        "abilityMods": {
          "parts": []
        },
        "actionType": "save",
        "activation": {
          "type": "action",
          "condition": "",
          "cost": 1
        },
        "allowedClasses": {
          "myst": true,
          "tech": true,
          "wysh": false
        },
        "area": {
          "effect": "",
          "shape": "",
          "units": null,
          "value": null
        },
        "attackBonus": 0,
        "chatFlavor": "",
        "concentration": false,
        "critical": {
          "effect": "",
          "parts": []
        },
        "damage": {
          "parts": []
        },
        "description": {
          "chat": "",
          "unidentified": "",
          "value": "<p><span id=\"ctl00_MainContent_DataListTalentsAll_ctl00_LabelName\">The target gains the ability to see 60 feet even in total darkness. Darkvision is black and white only but otherwise like normal sight.&nbsp;</span></p>"
        },
        "descriptors": [],
        "dismissible": false,
        "duration": {
          "units": "",
          "value": "1 hour/level"
        },
        "formula": "",
        "isActive": null,
        "level": 2,
        "materials": {
          "consumed": false,
          "cost": 0,
          "supply": 0,
          "value": ""
        },
        "modifiers": [],
        "preparation": {
          "mode": null,
          "prepared": true
        },
        "range": {
          "additional": "",
          "per": "",
          "units": "touch",
          "value": null
        },
        "save": {
          "type": "will",
          "dc": "",
          "descriptor": "harmless"
        },
        "school": "trs",
        "source": "CRB pg. 347",
        "sr": true,
        "target": {
          "type": "",
          "value": "one creature or camera"
        },
        "uses": {
          "max": null,
          "per": "",
          "value": null
        }
      },
      "effects": [],
      "flags": {},
<<<<<<< HEAD
      "img": "systems/sfrpg/icons/spells/darkvision.png",
      "sort": 2100000
=======
      "img": "systems/sfrpg/icons/spells/darkvision.webp",
      "effects": []
>>>>>>> 2b095a38
    },
    {
      "_id": "tUtBen8EAitLFosZ",
      "name": "Magic Missile",
      "type": "spell",
      "data": {
        "type": "",
        "ability": "",
        "abilityMods": {
          "parts": []
        },
        "actionType": "other",
        "activation": {
          "type": "special",
          "condition": "",
          "cost": 0
        },
        "allowedClasses": {
          "myst": false,
          "tech": true,
          "wysh": false
        },
        "area": {
          "effect": "",
          "shape": "",
          "units": null,
          "value": null
        },
        "attackBonus": 0,
        "chatFlavor": "",
        "concentration": false,
        "critical": {
          "effect": "",
          "parts": []
        },
        "damage": {
          "parts": [
            {
              "formula": "1d4+1",
              "operator": "",
              "types": {
                "force": true
              }
            },
            {
              "formula": "1d4+1",
              "operator": "",
              "types": {
                "force": true
              }
            },
            {
              "formula": "1d4+1",
              "operator": "",
              "types": {
                "force": true
              }
            }
          ]
        },
        "description": {
          "chat": "",
          "unidentified": "",
          "value": "<p style=\"text-align: justify;\">You fire two missiles of magical energy that strike targets unerringly (the creatures must still be valid targets) and deal 1d4+1 force damage each. You can’t target specific parts of a creature, and objects are not damaged by the spell.<br><br>You can target a single creature or several creatures, but each missile can strike only one creature. You must designate targets before you attempt to overcome spell resistance or roll damage.<br><br>You can cast this spell as a full action. If you do, you fire three missiles instead of two.</p>"
        },
        "descriptors": [],
        "dismissible": false,
        "duration": {
          "units": "",
          "value": "instantaneous"
        },
        "formula": "",
        "isActive": null,
        "level": 1,
        "materials": {
          "consumed": false,
          "cost": 0,
          "supply": 0,
          "value": ""
        },
        "modifiers": [],
        "preparation": {
          "mode": null,
          "prepared": true
        },
        "range": {
          "additional": "10 ft.",
          "per": "level",
          "units": "ft",
          "value": 100
        },
        "save": {
          "type": "",
          "dc": null,
          "descriptor": "negate"
        },
        "school": "evo",
        "source": "CRB pg. 364",
        "sr": true,
        "target": {
          "type": "",
          "value": "up to three creatures, no two of which can be more than 15 ft. apart; see text"
        },
        "uses": {
          "max": null,
          "per": "",
          "value": null
        }
      },
      "effects": [],
      "flags": {},
<<<<<<< HEAD
      "img": "systems/sfrpg/icons/spells/magic_missile.png",
      "sort": 2400000
=======
      "img": "systems/sfrpg/icons/spells/magic_missile.webp",
      "effects": []
>>>>>>> 2b095a38
    },
    {
      "_id": "NdE8D7K8TrW3z57z",
      "name": "Mystic Cure",
      "type": "spell",
      "data": {
        "type": "",
        "ability": "",
        "abilityMods": {
          "parts": []
        },
        "actionType": "heal",
        "activation": {
          "type": "action",
          "condition": "",
          "cost": 1
        },
        "allowedClasses": {
          "myst": true,
          "tech": false,
          "wysh": false
        },
        "area": {
          "effect": "",
          "shape": "",
          "units": "none",
          "value": null
        },
        "attackBonus": 0,
        "chatFlavor": "",
        "concentration": false,
        "critical": {
          "effect": "",
          "parts": []
        },
        "damage": {
          "parts": [
            {
              "formula": "1d8 + @abilities.wis.mod",
              "operator": "",
              "types": {
                "healing": true
              }
            }
          ]
        },
        "description": {
          "chat": "",
          "unidentified": "",
          "value": "<p style=\"text-align: justify;\">With a touch, you heal and invigorate your target, restoring a number of Hit Points. If the target regains all of its Hit Points as a result of this healing, you can apply the remaining healing to yourself, as long as you are a living creature. On the other hand, if this isn’t enough to restore all the target’s Hit Points, you can transfer any number of your own Hit Points to the target, healing the target that amount. You can’t transfer more Hit Points than you have or more Hit Points than the target is missing.<br><br>Mystic cure&nbsp;restores a number of Hit Points to your target depending on the spell’s level.<br><br><strong>1st:</strong> 1d8 + your Wisdom modifier<br><strong>2nd:</strong> 3d8 + your Wisdom modifier<br><strong>3rd:</strong> 5d8 + your Wisdom modifier<br><strong>4th:</strong> 7d8 + your Wisdom modifier<br><strong>5th:</strong> 9d8 + your Wisdom modifier<br><strong>6th:</strong> 11d8 + your Wisdom modifier<br><br>In addition, unlike most healing, when you cast&nbsp;mystic cure&nbsp;as a spell of 4th-level or higher, you have two options to enhance its effects. The first option is to restore an extra 5d8 Hit Points with a 4th-level mystic cure spell, an extra 7d8 Hit Points with a 5th-level mystic cure spell, or an extra 9d8 Hit Points with a 6th-level mystic cure spell. The second option is to bring a target that died within 2 rounds back to life. In addition to healing such a creature, the spell returns the target to life, and the target takes a temporary negative level for 24 hours. This spell can’t resuscitate creatures slain by death effects, creatures turned into undead, or creatures whose bodies were destroyed, significantly mutilated, disintegrated, and so on.<br><br>Casting this spell doesn’t provoke attacks of opportunity.</p>"
        },
        "descriptors": [],
        "dismissible": false,
        "duration": {
          "units": "",
          "value": "instantaneous"
        },
        "formula": "",
        "isActive": null,
        "level": 1,
        "materials": {
          "consumed": false,
          "cost": 0,
          "supply": 0,
          "value": ""
        },
        "modifiers": [],
        "preparation": {
          "mode": "",
          "prepared": true
        },
        "range": {
          "additional": "",
          "per": "",
          "units": "touch",
          "value": null
        },
        "save": {
          "type": "will",
          "dc": "15",
          "descriptor": "harmless"
        },
        "school": "con",
        "source": "CRB pg. 367",
        "sr": true,
        "target": {
          "type": "",
          "value": "one living creature"
        },
        "uses": {
          "max": null,
          "per": "",
          "value": null
        }
      },
      "effects": [],
      "flags": {},
<<<<<<< HEAD
      "img": "systems/sfrpg/icons/spells/mystic_cure.PNG",
      "sort": 2500000
=======
      "img": "systems/sfrpg/icons/spells/mystic_cure.webp",
      "effects": []
>>>>>>> 2b095a38
    },
    {
      "_id": "qTfZXbyK2eOT2jrm",
      "name": "Detect Magic",
      "type": "spell",
      "data": {
        "type": "",
        "ability": "",
        "abilityMods": {
          "parts": []
        },
        "actionType": "",
        "activation": {
          "type": "action",
          "condition": "",
          "cost": 1
        },
        "allowedClasses": {
          "myst": true,
          "tech": true,
          "wysh": true
        },
        "area": {
          "effect": "emanation",
          "shape": "cone",
          "units": "ft",
          "value": 60
        },
        "attackBonus": 0,
        "chatFlavor": "",
        "concentration": true,
        "critical": {
          "effect": "",
          "parts": []
        },
        "damage": {
          "parts": []
        },
        "description": {
          "chat": "",
          "unidentified": "",
          "value": "<p><span id=\"ctl00_MainContent_DataListTalentsAll_ctl00_LabelName\">You detect all magic spells, effects, items, and objects (including those on or affecting creatures you can see), as well as hybrid items, in the area. You can’t detect magical traps in this way, as they are created with additional magic that wards them from this common spell. Each round you concentrate on the same area, you can determine if one magic source you detect is from a spell, magic item, or other effect, and the caster level (or item level) of the effect. You can’t determine if there are magic sources in areas you can’t see, or if there was a magic source in an area at one time but that has since expired.&nbsp;</span></p>"
        },
        "descriptors": [],
        "dismissible": false,
        "duration": {
          "units": "",
          "value": "concentration, up to 1 minute/level"
        },
        "formula": "",
        "isActive": null,
        "level": 0,
        "materials": {
          "consumed": false,
          "cost": 0,
          "supply": 0,
          "value": ""
        },
        "modifiers": [],
        "preparation": {
          "mode": "always",
          "prepared": true
        },
        "range": {
          "additional": "",
          "per": "",
          "units": null,
          "value": null
        },
        "save": {
          "type": "will",
          "dc": null,
          "descriptor": "negate"
        },
        "school": "div",
        "source": "CRB pg. 348",
        "sr": false,
        "target": {
          "type": "",
          "value": ""
        },
        "uses": {
          "max": null,
          "per": "",
          "value": null
        }
      },
      "effects": [],
      "flags": {},
<<<<<<< HEAD
      "img": "systems/sfrpg/icons/spells/detect_magic.png",
      "sort": 2600000
=======
      "img": "systems/sfrpg/icons/spells/detect_magic.webp",
      "effects": []
>>>>>>> 2b095a38
    },
    {
      "_id": "Ls6efiCMgdysSH5Q",
      "name": "Telepathic Message",
      "type": "spell",
      "data": {
        "type": "",
        "ability": null,
        "abilityMods": {
          "parts": []
        },
        "actionType": "",
        "activation": {
          "type": "action",
          "condition": "",
          "cost": 1
        },
        "allowedClasses": {
          "myst": true,
          "tech": true,
          "wysh": false
        },
        "area": {
          "effect": "",
          "shape": "",
          "units": null,
          "value": null
        },
        "attackBonus": 0,
        "chatFlavor": "",
        "concentration": false,
        "critical": {
          "effect": "",
          "parts": []
        },
        "damage": {
          "parts": []
        },
        "description": {
          "chat": "",
          "unidentified": "",
          "value": "<p style=\"text-align: justify;\">You can send a short telepathic message and hear simple telepathic replies. Any living creature within 10 feet of you or an intended recipient also receives your telepathic message if it succeeds at a DC 25 Perception check. You must be able to see or hear each recipient. The creatures that receive the message can reply telepathically, but no more than a single message can be sent each round, and each message cannot exceed 10 words. A technomancer casting this spell can also use it to send a message to a computer or a construct with the technological subtype if the receiving target is designed to receive messages.</p>"
        },
        "descriptors": [],
        "dismissible": false,
        "duration": {
          "units": "",
          "value": "10 minutes/level"
        },
        "formula": "",
        "isActive": null,
        "level": 0,
        "materials": {
          "consumed": false,
          "cost": 0,
          "supply": 0,
          "value": ""
        },
        "modifiers": [],
        "preparation": {
          "mode": "always",
          "prepared": true
        },
        "range": {
          "additional": "10 ft.",
          "per": "level",
          "units": "ft",
          "value": 100
        },
        "save": {
          "type": "",
          "dc": null,
          "descriptor": ""
        },
        "school": "div",
        "source": "CRB pg. 381",
        "sr": false,
        "target": {
          "type": "",
          "value": "up to one creature/level"
        },
        "uses": {
          "max": null,
          "per": "",
          "value": null
        }
      },
      "effects": [],
      "flags": {},
<<<<<<< HEAD
      "img": "systems/sfrpg/icons/spells/telepathic_message.png",
      "sort": 2700000
=======
      "img": "systems/sfrpg/icons/spells/telepathic_message.webp",
      "effects": []
>>>>>>> 2b095a38
    },
    {
      "_id": "D7vRO9Wnmsruudhb",
      "name": "Hidden Agenda (Ex)",
      "type": "feat",
      "data": {
        "type": "",
        "ability": null,
        "abilityMods": {
          "parts": []
        },
        "actionType": "",
        "activation": {
          "type": "",
          "condition": "",
          "cost": null
        },
        "area": {
          "effect": "",
          "shape": "",
          "units": null,
          "value": null
        },
        "attackBonus": 0,
        "chatFlavor": "",
        "critical": {
          "effect": "",
          "parts": []
        },
        "damage": {
          "parts": []
        },
        "description": {
          "chat": "",
          "unidentified": "",
          "value": "<p>&gt;@Compendium[sfrpg.class-features.hIhgdXnqGHBm0A64]{Envoy Improvisation}</p>\n<p><span id=\"ctl00_MainContent_DataListTalentsAll_ctl43_LabelName\">You’re an expert at veiling your true thoughts and goals. Whenever a creature attempts a Sense Motive check to detect a deception of yours, the creature must roll twice and take the worse of the two results. When you attempt a saving throw against an effect or ability that would read your thoughts or reveal your motives, you can roll twice and take the better of the two results.</span></p>"
        },
        "descriptors": [],
        "duration": {
          "units": "",
          "value": ""
        },
        "formula": "",
        "isActive": null,
        "modifiers": [],
        "range": {
          "additional": "",
          "per": "",
          "units": null,
          "value": null
        },
        "recharge": {
          "charged": false,
          "value": null
        },
        "requirements": "8th Level",
        "save": {
          "type": "",
          "dc": null,
          "descriptor": ""
        },
        "source": "Improvisation",
        "target": {
          "type": "",
          "value": ""
        },
        "uses": {
          "max": 0,
          "per": "",
          "value": 0
        }
      },
      "effects": [],
      "flags": {},
<<<<<<< HEAD
      "img": "systems/sfrpg/icons/classes/hidden_agenda.png",
      "sort": 1250000
=======
      "img": "systems/sfrpg/icons/classes/hidden_agenda.webp",
      "effects": []
>>>>>>> 2b095a38
    },
    {
      "_id": "JXTWGARRZKq5qBLH",
      "name": "Improved Get 'Em (Ex)",
      "type": "feat",
      "data": {
        "type": "",
        "ability": null,
        "abilityMods": {
          "parts": []
        },
        "actionType": "",
        "activation": {
          "type": "action",
          "condition": "",
          "cost": 1
        },
        "area": {
          "effect": "",
          "shape": "",
          "units": "none",
          "value": null
        },
        "attackBonus": 0,
        "chatFlavor": "",
        "critical": {
          "effect": "",
          "parts": []
        },
        "damage": {
          "parts": []
        },
        "description": {
          "chat": "",
          "unidentified": "",
          "value": "<p>&gt;<a class=\"entity-link\" data-pack=\"sfrpg.class-features\" data-id=\"hIhgdXnqGHBm0A64\" draggable=\"true\"><i class=\"fas fa-suitcase\"></i> Envoy Improvisation</a></p>\n        <p><span id=\"ctl00_MainContent_DataListTalentsAll_ctl37_LabelName\">Your morale bonus from get ’em increases to +2. As a standard action, you can make a single attack against a target within 60 feet. You and your allies within 60 feet gain the benefits of get ’em against that target (applying these effects before making the attack roll). As with get ’em, you can spend 1 Resolve Point to grant the benefits against all enemies within 60 feet. You must have the get ’em envoy improvisation to choose this improvisation.</span></p>"
        },
        "descriptors": [],
        "duration": {
          "units": "",
          "value": ""
        },
        "formula": "",
        "isActive": null,
        "modifiers": [],
        "range": {
          "additional": "",
          "per": "",
          "units": "none",
          "value": null
        },
        "recharge": {
          "charged": false,
          "value": null
        },
        "requirements": "6th Level",
        "save": {
          "type": "",
          "dc": null,
          "descriptor": ""
        },
        "source": "Improvisation",
        "target": {
          "type": "",
          "value": ""
        },
        "uses": {
          "max": 0,
          "per": "",
          "value": 0
        }
      },
      "effects": [],
      "flags": {},
<<<<<<< HEAD
      "img": "systems/sfrpg/icons/classes/improved_getem.png",
      "sort": 1225000
=======
      "img": "systems/sfrpg/icons/classes/improved_getem.webp",
      "effects": []
>>>>>>> 2b095a38
    },
    {
      "_id": "zVyatYL0yoJ7YvKA",
      "name": "Watch Out (Ex)",
      "type": "feat",
      "data": {
        "type": "",
        "ability": null,
        "abilityMods": {
          "parts": []
        },
        "actionType": "",
        "activation": {
          "type": "reaction",
          "condition": "",
          "cost": 1
        },
        "area": {
          "effect": "",
          "shape": "",
          "units": "none",
          "value": null
        },
        "attackBonus": 0,
        "chatFlavor": "",
        "critical": {
          "effect": "",
          "parts": []
        },
        "damage": {
          "parts": []
        },
        "description": {
          "chat": "",
          "unidentified": "",
          "value": "<p>&gt;<a class=\"entity-link\" data-pack=\"sfrpg.class-features\" data-id=\"hIhgdXnqGHBm0A64\" draggable=\"true\"><i class=\"fas fa-suitcase\"></i> Envoy Improvisation</a></p>\n        <p><span id=\"ctl00_MainContent_DataListTalentsAll_ctl30_LabelName\">As a reaction, when an enemy makes a ranged attack against an ally within 60 feet of you, you can warn that ally of the danger. You must spend your reaction when the enemy declares the attack but before it makes the attack roll. Your ally can spend a reaction to gain a +4 to AC against the triggering attack. Once the triggering attack is resolved, the ally falls prone.<br><br>At 8th level, you can spend 1 Resolve Point to prevent your ally from falling prone after the attack.</span></p>"
        },
        "descriptors": [],
        "duration": {
          "units": "",
          "value": ""
        },
        "formula": "",
        "isActive": null,
        "modifiers": [],
        "range": {
          "additional": "",
          "per": "",
          "units": "none",
          "value": null
        },
        "recharge": {
          "charged": false,
          "value": null
        },
        "requirements": "4th Level",
        "save": {
          "type": "",
          "dc": null,
          "descriptor": ""
        },
        "source": "Improvisation",
        "target": {
          "type": "",
          "value": ""
        },
        "uses": {
          "max": 0,
          "per": "",
          "value": 0
        }
      },
      "effects": [],
      "flags": {},
<<<<<<< HEAD
      "img": "systems/sfrpg/icons/classes/watch_out.png",
      "sort": 1212500
=======
      "img": "systems/sfrpg/icons/classes/watch_out.webp",
      "effects": []
>>>>>>> 2b095a38
    },
    {
      "_id": "HUqQnia9eBW6Mq91",
      "name": "Predict Foe",
      "type": "spell",
      "data": {
        "type": "",
        "ability": null,
        "abilityMods": {
          "parts": []
        },
        "actionType": "",
        "activation": {
          "type": "action",
          "condition": "",
          "cost": 1
        },
        "allowedClasses": {
          "myst": true,
          "tech": false,
          "wysh": false
        },
        "area": {
          "effect": "",
          "shape": "",
          "units": null,
          "value": null
        },
        "attackBonus": 0,
        "chatFlavor": "",
        "concentration": true,
        "critical": {
          "effect": "",
          "parts": []
        },
        "damage": {
          "parts": []
        },
        "description": {
          "chat": "",
          "unidentified": "",
          "value": "<p style=\"text-align: justify;\">You reach into the target’s mind, extracting a sense of its immediate intentions. For the duration, you can warn a creature the target intends to attack, providing that creature with concealment against the attack. You convey this warning, verbally or telepathically (transcending language), as part of concentrating on this spell. You can continue to concentrate on this spell, and the effect continues if you do, even if the target leaves your line of sight.</p>"
        },
        "descriptors": [],
        "dismissible": false,
        "duration": {
          "units": "",
          "value": "concentration, up to 1 round/level"
        },
        "formula": "",
        "isActive": null,
        "level": 2,
        "materials": {
          "consumed": false,
          "cost": 0,
          "supply": 0,
          "value": ""
        },
        "modifiers": [],
        "preparation": {
          "mode": "",
          "prepared": false
        },
        "range": {
          "additional": "5 ft.",
          "per": "2 levels",
          "units": "ft",
          "value": 25
        },
        "save": {
          "type": "",
          "dc": null,
          "descriptor": ""
        },
        "school": "div",
        "source": "COM pg. 139",
        "sr": true,
        "target": {
          "type": "",
          "value": "one creature"
        },
        "uses": {
          "max": null,
          "per": "",
          "value": null
        }
      },
      "effects": [],
      "flags": {},
<<<<<<< HEAD
      "img": "systems/sfrpg/icons/spells/predict_foe.png",
      "sort": 2350000
=======
      "img": "systems/sfrpg/icons/spells/predict_foe.webp",
      "effects": []
>>>>>>> 2b095a38
    },
    {
      "_id": "1OiPQ5LSFPtzDaXy",
      "name": "Comprehend Customs",
      "type": "spell",
      "data": {
        "type": "",
        "ability": "",
        "abilityMods": {
          "parts": []
        },
        "actionType": "",
        "activation": {
          "type": "reaction",
          "condition": "",
          "cost": 1
        },
        "allowedClasses": {
          "myst": true,
          "tech": false,
          "wysh": false
        },
        "area": {
          "effect": "",
          "shape": "",
          "units": null,
          "value": null
        },
        "attackBonus": 0,
        "chatFlavor": "",
        "concentration": false,
        "critical": {
          "effect": "",
          "parts": []
        },
        "damage": {
          "parts": []
        },
        "description": {
          "chat": "",
          "unidentified": "",
          "value": "<p><span id=\"ctl00_MainContent_DataListTalentsAll_ctl00_LabelName\">This spell grants you a +2 insight bonus to Culture checks you attempt during the duration. The insight you gain might help you greet someone properly, know whether physical contact (a handshake, for example) is appropriate, or how to eat without making a mess or insulting your host. In addition, when you attempt Diplomacy checks to change attitudes during the duration, you can lower the DC by 5. This spell does not replace careful study of a culture, nor does it give insight beyond events that occur during the duration.&nbsp;</span></p>"
        },
        "descriptors": [],
        "dismissible": false,
        "duration": {
          "units": "",
          "value": "1 hour/level"
        },
        "formula": "",
        "isActive": null,
        "level": 1,
        "materials": {
          "consumed": false,
          "cost": 0,
          "supply": 0,
          "value": ""
        },
        "modifiers": [],
        "preparation": {
          "mode": "",
          "prepared": false
        },
        "range": {
          "additional": "",
          "per": "",
          "units": "personal",
          "value": null
        },
        "save": {
          "type": "will",
          "dc": "",
          "descriptor": "harmless"
        },
        "school": "div",
        "source": "COM pg. 134",
        "sr": false,
        "target": {
          "type": "",
          "value": "you"
        },
        "uses": {
          "max": null,
          "per": "",
          "value": null
        }
      },
      "effects": [],
      "flags": {},
<<<<<<< HEAD
      "img": "systems/sfrpg/icons/spells/comprehend_customs.png",
      "sort": 2800000
=======
      "img": "systems/sfrpg/icons/spells/comprehend_customs.webp",
      "effects": []
>>>>>>> 2b095a38
    },
    {
      "_id": "smzQnwIypzqF5cPH",
      "name": "Battery, High-Capacity",
      "type": "goods",
      "data": {
        "type": "",
        "attributes": {
          "ac": {
            "value": ""
          },
          "customBuilt": false,
          "dex": {
            "mod": ""
          },
          "hardness": {
            "value": ""
          },
          "hp": {
            "max": "",
            "value": 6
          },
          "size": "medium",
          "sturdy": false
        },
        "attuned": false,
        "bulk": "-",
        "damage": {
          "parts": []
        },
        "description": {
          "chat": "",
          "unidentified": "",
          "value": "<p><span id=\"ctl00_MainContent_DataListTalentsAll_ctl00_LabelName\">Batteries charge powered weapons, but they can also be used to power an array of items, including powered armor and technological items. Batteries have a standardized size and weight, and items that take batteries all have a slot into which they fit, regardless of the item&rsquo;s actual size. Weapons that use batteries list the highest-capacity battery they are capable of using as well as how many charges from the battery that each shot consumes.&nbsp;</span></p>\n<p><strong>Capacity:</strong> 40</p>"
        },
        "equipped": false,
        "identified": true,
        "level": 4,
        "modifiers": [],
        "price": 330,
        "quantity": 2,
        "source": "Core Rulebook"
      },
      "effects": [],
      "flags": {},
<<<<<<< HEAD
      "img": "systems/sfrpg/icons/equipment/weapons/battery-high-capacity.jpg",
      "sort": 100000
=======
      "img": "systems/sfrpg/icons/equipment/weapons/battery-high-capacity.webp",
      "effects": []
>>>>>>> 2b095a38
    }
  ],
  "token": {
    "name": "Tryziarka Legacy-Captain",
    "actorId": "UIVhdIygJLE8BolJ",
    "actorLink": false,
    "bar1": {
      "attribute": "attributes.hp"
    },
    "bar2": {
      "attribute": ""
    },
    "brightLight": 0,
    "brightSight": 0,
    "dimLight": 0,
    "dimSight": 0,
    "displayBars": 40,
    "displayName": 0,
    "disposition": -1,
    "flags": {},
    "height": 1,
    "img": "icons/svg/mystery-man.svg",
    "lightAlpha": 1,
    "lightAngle": 360,
    "lightAnimation": {
      "type": "",
      "intensity": 5,
      "speed": 5
    },
    "lightColor": "",
    "lockRotation": false,
    "mirrorX": false,
    "mirrorY": false,
    "randomImg": false,
    "rotation": 0,
    "scale": 1,
    "sightAngle": 360,
    "tint": "",
    "vision": false,
    "width": 1
  }
}<|MERGE_RESOLUTION|>--- conflicted
+++ resolved
@@ -718,13 +718,8 @@
       },
       "effects": [],
       "flags": {},
-<<<<<<< HEAD
-      "img": "systems/sfrpg/icons/equipment/weapons/dueling-sword.jpg",
+      "img": "systems/sfrpg/icons/equipment/weapons/dueling-sword.webp",
       "sort": 1000000
-=======
-      "img": "systems/sfrpg/icons/equipment/weapons/dueling-sword.webp",
-      "effects": []
->>>>>>> 2b095a38
     },
     {
       "_id": "LyvYlJU8RsfKmQBi",
@@ -942,13 +937,8 @@
       },
       "effects": [],
       "flags": {},
-<<<<<<< HEAD
-      "img": "systems/sfrpg/icons/equipment/weapons/laser-pistol-perihelion.jpg",
+      "img": "systems/sfrpg/icons/equipment/weapons/laser-pistol-perihelion.webp",
       "sort": 1000000
-=======
-      "img": "systems/sfrpg/icons/equipment/weapons/laser-pistol-perihelion.webp",
-      "effects": []
->>>>>>> 2b095a38
     },
     {
       "_id": "DLY7TH6t7c0KPKgo",
@@ -1023,13 +1013,8 @@
       },
       "effects": [],
       "flags": {},
-<<<<<<< HEAD
-      "img": "systems/sfrpg/icons/classes/starlight_form.png",
+      "img": "systems/sfrpg/icons/classes/starlight_form.webp",
       "sort": 1200000
-=======
-      "img": "systems/sfrpg/icons/classes/starlight_form.webp",
-      "effects": []
->>>>>>> 2b095a38
     },
     {
       "_id": "UO9ARlKLbDumCWNL",
@@ -1101,6 +1086,7 @@
       },
       "effects": [],
       "flags": {},
+      "img": "icons/svg/mystery-man.svg",
       "sort": 1300000
     },
     {
@@ -1173,6 +1159,7 @@
       },
       "effects": [],
       "flags": {},
+      "img": "icons/svg/mystery-man.svg",
       "sort": 1400000
     },
     {
@@ -1248,13 +1235,8 @@
       },
       "effects": [],
       "flags": {},
-<<<<<<< HEAD
-      "img": "systems/sfrpg/icons/classes/walk_the_void.png",
+      "img": "systems/sfrpg/icons/classes/walk_the_void.webp",
       "sort": 1500000
-=======
-      "img": "systems/sfrpg/icons/classes/walk_the_void.webp",
-      "effects": []
->>>>>>> 2b095a38
     },
     {
       "_id": "5MFlNJ48DLMzmkC4",
@@ -1397,13 +1379,8 @@
       },
       "effects": [],
       "flags": {},
-<<<<<<< HEAD
-      "img": "systems/sfrpg/icons/equipment/armor/kasatha-microcord-4.jpg",
+      "img": "systems/sfrpg/icons/equipment/armor/kasatha-microcord-4.webp",
       "sort": 1600000
-=======
-      "img": "systems/sfrpg/icons/equipment/armor/kasatha-microcord-4.webp",
-      "effects": []
->>>>>>> 2b095a38
     },
     {
       "_id": "E8UFr30WjqPjGtlH",
@@ -1499,13 +1476,8 @@
       },
       "effects": [],
       "flags": {},
-<<<<<<< HEAD
-      "img": "systems/sfrpg/icons/spells/mind_thrust.png",
+      "img": "systems/sfrpg/icons/spells/mind_thrust.webp",
       "sort": 1800000
-=======
-      "img": "systems/sfrpg/icons/spells/mind_thrust.webp",
-      "effects": []
->>>>>>> 2b095a38
     },
     {
       "_id": "px0IP2yb7c2HoY6U",
@@ -1595,13 +1567,8 @@
       },
       "effects": [],
       "flags": {},
-<<<<<<< HEAD
-      "img": "systems/sfrpg/icons/spells/stabilize.PNG",
+      "img": "systems/sfrpg/icons/spells/stabilize.webp",
       "sort": 1900000
-=======
-      "img": "systems/sfrpg/icons/spells/stabilize.webp",
-      "effects": []
->>>>>>> 2b095a38
     },
     {
       "_id": "NIw38padrhSlNEwH",
@@ -1691,13 +1658,8 @@
       },
       "effects": [],
       "flags": {},
-<<<<<<< HEAD
-      "img": "systems/sfrpg/icons/spells/mindlink.jpg",
+      "img": "systems/sfrpg/icons/spells/mindlink.webp",
       "sort": 2000000
-=======
-      "img": "systems/sfrpg/icons/spells/mindlink.webp",
-      "effects": []
->>>>>>> 2b095a38
     },
     {
       "_id": "ewqQdgeB22LRXRrx",
@@ -1787,13 +1749,8 @@
       },
       "effects": [],
       "flags": {},
-<<<<<<< HEAD
-      "img": "systems/sfrpg/icons/spells/darkvision.png",
+      "img": "systems/sfrpg/icons/spells/darkvision.webp",
       "sort": 2100000
-=======
-      "img": "systems/sfrpg/icons/spells/darkvision.webp",
-      "effects": []
->>>>>>> 2b095a38
     },
     {
       "_id": "tUtBen8EAitLFosZ",
@@ -1905,13 +1862,8 @@
       },
       "effects": [],
       "flags": {},
-<<<<<<< HEAD
-      "img": "systems/sfrpg/icons/spells/magic_missile.png",
+      "img": "systems/sfrpg/icons/spells/magic_missile.webp",
       "sort": 2400000
-=======
-      "img": "systems/sfrpg/icons/spells/magic_missile.webp",
-      "effects": []
->>>>>>> 2b095a38
     },
     {
       "_id": "NdE8D7K8TrW3z57z",
@@ -2009,13 +1961,8 @@
       },
       "effects": [],
       "flags": {},
-<<<<<<< HEAD
-      "img": "systems/sfrpg/icons/spells/mystic_cure.PNG",
+      "img": "systems/sfrpg/icons/spells/mystic_cure.webp",
       "sort": 2500000
-=======
-      "img": "systems/sfrpg/icons/spells/mystic_cure.webp",
-      "effects": []
->>>>>>> 2b095a38
     },
     {
       "_id": "qTfZXbyK2eOT2jrm",
@@ -2105,13 +2052,8 @@
       },
       "effects": [],
       "flags": {},
-<<<<<<< HEAD
-      "img": "systems/sfrpg/icons/spells/detect_magic.png",
+      "img": "systems/sfrpg/icons/spells/detect_magic.webp",
       "sort": 2600000
-=======
-      "img": "systems/sfrpg/icons/spells/detect_magic.webp",
-      "effects": []
->>>>>>> 2b095a38
     },
     {
       "_id": "Ls6efiCMgdysSH5Q",
@@ -2201,13 +2143,8 @@
       },
       "effects": [],
       "flags": {},
-<<<<<<< HEAD
-      "img": "systems/sfrpg/icons/spells/telepathic_message.png",
+      "img": "systems/sfrpg/icons/spells/telepathic_message.webp",
       "sort": 2700000
-=======
-      "img": "systems/sfrpg/icons/spells/telepathic_message.webp",
-      "effects": []
->>>>>>> 2b095a38
     },
     {
       "_id": "D7vRO9Wnmsruudhb",
@@ -2282,13 +2219,8 @@
       },
       "effects": [],
       "flags": {},
-<<<<<<< HEAD
-      "img": "systems/sfrpg/icons/classes/hidden_agenda.png",
+      "img": "systems/sfrpg/icons/classes/hidden_agenda.webp",
       "sort": 1250000
-=======
-      "img": "systems/sfrpg/icons/classes/hidden_agenda.webp",
-      "effects": []
->>>>>>> 2b095a38
     },
     {
       "_id": "JXTWGARRZKq5qBLH",
@@ -2363,13 +2295,8 @@
       },
       "effects": [],
       "flags": {},
-<<<<<<< HEAD
-      "img": "systems/sfrpg/icons/classes/improved_getem.png",
+      "img": "systems/sfrpg/icons/classes/improved_getem.webp",
       "sort": 1225000
-=======
-      "img": "systems/sfrpg/icons/classes/improved_getem.webp",
-      "effects": []
->>>>>>> 2b095a38
     },
     {
       "_id": "zVyatYL0yoJ7YvKA",
@@ -2444,13 +2371,8 @@
       },
       "effects": [],
       "flags": {},
-<<<<<<< HEAD
-      "img": "systems/sfrpg/icons/classes/watch_out.png",
+      "img": "systems/sfrpg/icons/classes/watch_out.webp",
       "sort": 1212500
-=======
-      "img": "systems/sfrpg/icons/classes/watch_out.webp",
-      "effects": []
->>>>>>> 2b095a38
     },
     {
       "_id": "HUqQnia9eBW6Mq91",
@@ -2540,13 +2462,8 @@
       },
       "effects": [],
       "flags": {},
-<<<<<<< HEAD
-      "img": "systems/sfrpg/icons/spells/predict_foe.png",
+      "img": "systems/sfrpg/icons/spells/predict_foe.webp",
       "sort": 2350000
-=======
-      "img": "systems/sfrpg/icons/spells/predict_foe.webp",
-      "effects": []
->>>>>>> 2b095a38
     },
     {
       "_id": "1OiPQ5LSFPtzDaXy",
@@ -2636,13 +2553,8 @@
       },
       "effects": [],
       "flags": {},
-<<<<<<< HEAD
-      "img": "systems/sfrpg/icons/spells/comprehend_customs.png",
+      "img": "systems/sfrpg/icons/spells/comprehend_customs.webp",
       "sort": 2800000
-=======
-      "img": "systems/sfrpg/icons/spells/comprehend_customs.webp",
-      "effects": []
->>>>>>> 2b095a38
     },
     {
       "_id": "smzQnwIypzqF5cPH",
@@ -2688,13 +2600,8 @@
       },
       "effects": [],
       "flags": {},
-<<<<<<< HEAD
-      "img": "systems/sfrpg/icons/equipment/weapons/battery-high-capacity.jpg",
+      "img": "systems/sfrpg/icons/equipment/weapons/battery-high-capacity.webp",
       "sort": 100000
-=======
-      "img": "systems/sfrpg/icons/equipment/weapons/battery-high-capacity.webp",
-      "effects": []
->>>>>>> 2b095a38
     }
   ],
   "token": {
