{
  "_id": "Sc8l8XIRZRhgQ6gf",
  "name": "Azata, Tritidair",
  "type": "npc2",
  "data": {
    "abilities": {
      "cha": {
        "base": 6,
        "min": 3,
        "misc": 0,
        "mod": 6,
        "value": 22
      },
      "con": {
        "base": 0,
        "min": 3,
        "misc": 0,
        "mod": 0,
        "value": 10
      },
      "dex": {
        "base": 4,
        "min": 3,
        "misc": 0,
        "mod": 4,
        "value": 18
      },
      "int": {
        "base": 1,
        "min": 3,
        "misc": 0,
        "mod": 1,
        "value": 12
      },
      "str": {
        "base": -1,
        "min": 3,
        "misc": 0,
        "mod": -1,
        "value": 8
      },
      "wis": {
        "base": 2,
        "min": 3,
        "misc": 0,
        "mod": 2,
        "value": 14
      }
    },
    "attributes": {
      "arms": "2",
      "bab": 0,
      "baseAttackBonus": {
        "rolledMods": [],
        "tooltip": [],
        "value": 0
      },
      "cmd": {
        "min": 0,
        "tooltip": [],
        "value": 10
      },
      "eac": {
        "base": 20,
        "min": 0,
        "tooltip": [],
        "value": 20
      },
      "fort": {
        "base": 7,
        "bonus": 7,
        "misc": 0,
        "tooltip": [],
        "value": 0
      },
      "hp": {
        "max": 105,
        "min": 0,
        "temp": null,
        "tempmax": null,
        "tooltip": [],
        "value": 105
      },
      "init": {
        "bonus": 0,
        "tooltip": [],
        "total": 4,
        "value": 4
      },
      "kac": {
        "base": 19,
        "min": 0,
        "tooltip": [],
        "value": 19
      },
      "keyability": "",
      "reach": "5",
      "reflex": {
        "base": 9,
        "bonus": 9,
        "misc": 0,
        "tooltip": [],
        "value": 0
      },
      "rp": {
        "max": 0,
        "min": 0,
        "tooltip": [],
        "value": 0
      },
      "sp": {
        "max": 0,
        "min": 0,
        "tooltip": [],
        "value": 0
      },
      "space": "5",
      "speed": {
        "burrowing": {
          "base": 0
        },
        "climbing": {
          "base": 0
        },
        "flying": {
          "base": 0
        },
        "land": {
          "base": "30"
        },
        "mainMovement": "land",
        "special": "fly 60 ft. (Su, perfect)",
        "swimming": {
          "base": 0
        }
      },
      "spellcasting": "",
      "will": {
        "base": 11,
        "bonus": 11,
        "misc": 0,
        "tooltip": [],
        "value": 0
      }
    },
    "conditions": {
      "asleep": false,
      "bleeding": false,
      "blinded": false,
      "broken": false,
      "burning": false,
      "confused": false,
      "cowering": false,
      "dazed": false,
      "dazzled": false,
      "dead": false,
      "deafened": false,
      "dying": false,
      "encumbered": false,
      "entangled": false,
      "exhausted": false,
      "fascinated": false,
      "fatigued": false,
      "flat-footed": false,
      "frightened": false,
      "grappled": false,
      "helpless": false,
      "nauseated": false,
      "off-kilter": false,
      "off-target": false,
      "overburdened": false,
      "panicked": false,
      "paralyzed": false,
      "pinned": false,
      "prone": false,
      "shaken": false,
      "sickened": false,
      "stable": false,
      "staggered": false,
      "stunned": false,
      "unconscious": false
    },
    "counterClasses": {
      "values": {}
    },
    "currency": {
      "credit": 0,
      "upb": 0
    },
    "details": {
      "type": "Outsider (azata, chaotic, extraplanar, good)",
      "alignment": "CG",
      "aura": "",
      "biography": {
        "public": "",
        "value": "<h2>Description</h2>\n<p>Flitting among the stars and zipping between worlds, tritidairs resemble violetskinned children with antennae and darkpurple butterfly wings dotted with pinpoints of glowing light. These outsiders are constantly cheerful, frequently playing pranks and making jokes, but their good humor belies a great deal of power. Tritidairs have a deep connection to the nuclear fusion that powers stars, giving them their star-related abilities. Their eyes twinkle with starlight that can fascinate some viewers, so they keep their eyes covered with stylish goggles to prevent accidental exposure. Travelers in starships occasionally spot the unmistakable purple streak of light as a tritidair flies past.<br /><br />Tritidairs are devoted servants of @Compendium[sfrpg.setting.Jr4DAaJPRZYMAV1n]{Desna} and frequently travel to Cynosure, the pole star and home of @Compendium[sfrpg.setting.Jr4DAaJPRZYMAV1n]{Desna}&rsquo;s palace. @Compendium[sfrpg.setting.Jr4DAaJPRZYMAV1n]{Desna}n priests say that the goddess planted a seed in a new star, which shot forth light that became the first tritidair. Although this origin story might be apocryphal, what is certain is that the birth of every new star creates a tritidair. They don&rsquo;t remain near their stars of origin for long, but each tritidair has a unique pattern of glowing dots on their butterfly wings corresponding to the locations of the stars where and when they were born.<br /><br />These outsiders serve as messengers and pages for the Song of the Spheres, running errands for her throughout the galaxy. Although their starlight form enables interplanar travel, this method of travel has its limits. Tritidairs explain that not every star can provide passage-some are broken-but the concept is difficult to describe to others. Still, tritidairs can move quickly over vast distances to convey messages or provide aid to followers and allies of @Compendium[sfrpg.setting.Jr4DAaJPRZYMAV1n]{Desna} who find themselves in trouble.<br /><br />Tritidairs are fiercely loyal. The kindhearted and impulsive creatures don&rsquo;t seek out combat, nor does @Compendium[sfrpg.setting.Jr4DAaJPRZYMAV1n]{Desna} commonly send them on missions involving violence. If pushed into combat, particularly if required to protect innocents, they are very willing to use spells and weapons to deal deadly damage. All tritidairs carry easily identifiable starknives patterned with constellations matching those on their wings. These magical starknives charge with energy each time the tritidair travels between stars. Many @Compendium[sfrpg.setting.Jr4DAaJPRZYMAV1n]{Desna}ns carry copies of these knives. Some who have interacted with a tritidair engrave such starknives with constellation patterns matching the wings of that tritidair as a way to honor and remember the azata, much like carving a dear friend&rsquo;s name on a personal treasure.<br /><br />These azatas lack sexual characteristics, but some tritidairs choose a gender, and many favor the feminine, mimicking their goddess. They enjoy art, music, and theater, and it&rsquo;s not uncommon for a major performance to have a tritidair or two in attendance. When tritidairs meet in larger groups, they often enjoy playing games and sports. However, tritidairs don&rsquo;t have permanent residences or family units, and they don&rsquo;t stay in one place for long.<br /><br />Tritidairs sometimes linger on Cynosure or in Elysium, but most prefer to remain on the Material Plane. They genuinely enjoy the company of mortals, and when not on assignments from @Compendium[sfrpg.setting.Jr4DAaJPRZYMAV1n]{Desna}, tritidairs travel, alone or in small groups, to random planets or starships, where the azatas look for new friends and adventures. Because of this tritidair spirit of exploration, many species on various worlds have myths and stories of flying star children.<br /><br />Although tritidairs spread the worship of @Compendium[sfrpg.setting.Jr4DAaJPRZYMAV1n]{Desna}, their primary motivations are to meet new creatures and have fun experiences. They aren&rsquo;t the most reliable when called upon by anyone but @Compendium[sfrpg.setting.Jr4DAaJPRZYMAV1n]{Desna}, but nevertheless, some creatures and organizations successfully form alliances with tritidairs. Solarians and tritidairs can feel a connection to one another, given their mutual association with the stars.<br /><br />Tritidairs don&rsquo;t age, and some have outlived the birth and death of stars. A tritidair can survive the destruction of its star of origin, and similarly the demise of a tritidair has no discernible effect on the star. Tritidairs also don&rsquo;t require sleep, but they engage in long meditations to dream. Not only do they find the experience amusing, but @Compendium[sfrpg.setting.Jr4DAaJPRZYMAV1n]{Desna} can also speak with them through their dreams, sending the tritidairs their missions.<br /><br />Other creatures sleeping or engaging in similar deep rest near a meditating tritidair can find their dreams invaded by vivid visions from the azatas. Many who have such experiences report that their dreams never go back to normal, remaining rich and dramatic, but seldom troubling. Worshipers of @Compendium[sfrpg.setting.Jr4DAaJPRZYMAV1n]{Desna} sometimes seek out tritidairs, hoping to earn this experience.<br /><br />Such seekers also hope to have visions of @Compendium[sfrpg.setting.Jr4DAaJPRZYMAV1n]{Desna}, such as those who have been blessed with tritidair-influenced dreams have claimed to receive. These assertions can be true-@Compendium[sfrpg.setting.Jr4DAaJPRZYMAV1n]{Desna} can use the neural pathways a tritidair&rsquo;s influence opens to communicate with other beings likely to aid the goddess&rsquo;s aims. Good-hearted dreamers find themselves becoming more spontaneous and venturesome, looking for opportunities to explore and help others. With this increase in boldness comes an increase in apparent luck, although what seems to be luck is just as likely to be an increased awareness of good opportunities and the willingness to seize them.</p>\n<p>&nbsp;</p>\n<section>\n<h2>Ecology</h2>\n<h3>Environment</h3>\n<p>any (Elysium)</p>\n<p>&nbsp;</p>\n<h3>Organization</h3>\n<p>solitary, pair, or flight (3-8)</p>\n<p>&nbsp;</p>\n</section>"
      },
      "class": "",
      "cr": 8,
      "environment": "",
      "race": "",
      "raceAndGrafts": "",
      "source": "AA2 pg. 14",
      "subtype": "Azata, Chaotic, Extraplanar, Good",
      "xp": {
        "value": 4800
      }
    },
    "modifiers": [],
    "skillpoints": {
      "max": 0,
      "tooltip": [],
      "used": 0
    },
    "skills": {
      "acr": {
        "ability": "dex",
        "enabled": true,
        "hasArmorCheckPenalty": true,
        "isTrainedOnly": false,
        "min": 0,
        "misc": 0,
        "mod": 21,
        "ranks": 21,
        "value": 0
      },
      "ath": {
        "ability": "str",
        "enabled": false,
        "hasArmorCheckPenalty": true,
        "isTrainedOnly": false,
        "min": 0,
        "misc": 0,
        "mod": 0,
        "ranks": 0,
        "value": 0
      },
      "blu": {
        "ability": "cha",
        "enabled": false,
        "hasArmorCheckPenalty": false,
        "isTrainedOnly": false,
        "min": 0,
        "misc": 0,
        "mod": 0,
        "ranks": 0,
        "value": 0
      },
      "com": {
        "ability": "int",
        "enabled": false,
        "hasArmorCheckPenalty": false,
        "isTrainedOnly": true,
        "min": 0,
        "misc": 0,
        "mod": 0,
        "ranks": 0,
        "value": 0
      },
      "cul": {
        "ability": "int",
        "enabled": false,
        "hasArmorCheckPenalty": false,
        "isTrainedOnly": true,
        "min": 0,
        "misc": 0,
        "mod": 0,
        "ranks": 0,
        "value": 0
      },
      "dip": {
        "ability": "cha",
        "enabled": false,
        "hasArmorCheckPenalty": false,
        "isTrainedOnly": false,
        "min": 0,
        "misc": 0,
        "mod": 0,
        "ranks": 0,
        "value": 0
      },
      "dis": {
        "ability": "cha",
        "enabled": false,
        "hasArmorCheckPenalty": false,
        "isTrainedOnly": false,
        "min": 0,
        "misc": 0,
        "mod": 0,
        "ranks": 0,
        "value": 0
      },
      "eng": {
        "ability": "int",
        "enabled": false,
        "hasArmorCheckPenalty": false,
        "isTrainedOnly": true,
        "min": 0,
        "misc": 0,
        "mod": 0,
        "ranks": 0,
        "value": 0
      },
      "int": {
        "ability": "cha",
        "enabled": false,
        "hasArmorCheckPenalty": false,
        "isTrainedOnly": false,
        "min": 0,
        "misc": 0,
        "mod": 0,
        "ranks": 0,
        "value": 0
      },
      "lsc": {
        "ability": "int",
        "enabled": false,
        "hasArmorCheckPenalty": false,
        "isTrainedOnly": true,
        "min": 0,
        "misc": 0,
        "mod": 0,
        "ranks": 0,
        "value": 0
      },
      "med": {
        "ability": "int",
        "enabled": false,
        "hasArmorCheckPenalty": false,
        "isTrainedOnly": true,
        "min": 0,
        "misc": 0,
        "mod": 0,
        "ranks": 0,
        "value": 0
      },
      "mys": {
        "ability": "wis",
        "enabled": true,
        "hasArmorCheckPenalty": false,
        "isTrainedOnly": true,
        "min": 0,
        "misc": 0,
        "mod": 16,
        "ranks": 16,
        "value": 0
      },
      "per": {
        "ability": "wis",
        "enabled": true,
        "hasArmorCheckPenalty": false,
        "isTrainedOnly": false,
        "min": 0,
        "misc": 0,
        "mod": 21,
        "ranks": 21,
        "value": 0
      },
      "phs": {
        "ability": "int",
        "enabled": true,
        "hasArmorCheckPenalty": false,
        "isTrainedOnly": true,
        "min": 0,
        "misc": 0,
        "mod": 16,
        "ranks": 16,
        "value": 0
      },
      "pil": {
        "ability": "dex",
        "enabled": false,
        "hasArmorCheckPenalty": false,
        "isTrainedOnly": false,
        "min": 0,
        "misc": 0,
        "mod": 0,
        "ranks": 0,
        "value": 0
      },
      "pro": {
        "ability": "int",
        "enabled": false,
        "hasArmorCheckPenalty": false,
        "isTrainedOnly": true,
        "min": 0,
        "misc": 0,
        "mod": 0,
        "ranks": 0,
        "subname": "",
        "value": 3
      },
      "sen": {
        "ability": "wis",
        "enabled": false,
        "hasArmorCheckPenalty": false,
        "isTrainedOnly": false,
        "min": 0,
        "misc": 0,
        "mod": 0,
        "ranks": 0,
        "value": 0
      },
      "sle": {
        "ability": "dex",
        "enabled": false,
        "hasArmorCheckPenalty": true,
        "isTrainedOnly": true,
        "min": 0,
        "misc": 0,
        "mod": 0,
        "ranks": 0,
        "value": 0
      },
      "ste": {
        "ability": "dex",
        "enabled": false,
        "hasArmorCheckPenalty": true,
        "isTrainedOnly": false,
        "min": 0,
        "misc": 0,
        "mod": 0,
        "ranks": 0,
        "value": 0
      },
      "sur": {
        "ability": "wis",
        "enabled": false,
        "hasArmorCheckPenalty": false,
        "isTrainedOnly": false,
        "min": 0,
        "misc": 0,
        "mod": 0,
        "ranks": 0,
        "value": 0
      }
    },
    "spells": {
      "spell0": {
        "max": 0,
        "value": 0
      },
      "spell1": {
        "max": "0",
        "value": "0"
      },
      "spell2": {
        "max": 0,
        "value": 0
      },
      "spell3": {
        "max": "0",
        "value": "0"
      },
      "spell4": {
        "max": 0,
        "value": 0
      },
      "spell5": {
        "max": 0,
        "value": 0
      },
      "spell6": {
        "max": 0,
        "value": 0
      }
    },
    "traits": {
      "ci": {
        "custom": "Petrification, Radiation",
        "value": []
      },
      "damageReduction": {
        "negatedBy": "",
        "value": 0
      },
      "di": {
        "custom": "Petrification, Radiation",
        "value": [
          "electricity",
          "fire"
        ]
      },
      "dr": {
        "custom": "",
        "value": [
          {
            "cold": "10"
          }
        ]
      },
      "dv": {
        "custom": "",
        "value": []
      },
      "languages": {
        "custom": "Truespeech",
        "value": [
          "celestial",
          "common"
        ]
      },
      "senses": "darkvision 60 ft., low-light vision",
      "size": "small",
      "sr": 0
    }
  },
  "effects": [],
  "flags": {},
  "img": "icons/svg/mystery-man.svg",
  "items": [
    {
      "_id": "mYArZtW9elJ15zaE",
      "name": "Light Ray (Su)",
      "type": "weapon",
      "data": {
        "type": "",
        "ability": "",
        "abilityMods": {
          "parts": []
        },
        "actionType": "rwak",
        "activation": {
          "type": "none",
          "condition": "",
          "cost": 0
        },
        "area": {
          "effect": "",
          "shape": "",
          "units": "none",
          "value": null
        },
        "attackBonus": 16,
        "attributes": {
          "ac": {
            "value": ""
          },
          "customBuilt": false,
          "dex": {
            "mod": ""
          },
          "hardness": {
            "value": ""
          },
          "hp": {
            "max": "",
            "value": 6
          },
          "size": "medium",
          "sturdy": true
        },
        "attuned": false,
        "bulk": "L",
        "capacity": {
          "max": 0,
          "value": 0
        },
        "chatFlavor": "",
        "container": {
          "contents": [],
          "isOpen": true,
          "storage": [
            {
              "type": "slot",
              "acceptsType": [
                "fusion"
              ],
              "affectsEncumbrance": true,
              "amount": 1,
              "subtype": "fusion",
              "weightProperty": "level"
            }
          ]
        },
        "critical": {
          "effect": "critical blind [DC 18, 1d3 rounds]",
          "parts": []
        },
        "damage": {
          "parts": [
            {
              "formula": "1d10+8",
              "operator": "and",
              "types": {
                "electricity": true,
                "fire": true
              }
            }
          ]
        },
        "description": {
          "chat": "",
          "unidentified": "",
          "value": "A tritidair’s light ray has a range increment of 90 feet. This attack’s damage is good-aligned, so it ignores the energy resistance of evil dragons, evil outsiders, and evil undead."
        },
        "descriptors": [],
        "duration": {
          "units": "",
          "value": ""
        },
        "equipped": true,
        "formula": "",
        "identified": true,
        "isActive": null,
        "level": 1,
        "modifiers": [],
        "price": 0,
        "proficient": true,
        "properties": {
          "aeon": false,
          "amm": false,
          "analog": false,
          "antibiological": false,
          "archaic": false,
          "aurora": false,
          "automatic": false,
          "blast": false,
          "block": false,
          "boost": false,
          "breach": false,
          "breakdown": false,
          "bright": false,
          "cluster": false,
          "conceal": false,
          "deconstruct": false,
          "deflect": false,
          "disarm": false,
          "double": false,
          "drainCharge": false,
          "echo": false,
          "entangle": false,
          "explode": false,
          "extinguish": false,
          "feint": false,
          "fiery": false,
          "firstArc": false,
          "flexibleLine": false,
          "force": false,
          "freeHands": false,
          "fueled": false,
          "grapple": false,
          "gravitation": false,
          "guided": false,
          "harrying": false,
          "holyWater": false,
          "hybrid": false,
          "ignite": false,
          "indirect": false,
          "injection": false,
          "integrated": false,
          "line": false,
          "living": false,
          "lockdown": false,
          "mind-affecting": false,
          "mine": false,
          "mire": false,
          "modal": false,
          "necrotic": false,
          "nonlethal": false,
          "one": false,
          "operative": false,
          "penetrating": false,
          "polarize": false,
          "polymorphic": false,
          "powered": false,
          "professional": false,
          "punchGun": false,
          "qreload": false,
          "radioactive": false,
          "reach": false,
          "recall": false,
          "regrowth": false,
          "relic": false,
          "reposition": false,
          "shape": false,
          "shells": false,
          "shield": false,
          "sniper": false,
          "stun": false,
          "subtle": false,
          "sunder": false,
          "swarm": false,
          "tail": false,
          "teleportive": false,
          "thought": false,
          "throttle": false,
          "thrown": false,
          "trip": false,
          "two": false,
          "unbalancing": false,
          "underwater": false,
          "unwieldy": false,
          "variantBoost": false,
          "wideLine": false
        },
        "quantity": 1,
        "range": {
          "additional": "",
          "per": "",
          "units": "ft",
          "value": 90
        },
        "save": {
          "type": "",
          "dc": "",
          "descriptor": "negate"
        },
        "source": "",
        "special": "",
        "target": {
          "type": "",
          "value": ""
        },
        "usage": {
          "per": "",
          "value": 0
        },
        "uses": {
          "max": 0,
          "per": "",
          "value": 0
        },
        "weaponCategory": "uncategorized",
        "weaponType": "smallA"
      },
      "effects": [],
      "flags": {},
      "img": "icons/svg/mystery-man.svg",
      "sort": 200000
    },
    {
      "_id": "fUBPMvKcc3qUCU4r",
      "name": "Starlight Gaze (Su)",
      "type": "feat",
      "data": {
        "type": "",
        "ability": "",
        "abilityMods": {
          "parts": []
        },
        "actionType": "save",
        "activation": {
          "type": "swift",
          "condition": "",
          "cost": 1
        },
        "area": {
          "effect": "",
          "shape": "sphere",
          "units": "ft",
          "value": 60
        },
        "attackBonus": 0,
        "chatFlavor": "",
        "critical": {
          "effect": "",
          "parts": []
        },
        "damage": {
          "parts": []
        },
        "description": {
          "chat": "",
          "unidentified": "",
          "value": "A tritidair’s eyes sparkle with hypnotic starlight. Tritidairs wear special goggles to subdue this gaze, but a tritidair can remove these goggles as a swift action. A creature that fails its save against the gaze is @Compendium[sfrpg.conditions.7PPRS6krnvaTHbxh]{Fascinated} for 1 round. If a creature succeeds at two saving throws against this effect, the same tritidair’s gaze can’t affect that creature for 24 hours. Azatas are immune to this gaze. This is a mind-affecting effect."
        },
        "descriptors": [],
        "duration": {
          "units": "",
          "value": ""
        },
        "formula": "",
        "isActive": null,
        "modifiers": [],
        "range": {
          "additional": "",
          "per": "",
          "units": "none",
          "value": null
        },
        "recharge": {
          "charged": false,
          "value": null
        },
        "requirements": "",
        "save": {
          "type": "will",
          "dc": "18",
          "descriptor": "negate"
        },
        "source": "",
        "target": {
          "type": "",
          "value": ""
        },
        "uses": {
          "max": 0,
          "per": "",
          "value": 0
        }
      },
      "effects": [],
      "flags": {},
      "img": "icons/svg/mystery-man.svg",
      "sort": 300000
    },
    {
      "_id": "7GHVor3s6gPK0Db5",
      "name": "Brighten (Su)",
      "type": "feat",
      "data": {
        "type": "",
        "ability": null,
        "abilityMods": {
          "parts": []
        },
        "actionType": "",
        "activation": {
          "type": "move",
          "condition": "",
          "cost": 1
        },
        "area": {
          "effect": "",
          "shape": "sphere",
          "units": "ft",
          "value": 60
        },
        "attackBonus": 0,
        "chatFlavor": "",
        "critical": {
          "effect": "",
          "parts": []
        },
        "damage": {
          "parts": []
        },
        "description": {
          "chat": "",
          "unidentified": "",
          "value": "As a move action, a tritidair can shed bright light in a 20-foot radius, normal light for an additional 20 feet, and dim light for another 20 feet. The tritidair can shut this light off as a move action, and the light goes out if the azata falls @Compendium[sfrpg.conditions.lf8pbezocjYIvR9y]{Unconscious} or dies."
        },
        "descriptors": [],
        "duration": {
          "units": "",
          "value": ""
        },
        "formula": "",
        "isActive": null,
        "modifiers": [],
        "range": {
          "additional": "",
          "per": "",
          "units": "none",
          "value": null
        },
        "recharge": {
          "charged": false,
          "value": null
        },
        "requirements": "",
        "save": {
          "type": "",
          "dc": null,
          "descriptor": ""
        },
        "source": "",
        "target": {
          "type": "",
          "value": ""
        },
        "uses": {
          "max": 0,
          "per": "",
          "value": 0
        }
      },
      "effects": [],
      "flags": {},
      "img": "icons/svg/mystery-man.svg",
      "sort": 500000
    },
    {
      "_id": "8fyxbF4j2kVX9AH9",
      "name": "Starlight Form (Su)",
      "type": "feat",
      "data": {
        "type": "",
        "ability": null,
        "abilityMods": {
          "parts": []
        },
        "actionType": "",
        "activation": {
          "type": "min",
          "condition": "",
          "cost": 1
        },
        "area": {
          "effect": "",
          "shape": "",
          "units": "none",
          "value": null
        },
        "attackBonus": 0,
        "chatFlavor": "",
        "critical": {
          "effect": "",
          "parts": []
        },
        "damage": {
          "parts": []
        },
        "description": {
          "chat": "",
          "unidentified": "",
          "value": "By focusing and using every action to move for 1 minute, a tritidair can shift its form to starlight-a massless state of pure energy in which the azata can only move and can’t be harmed. While in this form, a tritidair moves at standard navigation and astrogation rates, like a starship, and it uses Mysticism in place of Piloting to astrogate. A tritidair in this form can pass through material objects, provided it begins and ends its turn outside such an object. In addition, a tritidair can enter a star or gas giant and exit another star or gas giant with no restriction on the distance between those bodies. This travel is instantaneous if the tritidair employs it to move within the same system. Otherwise, this travel takes an amount of time equal to Drift travel for the same distance as if the tritidair had a Drift engine rating of 5. A tritidair in starlight form can assume its normal form as a move action, and it resumes its normal form if it somehow falls @Compendium[sfrpg.conditions.lf8pbezocjYIvR9y]{Unconscious} or dies."
        },
        "descriptors": [],
        "duration": {
          "units": "",
          "value": ""
        },
        "formula": "",
        "isActive": null,
        "modifiers": [],
        "range": {
          "additional": "",
          "per": "",
          "units": "none",
          "value": null
        },
        "recharge": {
          "charged": false,
          "value": null
        },
        "requirements": "",
        "save": {
          "type": "",
          "dc": null,
          "descriptor": ""
        },
        "source": "",
        "target": {
          "type": "",
          "value": ""
        },
        "uses": {
          "max": 0,
          "per": "",
          "value": 0
        }
      },
      "effects": [],
      "flags": {},
      "img": "icons/svg/mystery-man.svg",
      "sort": 400000
    },
    {
      "_id": "QbxFdGmBJzAQBd1u",
      "name": "Starknife, sintered, Holy, Tritidair",
      "type": "weapon",
      "data": {
        "type": "",
        "ability": "",
        "abilityMods": {
          "parts": []
        },
        "actionType": "mwak",
        "activation": {
          "type": "none",
          "condition": "",
          "cost": 0
        },
        "area": {
          "effect": "",
          "shape": "",
          "units": "none",
          "value": null
        },
        "attackBonus": 16,
        "attributes": {
          "ac": {
            "value": ""
          },
          "customBuilt": false,
          "dex": {
            "mod": ""
          },
          "hardness": {
            "value": ""
          },
          "hp": {
            "max": "",
            "value": 6
          },
          "size": "medium",
          "sturdy": true
        },
        "attuned": false,
        "bulk": "L",
        "capacity": {
          "max": 0,
          "value": 0
        },
        "chatFlavor": "",
        "container": {
          "contents": [],
          "isOpen": true,
          "storage": [
            {
              "type": "slot",
              "acceptsType": [
                "fusion"
              ],
              "affectsEncumbrance": true,
              "amount": 8,
              "subtype": "fusion",
              "weightProperty": "level"
            }
          ]
        },
        "critical": {
          "effect": "critical blind [DC 18, 1d3 rounds]",
          "parts": []
        },
        "damage": {
          "parts": [
            {
              "formula": "4d4+4",
              "operator": "",
              "types": {
                "piercing": true
              }
            }
          ]
        },
        "description": {
          "chat": "",
          "unidentified": "",
          "value": "<p>Four tapered metal blades surround the central ring of a starknife, which can be thrown or used to stab opponents. Accelerated and lightspeed starknives have gas-powered jets that fire when the starknife is wielded. Solid auras surround the blades of a dimensional slice starknife, which are manufactured with cutting-edge metallurgic techniques. In a sintered starknife, the metal blades are replaced with compressed ceramic blades.</p>"
        },
        "descriptors": [],
        "duration": {
          "units": "",
          "value": ""
        },
        "equipped": true,
        "formula": "",
        "identified": true,
        "isActive": null,
        "level": 8,
        "modifiers": [],
        "price": 9810,
        "proficient": true,
        "properties": {
          "aeon": false,
          "amm": false,
          "analog": true,
          "antibiological": false,
          "archaic": false,
          "aurora": false,
          "automatic": false,
          "blast": false,
          "block": false,
          "boost": false,
          "breach": false,
          "breakdown": false,
          "bright": false,
          "cluster": false,
          "conceal": false,
          "deconstruct": false,
          "deflect": false,
          "disarm": false,
          "double": false,
          "drainCharge": false,
          "echo": false,
          "entangle": false,
          "explode": false,
          "extinguish": false,
          "feint": false,
          "fiery": false,
          "firstArc": false,
          "flexibleLine": false,
          "force": false,
          "freeHands": false,
          "fueled": false,
          "grapple": false,
          "gravitation": false,
          "guided": false,
          "harrying": false,
          "holyWater": false,
          "hybrid": false,
          "ignite": false,
          "indirect": false,
          "injection": false,
          "integrated": false,
          "line": false,
          "living": false,
          "lockdown": false,
          "mind-affecting": false,
          "mine": false,
          "mire": false,
          "modal": false,
          "necrotic": false,
          "nonlethal": false,
          "one": true,
          "operative": false,
          "penetrating": false,
          "polarize": false,
          "polymorphic": false,
          "powered": false,
          "professional": false,
          "punchGun": false,
          "qreload": false,
          "radioactive": false,
          "reach": false,
          "recall": false,
          "regrowth": false,
          "relic": false,
          "reposition": false,
          "shape": false,
          "shells": false,
          "shield": false,
          "sniper": false,
          "stun": false,
          "subtle": false,
          "sunder": false,
          "swarm": false,
          "tail": false,
          "teleportive": false,
          "thought": false,
          "throttle": false,
          "thrown": true,
          "trip": false,
          "two": false,
          "unbalancing": false,
          "underwater": false,
          "unwieldy": false,
          "variantBoost": false,
          "wideLine": false
        },
        "quantity": 1,
        "range": {
          "additional": "",
          "per": "",
          "units": "ft",
          "value": 50
        },
        "save": {
          "type": "",
          "dc": "",
          "descriptor": "negate"
        },
        "source": "Core Rulebook, P. 172",
        "special": "",
        "target": {
          "type": "",
          "value": ""
        },
        "usage": {
          "per": "",
          "value": 0
        },
        "uses": {
          "max": 0,
          "per": "",
          "value": 0
        },
        "weaponCategory": "uncategorized",
        "weaponType": "advancedM"
      },
      "effects": [],
      "flags": {},
<<<<<<< HEAD
      "img": "systems/sfrpg/icons/equipment/weapons/starknife-sintered.jpg",
      "sort": 100000
=======
      "img": "systems/sfrpg/icons/equipment/weapons/starknife-sintered.webp",
      "effects": []
>>>>>>> 2b095a38
    },
    {
      "_id": "i75fpaceGf14xXrA",
      "name": "Dancing Lights (At will)",
      "type": "spell",
      "data": {
        "type": "",
        "ability": "",
        "abilityMods": {
          "parts": []
        },
        "actionType": "",
        "activation": {
          "type": "action",
          "condition": "",
          "cost": 1
        },
        "allowedClasses": {
          "myst": false,
          "tech": true,
          "wysh": true
        },
        "area": {
          "effect": "",
          "shape": "",
          "units": "none",
          "value": null
        },
        "attackBonus": 0,
        "chatFlavor": "",
        "concentration": false,
        "critical": {
          "effect": "",
          "parts": []
        },
        "damage": {
          "parts": []
        },
        "description": {
          "chat": "",
          "unidentified": "",
          "value": "<p><span id=\"ctl00_MainContent_DataListTalentsAll_ctl00_LabelName\">You create up to four lights that resemble small headlights or flashlights. The dancing lights must stay within a 10-foot-radius area in relation to each other but otherwise move as you desire: forward or back, up or down, straight or turning corners, or the like. The lights can move up to 100 feet per round. A light winks out if the distance between you and it exceeds the spell’s range.<br></span></p>\n<p><span id=\"ctl00_MainContent_DataListTalentsAll_ctl00_LabelName\">You can have only one <em>dancing lights</em> spell active at a time. If you cast this spell while another casting is still in effect, the previous casting is dispelled.</span></p>"
        },
        "descriptors": [],
        "dismissible": true,
        "duration": {
          "units": "",
          "value": "1 minute (D)"
        },
        "formula": "",
        "isActive": null,
        "level": 0,
        "materials": {
          "consumed": false,
          "cost": 0,
          "supply": 0,
          "value": ""
        },
        "modifiers": [],
        "preparation": {
          "mode": "always",
          "prepared": false
        },
        "range": {
          "additional": "10 ft.",
          "per": "level",
          "units": "ft",
          "value": 100
        },
        "save": {
          "type": "fort",
          "dc": null,
          "descriptor": "partial"
        },
        "school": "evo",
        "source": "CRB pg. 347",
        "sr": false,
        "target": {
          "type": "",
          "value": ""
        },
        "uses": {
          "max": null,
          "per": "",
          "value": null
        }
      },
      "effects": [],
      "flags": {},
<<<<<<< HEAD
      "img": "systems/sfrpg/icons/spells/dancing_light.png",
      "sort": 100000
=======
      "img": "systems/sfrpg/icons/spells/dancing_light.webp",
      "effects": []
>>>>>>> 2b095a38
    },
    {
      "_id": "N7vQzAkNMWux51AQ",
      "name": "Life Bubble (At will)",
      "type": "spell",
      "data": {
        "type": "",
        "ability": "",
        "abilityMods": {
          "parts": []
        },
        "actionType": "save",
        "activation": {
          "type": "action",
          "condition": "",
          "cost": 1
        },
        "allowedClasses": {
          "myst": true,
          "tech": true,
          "wysh": true
        },
        "area": {
          "effect": "",
          "shape": "",
          "units": "none",
          "value": null
        },
        "attackBonus": 0,
        "chatFlavor": "",
        "concentration": false,
        "critical": {
          "effect": "",
          "parts": []
        },
        "damage": {
          "parts": []
        },
        "description": {
          "chat": "",
          "unidentified": "",
          "value": "<p style=\"text-align: justify;\">You surround the target creatures with a constant and movable 1-inch shell of tolerable living conditions customized for each creature. This shell enables the targets to breathe freely in a variety of atmospheric conditions (including in corrosive, thick, thin, and toxic atmospheres), as well as underwater or in a vacuum. It also makes the targets immune to harmful gases and vapors, including inhaled @Compendium[sfrpg.rules.GnEF27Oot3zqTaBQ]{Diseases} and @Compendium[sfrpg.rules.aKqRtg165rAly1Cc]{Poisons} as well as spells with a harmful gaseous effect. In addition, the shell protects targets (and their equipment) from extreme temperatures (between –50° and 140° F) without having to attempt Fortitude saving throws, as well as extreme pressures.<br><br>Life bubble&nbsp;doesn’t provide protection from energy damage, negative or positive energy (such as found on the Negative and Positive Energy Planes), or radiation; it also doesn’t provide the ability to see in conditions of poor visibility (such as in smoke or fog) or the ability to move or act normally in conditions that impede movement (such as underwater).</p>"
        },
        "descriptors": [],
        "dismissible": false,
        "duration": {
          "units": "",
          "value": "1 day/level"
        },
        "formula": "",
        "isActive": null,
        "level": 1,
        "materials": {
          "consumed": false,
          "cost": 0,
          "supply": 0,
          "value": ""
        },
        "modifiers": [],
        "preparation": {
          "mode": "always",
          "prepared": false
        },
        "range": {
          "additional": "10 ft.",
          "per": "level",
          "units": "ft",
          "value": 100
        },
        "save": {
          "type": "will",
          "dc": "12",
          "descriptor": "harmless"
        },
        "school": "abj",
        "source": "CRB pg. 363",
        "sr": true,
        "target": {
          "type": "",
          "value": "up to one creature/level, no two of which can be more than 30 ft. apart"
        },
        "uses": {
          "max": null,
          "per": "",
          "value": null
        }
      },
      "effects": [],
      "flags": {},
<<<<<<< HEAD
      "img": "systems/sfrpg/icons/spells/life_bubble.png",
      "sort": 200000
=======
      "img": "systems/sfrpg/icons/spells/life_bubble.webp",
      "effects": []
>>>>>>> 2b095a38
    },
    {
      "_id": "0Xn8kFBgoAGaZeAl",
      "name": "Charm Person (DC 18 Will)",
      "type": "spell",
      "data": {
        "type": "",
        "ability": "",
        "abilityMods": {
          "parts": []
        },
        "actionType": "save",
        "activation": {
          "type": "action",
          "condition": "",
          "cost": 1
        },
        "allowedClasses": {
          "myst": true,
          "tech": false,
          "wysh": true
        },
        "area": {
          "effect": "",
          "shape": "",
          "units": "none",
          "value": null
        },
        "attackBonus": 0,
        "chatFlavor": "",
        "concentration": false,
        "critical": {
          "effect": "",
          "parts": []
        },
        "damage": {
          "parts": []
        },
        "description": {
          "chat": "",
          "unidentified": "",
          "value": "<p><span id=\"ctl00_MainContent_DataListTalentsAll_ctl00_LabelName\">This charm makes a humanoid creature regard you as its trusted friend and ally (treat the target’s attitude as friendly). If the creature is currently being threatened or attacked by you or your allies, however, it receives a +5 bonus to its saving throw.<br></span></p>\n<p><span id=\"ctl00_MainContent_DataListTalentsAll_ctl00_LabelName\">The spell does not enable you to control the charmed creature as if it were an automaton. It is unlikely to attempt to harm you, but it is also unlikely to attack any of its true friends or allies. You can try to give the target suggestions, but you must succeed at an opposed Charisma check to convince it to do anything it wouldn’t ordinarily do. (Retries of this check are not allowed.) An affected creature never obeys suicidal or obviously harmful suggestions. Any act by you or your apparent allies that threatens the charmed creature breaks the spell. You must speak the creature’s language to communicate your suggestions, or else be good at pantomiming.</span></p>"
        },
        "descriptors": [],
        "dismissible": false,
        "duration": {
          "units": "",
          "value": "1 hour/level"
        },
        "formula": "",
        "isActive": null,
        "level": 1,
        "materials": {
          "consumed": false,
          "cost": 0,
          "supply": 0,
          "value": ""
        },
        "modifiers": [],
        "preparation": {
          "mode": "innate",
          "prepared": false
        },
        "range": {
          "additional": "5 ft.",
          "per": "2 levels",
          "units": "ft",
          "value": 25
        },
        "save": {
          "type": "will",
          "dc": "18",
          "descriptor": "negate"
        },
        "school": "enc",
        "source": "CRB pg. 342",
        "sr": true,
        "target": {
          "type": "",
          "value": "one humanoid creature"
        },
        "uses": {
          "max": 3,
          "per": "day",
          "value": 3
        }
      },
      "effects": [],
      "flags": {},
<<<<<<< HEAD
      "img": "systems/sfrpg/icons/spells/charm_person.jpg",
      "sort": 300000
=======
      "img": "systems/sfrpg/icons/spells/charm_person.webp",
      "effects": []
>>>>>>> 2b095a38
    },
    {
      "_id": "2kyZuXBYh6M0384k",
      "name": "Restoration, Lesser",
      "type": "spell",
      "data": {
        "type": "",
        "ability": "",
        "abilityMods": {
          "parts": []
        },
        "actionType": "save",
        "activation": {
          "type": "full",
          "condition": "",
          "cost": 3
        },
        "allowedClasses": {
          "myst": true,
          "tech": false,
          "wysh": false
        },
        "area": {
          "effect": "",
          "shape": "",
          "units": "none",
          "value": null
        },
        "attackBonus": 0,
        "chatFlavor": "",
        "concentration": false,
        "critical": {
          "effect": "",
          "parts": []
        },
        "damage": {
          "parts": []
        },
        "description": {
          "chat": "",
          "unidentified": "",
          "value": "<p style=\"text-align: justify;\">Lesser restoration&nbsp;dispels any magical effects reducing one of the target&rsquo;s ability scores, or it heals 1d4 temporary ability damage to one of the target&rsquo;s ability scores. It also eliminates any fatigue suffered by the creature or improves an exhausted condition to fatigued, but it doesn&rsquo;t remove any underlying source of fatigue or exhaustion. It also doesn&rsquo;t heal permanent ability drain. A target that has benefited from the removal of fatigue or the reduction of exhaustion from&nbsp;lesser restoration&nbsp;can&rsquo;t benefit from either effect again for 24 hours.</p>"
        },
        "descriptors": [],
        "dismissible": false,
        "duration": {
          "units": "",
          "value": "instantaneous"
        },
        "formula": "",
        "isActive": null,
        "level": 2,
        "materials": {
          "consumed": false,
          "cost": 0,
          "supply": 0,
          "value": ""
        },
        "modifiers": [],
        "preparation": {
          "mode": "innate",
          "prepared": false
        },
        "range": {
          "additional": "",
          "per": "",
          "units": "touch",
          "value": null
        },
        "save": {
          "type": "will",
          "dc": "18",
          "descriptor": "harmless"
        },
        "school": "con",
        "source": "CRB pg. 374",
        "sr": true,
        "target": {
          "type": "",
          "value": "one creature"
        },
        "uses": {
          "max": 3,
          "per": "day",
          "value": 3
        }
      },
      "effects": [],
      "flags": {},
<<<<<<< HEAD
      "img": "systems/sfrpg/icons/spells/restoration_lesser.PNG",
      "sort": 400000
=======
      "img": "systems/sfrpg/icons/spells/restoration_lesser.webp",
      "effects": []
>>>>>>> 2b095a38
    },
    {
      "_id": "EuMNq9mXyyEnpIVD",
      "name": "Mystic Cure (2nd lvl)",
      "type": "spell",
      "data": {
        "type": "",
        "ability": "",
        "abilityMods": {
          "parts": []
        },
        "actionType": "heal",
        "activation": {
          "type": "action",
          "condition": "",
          "cost": 1
        },
        "allowedClasses": {
          "myst": true,
          "tech": false,
          "wysh": false
        },
        "area": {
          "effect": "",
          "shape": "",
          "units": "none",
          "value": null
        },
        "attackBonus": 0,
        "chatFlavor": "",
        "concentration": false,
        "critical": {
          "effect": "",
          "parts": []
        },
        "damage": {
          "parts": [
            {
              "formula": "3d8 + @abilities.wis.mod",
              "operator": "",
              "types": {
                "healing": true
              }
            }
          ]
        },
        "description": {
          "chat": "",
          "unidentified": "",
          "value": "<p style=\"text-align: justify;\">With a touch, you heal and invigorate your target, restoring a number of Hit Points. If the target regains all of its Hit Points as a result of this healing, you can apply the remaining healing to yourself, as long as you are a living creature. On the other hand, if this isn’t enough to restore all the target’s Hit Points, you can transfer any number of your own Hit Points to the target, healing the target that amount. You can’t transfer more Hit Points than you have or more Hit Points than the target is missing.<br><br>Mystic cure&nbsp;restores a number of Hit Points to your target depending on the spell’s level.<br><br><strong>1st:</strong> 1d8 + your Wisdom modifier<br><strong>2nd:</strong> 3d8 + your Wisdom modifier<br><strong>3rd:</strong> 5d8 + your Wisdom modifier<br><strong>4th:</strong> 7d8 + your Wisdom modifier<br><strong>5th:</strong> 9d8 + your Wisdom modifier<br><strong>6th:</strong> 11d8 + your Wisdom modifier<br><br>In addition, unlike most healing, when you cast&nbsp;mystic cure&nbsp;as a spell of 4th-level or higher, you have two options to enhance its effects. The first option is to restore an extra 5d8 Hit Points with a 4th-level mystic cure spell, an extra 7d8 Hit Points with a 5th-level mystic cure spell, or an extra 9d8 Hit Points with a 6th-level mystic cure spell. The second option is to bring a target that died within 2 rounds back to life. In addition to healing such a creature, the spell returns the target to life, and the target takes a temporary negative level for 24 hours. This spell can’t resuscitate creatures slain by death effects, creatures turned into undead, or creatures whose bodies were destroyed, significantly mutilated, disintegrated, and so on.<br><br>Casting this spell doesn’t provoke attacks of opportunity.</p>"
        },
        "descriptors": [],
        "dismissible": false,
        "duration": {
          "units": "",
          "value": "instantaneous"
        },
        "formula": "",
        "isActive": null,
        "level": 2,
        "materials": {
          "consumed": false,
          "cost": 0,
          "supply": 0,
          "value": ""
        },
        "modifiers": [],
        "preparation": {
          "mode": "innate",
          "prepared": false
        },
        "range": {
          "additional": "",
          "per": "",
          "units": "touch",
          "value": null
        },
        "save": {
          "type": "will",
          "dc": "18",
          "descriptor": "harmless"
        },
        "school": "con",
        "source": "CRB pg. 367",
        "sr": true,
        "target": {
          "type": "",
          "value": "one living creature"
        },
        "uses": {
          "max": 3,
          "per": "day",
          "value": 3
        }
      },
      "effects": [],
      "flags": {},
<<<<<<< HEAD
      "img": "systems/sfrpg/icons/spells/mystic_cure.PNG",
      "sort": 500000
=======
      "img": "systems/sfrpg/icons/spells/mystic_cure.webp",
      "effects": []
>>>>>>> 2b095a38
    },
    {
      "_id": "B4WqButbPG60EJRU",
      "name": "Irradiate (DC 20)",
      "type": "spell",
      "data": {
        "type": "",
        "ability": "",
        "abilityMods": {
          "parts": []
        },
        "actionType": "save",
        "activation": {
          "type": "action",
          "condition": "",
          "cost": 1
        },
        "allowedClasses": {
          "myst": true,
          "tech": true,
          "wysh": true
        },
        "area": {
          "effect": "spread",
          "shape": "sphere",
          "units": "ft",
          "value": 10
        },
        "attackBonus": 0,
        "chatFlavor": "",
        "concentration": false,
        "critical": {
          "effect": "",
          "parts": []
        },
        "damage": {
          "parts": []
        },
        "description": {
          "chat": "",
          "unidentified": "",
          "value": "<p style=\"text-align: justify;\">This spell floods the area of effect with dangerous radiation. The strength of the radiation you create depends on your caster level, as detailed below. The central irradiated area is always a 10-foot-radius spread that expands normally per the rules for radiation areas of effect (see page 403). Creatures within the area are exposed to the radiation only once; the radiation does not linger in the area. The saving throw to resist the radiation effects is set by the spell rather than the standard save DC for radiation.<br><br></p>\n<table style=\"height: 85px;\">\n<tbody>\n<tr style=\"height: 17px;\">\n<td style=\"height: 17px; width: 193.317px; text-align: center;\"><strong>Caster Level</strong></td>\n<td style=\"height: 17px; width: 208.683px; text-align: center;\"><strong>Radiation Level</strong></td>\n</tr>\n<tr style=\"height: 17px;\">\n<td style=\"height: 17px; width: 193.317px; text-align: center;\">6th or lower</td>\n<td style=\"height: 17px; width: 208.683px; text-align: center;\">Low</td>\n</tr>\n<tr style=\"height: 17px;\">\n<td style=\"height: 17px; width: 193.317px; text-align: center;\">7th–9th</td>\n<td style=\"height: 17px; width: 208.683px; text-align: center;\">Medium</td>\n</tr>\n<tr style=\"height: 17px;\">\n<td style=\"height: 17px; width: 193.317px; text-align: center;\">10th–16th</td>\n<td style=\"height: 17px; width: 208.683px; text-align: center;\">High</td>\n</tr>\n<tr style=\"height: 17px;\">\n<td style=\"height: 17px; width: 193.317px; text-align: center;\">17th or higher</td>\n<td style=\"height: 17px; width: 208.683px; text-align: center;\">Severe</td>\n</tr>\n</tbody>\n</table>"
        },
        "descriptors": [],
        "dismissible": false,
        "duration": {
          "units": "",
          "value": "instantaneous"
        },
        "formula": "",
        "isActive": null,
        "level": 3,
        "materials": {
          "consumed": false,
          "cost": 0,
          "supply": 0,
          "value": ""
        },
        "modifiers": [],
        "preparation": {
          "mode": "innate",
          "prepared": false
        },
        "range": {
          "additional": "10 ft.",
          "per": "level",
          "units": "ft",
          "value": 100
        },
        "save": {
          "type": "fort",
          "dc": "20",
          "descriptor": "partial"
        },
        "school": "con",
        "source": "CRB pg. 362",
        "sr": false,
        "target": {
          "type": "",
          "value": ""
        },
        "uses": {
          "max": 1,
          "per": "day",
          "value": 1
        }
      },
      "effects": [],
      "flags": {},
<<<<<<< HEAD
      "img": "systems/sfrpg/icons/spells/irradiate.png",
      "sort": 600000
=======
      "img": "systems/sfrpg/icons/spells/irradiate.webp",
      "effects": []
>>>>>>> 2b095a38
    },
    {
      "_id": "zxB30lJP0EWBJmfi",
      "name": "Remove Affliction",
      "type": "spell",
      "data": {
        "type": "",
        "ability": "",
        "abilityMods": {
          "parts": []
        },
        "actionType": "save",
        "activation": {
          "type": "action",
          "condition": "",
          "cost": 1
        },
        "allowedClasses": {
          "myst": true,
          "tech": false,
          "wysh": true
        },
        "area": {
          "effect": "",
          "shape": "",
          "units": "none",
          "value": null
        },
        "attackBonus": 0,
        "chatFlavor": "",
        "concentration": false,
        "critical": {
          "effect": "",
          "parts": []
        },
        "damage": {
          "parts": []
        },
        "description": {
          "chat": "",
          "unidentified": "",
          "value": "<p style=\"text-align: justify;\">You remove impurities from a creature or object, potentially neutralizing the curses, @Compendium[sfrpg.rules.GnEF27Oot3zqTaBQ]{Diseases}, infestations, @Compendium[sfrpg.rules.aKqRtg165rAly1Cc]{Poisons}, and other harmful conditions affecting it. If the target is a creature, you must attempt a caster level check (<strong>1d20 + your caster level</strong>) for each curse, @Compendium[sfrpg.rules.GnEF27Oot3zqTaBQ]{disease}, infestation, and @Compendium[sfrpg.rules.aKqRtg165rAly1Cc]{poison} affecting it (<strong>DC = 4 + the DC of the affliction</strong>). Success means that affliction is removed. Additionally, if the target is @Compendium[sfrpg.conditions.tOpF6qjnlnKc10t7]{Blind} or deaf due to an affliction or damage,&nbsp;remove affliction&nbsp;restores vision and hearing unless the appropriate organ has been entirely removed from the creature&rsquo;s body.<br /><br />A creature that is cured with&nbsp;remove affliction&nbsp;takes no additional effects from the curses, @Compendium[sfrpg.rules.GnEF27Oot3zqTaBQ]{Diseases}, infestations, or @Compendium[sfrpg.rules.aKqRtg165rAly1Cc]{Poisons} removed, and any temporary effects are ended, but the spell does not reverse instantaneous effects, such as Hit Point damage, temporary ability damage, or effects that don&rsquo;t go away on their own (such as @Compendium[sfrpg.rules.aKqRtg165rAly1Cc]{poison} states). This spell cannot remove the curse from a cursed item, though a successful caster level check enables the creature afflicted with any such cursed item to remove the curse and get rid of it. Since the spell&rsquo;s duration is instantaneous, it does not prevent the target from suffering from the same curse, @Compendium[sfrpg.rules.GnEF27Oot3zqTaBQ]{disease}, infestation, or @Compendium[sfrpg.rules.aKqRtg165rAly1Cc]{poison} after a new exposure at a later date.<br /><br />You can instead cast this spell to neutralize the @Compendium[sfrpg.rules.aKqRtg165rAly1Cc]{poison} in a poisonous creature or object for 10 minutes per level. If you cast it on a creature, the creature can attempt a Will saving throw to negate the effect.<br /><br />Remove affliction&nbsp;counters&nbsp;bestow curse.</p>"
        },
        "descriptors": [],
        "dismissible": false,
        "duration": {
          "units": "",
          "value": "instantaneous or 10 minutes/level; see text"
        },
        "formula": "",
        "isActive": null,
        "level": 3,
        "materials": {
          "consumed": false,
          "cost": 0,
          "supply": 0,
          "value": ""
        },
        "modifiers": [],
        "preparation": {
          "mode": "innate",
          "prepared": false
        },
        "range": {
          "additional": "",
          "per": "",
          "units": "touch",
          "value": null
        },
        "save": {
          "type": "will",
          "dc": "20",
          "descriptor": "harmless"
        },
        "school": "con",
        "source": "CRB pg. 373",
        "sr": true,
        "target": {
          "type": "",
          "value": "one creature or object"
        },
        "uses": {
          "max": 1,
          "per": "day",
          "value": 1
        }
      },
      "effects": [],
      "flags": {},
<<<<<<< HEAD
      "img": "systems/sfrpg/icons/spells/remove_affliction.png",
      "sort": 700000
=======
      "img": "systems/sfrpg/icons/spells/remove_affliction.webp",
      "effects": []
>>>>>>> 2b095a38
    }
  ],
  "token": {
    "name": "Azata, Tritidair",
    "actorId": "5ujOVVtErgYkjS8a",
    "actorLink": false,
    "bar1": {
      "attribute": "attributes.hp"
    },
    "bar2": {
      "attribute": ""
    },
    "brightLight": 0,
    "brightSight": 0,
    "dimLight": 0,
    "dimSight": 60,
    "displayBars": 40,
    "displayName": 40,
    "disposition": -1,
    "flags": {},
    "height": 1,
    "img": "icons/svg/mystery-man.svg",
    "lightAlpha": 1,
    "lightAngle": 360,
    "lightAnimation": {
      "intensity": 5,
      "speed": 5
    },
    "lightColor": "",
    "lockRotation": false,
    "mirrorX": false,
    "mirrorY": false,
    "randomImg": false,
    "rotation": 0,
    "scale": 1,
    "sightAngle": 360,
    "tint": "",
    "vision": true,
    "width": 1
  }
}<|MERGE_RESOLUTION|>--- conflicted
+++ resolved
@@ -1173,13 +1173,8 @@
       },
       "effects": [],
       "flags": {},
-<<<<<<< HEAD
-      "img": "systems/sfrpg/icons/equipment/weapons/starknife-sintered.jpg",
+      "img": "systems/sfrpg/icons/equipment/weapons/starknife-sintered.webp",
       "sort": 100000
-=======
-      "img": "systems/sfrpg/icons/equipment/weapons/starknife-sintered.webp",
-      "effects": []
->>>>>>> 2b095a38
     },
     {
       "_id": "i75fpaceGf14xXrA",
@@ -1269,13 +1264,8 @@
       },
       "effects": [],
       "flags": {},
-<<<<<<< HEAD
-      "img": "systems/sfrpg/icons/spells/dancing_light.png",
+      "img": "systems/sfrpg/icons/spells/dancing_light.webp",
       "sort": 100000
-=======
-      "img": "systems/sfrpg/icons/spells/dancing_light.webp",
-      "effects": []
->>>>>>> 2b095a38
     },
     {
       "_id": "N7vQzAkNMWux51AQ",
@@ -1365,13 +1355,8 @@
       },
       "effects": [],
       "flags": {},
-<<<<<<< HEAD
-      "img": "systems/sfrpg/icons/spells/life_bubble.png",
+      "img": "systems/sfrpg/icons/spells/life_bubble.webp",
       "sort": 200000
-=======
-      "img": "systems/sfrpg/icons/spells/life_bubble.webp",
-      "effects": []
->>>>>>> 2b095a38
     },
     {
       "_id": "0Xn8kFBgoAGaZeAl",
@@ -1461,13 +1446,8 @@
       },
       "effects": [],
       "flags": {},
-<<<<<<< HEAD
-      "img": "systems/sfrpg/icons/spells/charm_person.jpg",
+      "img": "systems/sfrpg/icons/spells/charm_person.webp",
       "sort": 300000
-=======
-      "img": "systems/sfrpg/icons/spells/charm_person.webp",
-      "effects": []
->>>>>>> 2b095a38
     },
     {
       "_id": "2kyZuXBYh6M0384k",
@@ -1557,13 +1537,8 @@
       },
       "effects": [],
       "flags": {},
-<<<<<<< HEAD
-      "img": "systems/sfrpg/icons/spells/restoration_lesser.PNG",
+      "img": "systems/sfrpg/icons/spells/restoration_lesser.webp",
       "sort": 400000
-=======
-      "img": "systems/sfrpg/icons/spells/restoration_lesser.webp",
-      "effects": []
->>>>>>> 2b095a38
     },
     {
       "_id": "EuMNq9mXyyEnpIVD",
@@ -1661,13 +1636,8 @@
       },
       "effects": [],
       "flags": {},
-<<<<<<< HEAD
-      "img": "systems/sfrpg/icons/spells/mystic_cure.PNG",
+      "img": "systems/sfrpg/icons/spells/mystic_cure.webp",
       "sort": 500000
-=======
-      "img": "systems/sfrpg/icons/spells/mystic_cure.webp",
-      "effects": []
->>>>>>> 2b095a38
     },
     {
       "_id": "B4WqButbPG60EJRU",
@@ -1757,13 +1727,8 @@
       },
       "effects": [],
       "flags": {},
-<<<<<<< HEAD
-      "img": "systems/sfrpg/icons/spells/irradiate.png",
+      "img": "systems/sfrpg/icons/spells/irradiate.webp",
       "sort": 600000
-=======
-      "img": "systems/sfrpg/icons/spells/irradiate.webp",
-      "effects": []
->>>>>>> 2b095a38
     },
     {
       "_id": "zxB30lJP0EWBJmfi",
@@ -1853,13 +1818,8 @@
       },
       "effects": [],
       "flags": {},
-<<<<<<< HEAD
-      "img": "systems/sfrpg/icons/spells/remove_affliction.png",
+      "img": "systems/sfrpg/icons/spells/remove_affliction.webp",
       "sort": 700000
-=======
-      "img": "systems/sfrpg/icons/spells/remove_affliction.webp",
-      "effects": []
->>>>>>> 2b095a38
     }
   ],
   "token": {
