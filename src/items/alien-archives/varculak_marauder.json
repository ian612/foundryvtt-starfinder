--- conflicted
+++ resolved
@@ -727,10 +727,6 @@
       "_id": "8pBaOMN72mbPdIYn",
       "name": "Acid dart rifle, tactical",
       "type": "weapon",
-<<<<<<< HEAD
-=======
-      "img": "systems/sfrpg/icons/equipment/weapons/acid_dart_rifle_tactical.webp",
->>>>>>> 2b095a38
       "data": {
         "type": "",
         "ability": "",
@@ -947,16 +943,12 @@
         "weaponType": "longA"
       },
       "flags": {},
-      "img": "systems/sfrpg/icons/equipment/weapons/acid_dart_rifle_tactical.png"
+      "img": "systems/sfrpg/icons/equipment/weapons/acid_dart_rifle_tactical.webp"
     },
     {
       "_id": "OHprHYCbt2QDLvwH",
       "name": "Incendiary Grenade I",
       "type": "weapon",
-<<<<<<< HEAD
-=======
-      "img": "systems/sfrpg/icons/equipment/weapons/incendiary-grenade.webp",
->>>>>>> 2b095a38
       "data": {
         "type": "",
         "ability": "",
@@ -1157,7 +1149,7 @@
         "weaponType": "grenade"
       },
       "flags": {},
-      "img": "systems/sfrpg/icons/equipment/weapons/incendiary-grenade.jpg"
+      "img": "systems/sfrpg/icons/equipment/weapons/incendiary-grenade.webp"
     },
     {
       "_id": "T176x8SRGRYS3Uu1",
@@ -1376,10 +1368,6 @@
       "_id": "LcKD61ZRnmecAgkC",
       "name": "Freebooter Armor I",
       "type": "equipment",
-<<<<<<< HEAD
-=======
-      "img": "systems/sfrpg/icons/equipment/armor/freebooter-armor-1.webp",
->>>>>>> 2b095a38
       "data": {
         "type": "",
         "ability": null,
@@ -1506,16 +1494,12 @@
         }
       },
       "flags": {},
-      "img": "systems/sfrpg/icons/equipment/armor/freebooter-armor-1.jpg"
+      "img": "systems/sfrpg/icons/equipment/armor/freebooter-armor-1.webp"
     },
     {
       "_id": "ryFnEq92QNkMs5Ww",
       "name": "Darts",
       "type": "goods",
-<<<<<<< HEAD
-=======
-      "img": "systems/sfrpg/icons/equipment/weapons/darts.webp",
->>>>>>> 2b095a38
       "data": {
         "type": "",
         "attributes": {
@@ -1555,7 +1539,7 @@
         "source": "Core Rulebook"
       },
       "flags": {},
-      "img": "systems/sfrpg/icons/equipment/weapons/darts.jpg"
+      "img": "systems/sfrpg/icons/equipment/weapons/darts.webp"
     },
     {
       "_id": "n7yeS3gTu5BGXI0Q",
@@ -1603,10 +1587,6 @@
       "_id": "0hCdlGNZNip0Dnu0",
       "name": "Blitz",
       "type": "feat",
-<<<<<<< HEAD
-=======
-      "img": "systems/sfrpg/icons/classes/blitz.webp",
->>>>>>> 2b095a38
       "data": {
         "type": "",
         "ability": null,
@@ -1674,16 +1654,12 @@
         }
       },
       "flags": {},
-      "img": "systems/sfrpg/icons/classes/blitz.png"
+      "img": "systems/sfrpg/icons/classes/blitz.webp"
     },
     {
       "_id": "q614aCNJgP5TLiJp",
       "name": "Bullet Barrage (Ex)",
       "type": "feat",
-<<<<<<< HEAD
-=======
-      "img": "systems/sfrpg/icons/classes/bullet_barrage.webp",
->>>>>>> 2b095a38
       "data": {
         "type": "",
         "ability": null,
@@ -1751,7 +1727,7 @@
         }
       },
       "flags": {},
-      "img": "systems/sfrpg/icons/classes/bullet_barrage.png"
+      "img": "systems/sfrpg/icons/classes/bullet_barrage.webp"
     }
   ],
   "token": {
