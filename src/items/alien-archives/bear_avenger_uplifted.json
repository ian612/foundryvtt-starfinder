{
  "_id": "kEO8mHBxzArdVMPn",
  "name": "Bear Avenger, Uplifted",
  "type": "npc2",
  "data": {
    "abilities": {
      "cha": {
        "base": 0,
        "min": 3,
        "misc": 0,
        "mod": 0,
        "value": 10
      },
      "con": {
        "base": 1,
        "min": 3,
        "misc": 0,
        "mod": 1,
        "value": 12
      },
      "dex": {
        "base": 3,
        "min": 3,
        "misc": 0,
        "mod": 3,
        "value": 16
      },
      "int": {
        "base": 1,
        "min": 3,
        "misc": 0,
        "mod": 1,
        "value": 12
      },
      "str": {
        "base": 5,
        "min": 3,
        "misc": 0,
        "mod": 5,
        "value": 20
      },
      "wis": {
        "base": 0,
        "min": 3,
        "misc": 0,
        "mod": 0,
        "value": 10
      }
    },
    "attributes": {
      "arms": "2",
      "bab": 0,
      "baseAttackBonus": {
        "rolledMods": [],
        "tooltip": [],
        "value": 0
      },
      "cmd": {
        "min": 0,
        "tooltip": [],
        "value": 10
      },
      "eac": {
        "base": 16,
        "min": 0,
        "tooltip": [],
        "value": 16
      },
      "fort": {
        "base": 8,
        "bonus": 8,
        "misc": 0,
        "tooltip": [],
        "value": 0
      },
      "hp": {
        "max": 56,
        "min": 0,
        "temp": null,
        "tempmax": null,
        "tooltip": [],
        "value": 56
      },
      "init": {
        "bonus": 0,
        "tooltip": [],
        "total": 7,
        "value": 7
      },
      "kac": {
        "base": 18,
        "min": 0,
        "tooltip": [],
        "value": 18
      },
      "keyability": "",
      "reach": "5 ft. (10 ft. with tactical swoop hammer)",
      "reflex": {
        "base": 8,
        "bonus": 8,
        "misc": 0,
        "tooltip": [],
        "value": 0
      },
      "rp": {
        "max": 0,
        "min": 0,
        "tooltip": [],
        "value": 0
      },
      "sp": {
        "max": 0,
        "min": 0,
        "tooltip": [],
        "value": 0
      },
      "space": "10 ft.",
      "speed": {
        "burrowing": {
          "base": 0
        },
        "climbing": {
          "base": 0
        },
        "flying": {
          "base": 0
        },
        "land": {
          "base": 50
        },
        "mainMovement": "land",
        "special": "original base: 50 ft.; original special: climb 20 ft. (45 ft.",
        "swimming": {
          "base": 0
        }
      },
      "spellcasting": "",
      "will": {
        "base": 3,
        "bonus": 3,
        "misc": 0,
        "tooltip": [],
        "value": 0
      }
    },
    "conditions": {
      "asleep": false,
      "bleeding": false,
      "blinded": false,
      "broken": false,
      "burning": false,
      "confused": false,
      "cowering": false,
      "dazed": false,
      "dazzled": false,
      "dead": false,
      "deafened": false,
      "dying": false,
      "encumbered": false,
      "entangled": false,
      "exhausted": false,
      "fascinated": false,
      "fatigued": false,
      "flat-footed": false,
      "frightened": false,
      "grappled": false,
      "helpless": false,
      "nauseated": false,
      "off-kilter": false,
      "off-target": false,
      "overburdened": false,
      "panicked": false,
      "paralyzed": false,
      "pinned": false,
      "prone": false,
      "shaken": false,
      "sickened": false,
      "stable": false,
      "staggered": false,
      "stunned": false,
      "unconscious": false
    },
    "counterClasses": {
      "values": {}
    },
    "currency": {
      "credit": 0,
      "upb": 0
    },
    "details": {
      "type": "Magical Beast",
      "alignment": "CN",
      "aura": "",
      "biography": {
        "public": "",
        "value": "<h2>Description</h2>\n<p>Uplifted animals are nonsapient creatures modified to increase their cognitive ability to full self-awareness, and sometimes also to make their physical forms better able to manipulate tools. Uplifted bears are among the most common uplifted animals, although who uplifted them and how are details lost to the Gap.<br /><br />Uplifted bears have modified bodies that give them nimble hands with opposable thumbs. They retain a normal bear&rsquo;s bulk and power, with claws that can rip through modern armor. Alongside their brute strength, uplifted bears have a keen intellect and the ability to communicate via telepathy, which most choose to do rather than vocalize gruffly from what is still a bear&rsquo;s muzzle. An uplifted bear can be 5 feet tall at the shoulder when on all fours but tower up to 10 feet when moving bipedally. An adult bear weighs 1,200 pounds. These modifications and traits are genetic and can be passed down by mating pairs of uplifted bears.<br /><br />Many uplifted bears find success in scientific endeavors, but they are most comfortable when they can be outside regularly in a natural, vegetated environment. Though this characteristic is not universal, it has led to uplifted bears gaining a reputation as poor crew members in orbital stations and long-haul expeditions. Others also assume the bears are best suited for exploring habitable worlds and cataloging flora and fauna.<br /><br />Uplifted bears are sometimes rumored to have violent temperaments, but their personalities are as varied as those of any sapient species. Some uplifted bears take great pleasure in playing to this stereotype when they meet other people, drawing out the biased assumptions of the ill-informed, and then mocking them. Conversely, giving truth to the generality, a number of organized crime kingpins are uplifted bears who find they can threaten with their bulk when they can&rsquo;t convince with their wits.<br /><br />Small communities of uplifted bears can be found in the Pact Worlds, especially on higher-gravity planetoids in @Compendium[sfrpg.setting.Yt2xT4Iy6lHjCzso]{The Diaspora}. Members of such settlements attempt to uncover their traditions by studying any pre- Gap relics they can find and to establish new traditions by building stable societies. Many young uplifted bears become frustrated with this focus on the past, however, and some leave their homes to escape it.<br /><br />Uplifted bears feel a kinship for animals and animal-like humanoids, often preferring their company. They relate well to shirrens, though uplifted bears are more reserved than the enthusiastic insectile species. Much as many shirrens fear the Swarm and its potential to reassimilate them, some uplifted bears fear that whoever created them might return and put a dark spin on the gift of sapience the bears were given.<br /><br />An uplifted bear exploration team exploring the Vast recently discovered a planet in the Ferra system full of skyscraper-sized trees and unpopulated by sentient creatures. Since this report, a small but vocal contingent of uplifted bears has begun calling for their kind to claim the planet as their home world.</p>\n<p>&nbsp;</p>\n<section class=\"secret\">\n<h2>Ecology</h2>\n<h3>Environment</h3>\n<p>any</p>\n<p>&nbsp;</p>\n<h3>Organization</h3>\n<p>any</p>\n<p>&nbsp;</p>\n</section>"
      },
      "class": "",
      "cr": 4,
      "environment": "",
      "race": "",
      "raceAndGrafts": "",
      "source": "AA2 pg. 16",
      "xp": {
        "value": 1200
      }
    },
    "modifiers": [],
    "skillpoints": {
      "max": 0,
      "tooltip": [],
      "used": 0
    },
    "skills": {
      "acr": {
        "ability": "dex",
        "enabled": false,
        "hasArmorCheckPenalty": true,
        "isTrainedOnly": false,
        "min": 0,
        "misc": 0,
        "mod": 0,
        "ranks": 0,
        "value": 0
      },
      "ath": {
        "ability": "str",
        "enabled": true,
        "hasArmorCheckPenalty": true,
        "isTrainedOnly": false,
        "min": 0,
        "misc": 0,
        "mod": 15,
        "ranks": 15,
        "value": 0
      },
      "blu": {
        "ability": "cha",
        "enabled": false,
        "hasArmorCheckPenalty": false,
        "isTrainedOnly": false,
        "min": 0,
        "misc": 0,
        "mod": 0,
        "ranks": 0,
        "value": 0
      },
      "com": {
        "ability": "int",
        "enabled": false,
        "hasArmorCheckPenalty": false,
        "isTrainedOnly": true,
        "min": 0,
        "misc": 0,
        "mod": 0,
        "ranks": 0,
        "value": 0
      },
      "cul": {
        "ability": "int",
        "enabled": false,
        "hasArmorCheckPenalty": false,
        "isTrainedOnly": true,
        "min": 0,
        "misc": 0,
        "mod": 0,
        "ranks": 0,
        "value": 0
      },
      "dip": {
        "ability": "cha",
        "enabled": false,
        "hasArmorCheckPenalty": false,
        "isTrainedOnly": false,
        "min": 0,
        "misc": 0,
        "mod": 0,
        "ranks": 0,
        "value": 0
      },
      "dis": {
        "ability": "cha",
        "enabled": false,
        "hasArmorCheckPenalty": false,
        "isTrainedOnly": false,
        "min": 0,
        "misc": 0,
        "mod": 0,
        "ranks": 0,
        "value": 0
      },
      "eng": {
        "ability": "int",
        "enabled": false,
        "hasArmorCheckPenalty": false,
        "isTrainedOnly": true,
        "min": 0,
        "misc": 0,
        "mod": 0,
        "ranks": 0,
        "value": 0
      },
      "int": {
        "ability": "cha",
        "enabled": true,
        "hasArmorCheckPenalty": false,
        "isTrainedOnly": false,
        "min": 0,
        "misc": 0,
        "mod": 10,
        "ranks": 10,
        "value": 0
      },
      "lsc": {
        "ability": "int",
        "enabled": false,
        "hasArmorCheckPenalty": false,
        "isTrainedOnly": true,
        "min": 0,
        "misc": 0,
        "mod": 0,
        "ranks": 0,
        "value": 0
      },
      "med": {
        "ability": "int",
        "enabled": false,
        "hasArmorCheckPenalty": false,
        "isTrainedOnly": true,
        "min": 0,
        "misc": 0,
        "mod": 0,
        "ranks": 0,
        "value": 0
      },
      "mys": {
        "ability": "wis",
        "enabled": false,
        "hasArmorCheckPenalty": false,
        "isTrainedOnly": true,
        "min": 0,
        "misc": 0,
        "mod": 0,
        "ranks": 0,
        "value": 0
      },
      "per": {
        "ability": "wis",
        "enabled": true,
        "hasArmorCheckPenalty": false,
        "isTrainedOnly": false,
        "min": 0,
        "misc": 0,
        "mod": 10,
        "ranks": 10,
        "value": 0
      },
      "phs": {
        "ability": "int",
        "enabled": false,
        "hasArmorCheckPenalty": false,
        "isTrainedOnly": true,
        "min": 0,
        "misc": 0,
        "mod": 0,
        "ranks": 0,
        "value": 0
      },
      "pil": {
        "ability": "dex",
        "enabled": false,
        "hasArmorCheckPenalty": false,
        "isTrainedOnly": false,
        "min": 0,
        "misc": 0,
        "mod": 0,
        "ranks": 0,
        "value": 0
      },
      "pro": {
        "ability": "int",
        "enabled": false,
        "hasArmorCheckPenalty": false,
        "isTrainedOnly": true,
        "min": 0,
        "misc": 0,
        "mod": 0,
        "ranks": 0,
        "subname": "",
        "value": 3
      },
      "sen": {
        "ability": "wis",
        "enabled": false,
        "hasArmorCheckPenalty": false,
        "isTrainedOnly": false,
        "min": 0,
        "misc": 0,
        "mod": 0,
        "ranks": 0,
        "value": 0
      },
      "sle": {
        "ability": "dex",
        "enabled": false,
        "hasArmorCheckPenalty": true,
        "isTrainedOnly": true,
        "min": 0,
        "misc": 0,
        "mod": 0,
        "ranks": 0,
        "value": 0
      },
      "ste": {
        "ability": "dex",
        "enabled": false,
        "hasArmorCheckPenalty": true,
        "isTrainedOnly": false,
        "min": 0,
        "misc": 0,
        "mod": 0,
        "ranks": 0,
        "value": 0
      },
      "sur": {
        "ability": "wis",
        "enabled": true,
        "hasArmorCheckPenalty": false,
        "isTrainedOnly": false,
        "min": 0,
        "misc": 0,
        "mod": 10,
        "ranks": 10,
        "value": 0
      }
    },
    "spells": {
      "spell0": {
        "max": 0,
        "value": 0
      },
      "spell1": {
        "max": 0,
        "value": 0
      },
      "spell2": {
        "max": 0,
        "value": 0
      },
      "spell3": {
        "max": 0,
        "value": 0
      },
      "spell4": {
        "max": 0,
        "value": 0
      },
      "spell5": {
        "max": 0,
        "value": 0
      },
      "spell6": {
        "max": 0,
        "value": 0
      }
    },
    "traits": {
      "ci": {
        "custom": "",
        "value": []
      },
      "damageReduction": {
        "negatedBy": "",
        "value": 0
      },
      "di": {
        "custom": "",
        "value": []
      },
      "dr": {
        "custom": "",
        "value": []
      },
      "dv": {
        "custom": "",
        "value": []
      },
      "languages": {
        "custom": "Limited Telepathy 30 ft.",
        "value": [
          "common"
        ]
      },
      "senses": "low-light vision",
      "size": "large",
      "sr": 0
    }
  },
  "effects": [],
  "flags": {},
  "img": "icons/svg/mystery-man.svg",
  "items": [
    {
      "_id": "uUWCft6MVH6fGCmq",
      "name": "Claw",
      "type": "weapon",
      "data": {
        "type": "",
        "ability": "",
        "abilityMods": {
          "parts": []
        },
        "actionType": "mwak",
        "activation": {
          "type": "",
          "condition": "",
          "cost": 0
        },
        "area": {
          "effect": "",
          "shape": "",
          "units": "",
          "value": null
        },
        "attackBonus": 13,
        "attributes": {
          "ac": {
            "value": ""
          },
          "customBuilt": false,
          "dex": {
            "mod": ""
          },
          "hardness": {
            "value": ""
          },
          "hp": {
            "max": "",
            "value": 6
          },
          "size": "medium",
          "sturdy": true
        },
        "attuned": false,
        "bulk": "L",
        "capacity": {
          "max": null,
          "value": null
        },
        "chatFlavor": "",
        "container": {
          "contents": [],
          "isOpen": true,
          "storage": [
            {
              "type": "slot",
              "acceptsType": [
                "fusion"
              ],
              "affectsEncumbrance": true,
              "amount": 0,
              "subtype": "fusion",
              "weightProperty": "level"
            }
          ]
        },
        "critical": {
          "effect": "",
          "parts": []
        },
        "damage": {
          "parts": [
            {
              "formula": "1d6+9",
              "operator": "",
              "types": {
                "slashing": true
              }
            }
          ]
        },
        "description": {
          "chat": "",
          "unidentified": "",
          "value": ""
        },
        "descriptors": [],
        "duration": {
          "units": "",
          "value": null
        },
        "equipped": false,
        "formula": "",
        "identified": true,
        "isActive": null,
        "level": 1,
        "modifiers": [],
        "price": 0,
        "proficient": true,
        "properties": {
          "aeon": false,
          "amm": false,
          "analog": false,
          "antibiological": false,
          "archaic": false,
          "aurora": false,
          "automatic": false,
          "blast": false,
          "block": false,
          "boost": false,
          "breach": false,
          "breakdown": false,
          "bright": false,
          "cluster": false,
          "conceal": false,
          "deconstruct": false,
          "deflect": false,
          "disarm": false,
          "double": false,
          "drainCharge": false,
          "echo": false,
          "entangle": false,
          "explode": false,
          "extinguish": false,
          "feint": false,
          "fiery": false,
          "firstArc": false,
          "flexibleLine": false,
          "force": false,
          "freeHands": false,
          "fueled": false,
          "grapple": false,
          "gravitation": false,
          "guided": false,
          "harrying": false,
          "holyWater": false,
          "ignite": false,
          "indirect": false,
          "injection": false,
          "integrated": false,
          "line": false,
          "living": false,
          "lockdown": false,
          "mind-affecting": false,
          "mine": false,
          "mire": false,
          "modal": false,
          "necrotic": false,
          "nonlethal": false,
          "one": false,
          "operative": false,
          "penetrating": false,
          "polarize": false,
          "polymorphic": false,
          "powered": false,
          "professional": false,
          "punchGun": false,
          "qreload": false,
          "radioactive": false,
          "reach": false,
          "recall": false,
          "relic": false,
          "reposition": false,
          "shape": false,
          "shells": false,
          "shield": false,
          "sniper": false,
          "stun": false,
          "subtle": false,
          "sunder": false,
          "swarm": false,
          "tail": false,
          "teleportive": false,
          "thought": false,
          "throttle": false,
          "thrown": false,
          "trip": false,
          "two": false,
          "underwater": false,
          "unwieldy": false,
          "variantBoost": false,
          "wideLine": false
        },
        "quantity": 1,
        "range": {
          "additional": "",
          "per": "",
          "units": "",
          "value": null
        },
        "save": {
          "type": "",
          "dc": null,
          "descriptor": "negate"
        },
        "source": "",
        "special": "",
        "target": {
          "type": "",
          "value": null
        },
        "usage": {
          "per": "",
          "value": null
        },
        "uses": {
          "max": 0,
          "per": null,
          "value": 0
        },
        "weaponCategory": "uncategorized",
        "weaponType": "basicM"
      },
      "effects": [],
      "flags": {},
      "img": "icons/svg/mystery-man.svg"
    },
    {
      "_id": "nHgJFayag9ze0eCr",
      "name": "Swoop hammer, tactical",
      "type": "weapon",
      "data": {
        "type": "",
        "ability": "",
        "abilityMods": {
          "parts": []
        },
        "actionType": "mwak",
        "activation": {
          "type": "none",
          "condition": "",
          "cost": 0
        },
        "area": {
          "effect": "",
          "shape": "",
          "units": null,
          "value": null
        },
        "attackBonus": 13,
        "attributes": {
          "ac": {
            "value": ""
          },
          "customBuilt": false,
          "dex": {
            "mod": ""
          },
          "hardness": {
            "value": ""
          },
          "hp": {
            "max": "",
            "value": 6
          },
          "size": "medium",
          "sturdy": true
        },
        "attuned": false,
        "bulk": "2",
        "capacity": {
          "max": null,
          "value": null
        },
        "chatFlavor": "",
        "container": {
          "contents": [],
          "isOpen": true,
          "storage": [
            {
              "type": "slot",
              "acceptsType": [
                "fusion"
              ],
              "affectsEncumbrance": true,
              "amount": 0,
              "subtype": "fusion",
              "weightProperty": "level"
            }
          ]
        },
        "critical": {
          "effect": "",
          "parts": [
            {
              "formula": null,
              "operator": "",
              "types": {
                "bludgeoning": true
              }
            }
          ]
        },
        "damage": {
          "parts": [
            {
              "formula": "1d10+9",
              "operator": "",
              "types": {
                "bludgeoning": true
              }
            }
          ]
        },
        "description": {
          "chat": "",
          "unidentified": "",
          "value": "<p>The combat head of a swoop hammer is affixed to an elongated haft. The extra reach of the haft allows for a greater swinging arc and accelerated damage.</p>"
        },
        "descriptors": [],
        "duration": {
          "units": "",
          "value": ""
        },
        "equipped": false,
        "formula": "",
        "identified": true,
        "isActive": null,
        "level": 5,
        "modifiers": [],
        "price": 3360,
        "proficient": true,
        "properties": {
          "aeon": false,
          "amm": false,
          "analog": true,
          "antibiological": false,
          "archaic": false,
          "aurora": false,
          "automatic": false,
          "blast": false,
          "block": false,
          "boost": false,
          "breach": false,
          "breakdown": false,
          "bright": false,
          "cluster": false,
          "conceal": false,
          "deconstruct": false,
          "deflect": false,
          "disarm": false,
          "double": false,
          "drainCharge": false,
          "echo": false,
          "entangle": false,
          "explode": false,
          "extinguish": false,
          "feint": false,
          "fiery": false,
          "firstArc": false,
          "flexibleLine": false,
          "force": false,
          "freeHands": false,
          "fueled": false,
          "grapple": false,
          "gravitation": false,
          "guided": false,
          "harrying": false,
          "holyWater": false,
          "ignite": false,
          "indirect": false,
          "injection": false,
          "integrated": false,
          "line": false,
          "living": false,
          "lockdown": false,
          "mind-affecting": false,
          "mine": false,
          "mire": false,
          "modal": false,
          "necrotic": false,
          "nonlethal": false,
          "one": false,
          "operative": false,
          "penetrating": false,
          "polarize": false,
          "polymorphic": false,
          "powered": false,
          "professional": false,
          "punchGun": false,
          "qreload": false,
          "radioactive": false,
          "reach": true,
          "recall": false,
          "relic": false,
          "reposition": false,
          "shape": false,
          "shells": false,
          "shield": false,
          "sniper": false,
          "stun": false,
          "subtle": false,
          "sunder": false,
          "swarm": false,
          "tail": false,
          "teleportive": false,
          "thought": false,
          "throttle": false,
          "thrown": false,
          "trip": false,
          "two": true,
          "underwater": false,
          "unwieldy": true,
          "variantBoost": false,
          "wideLine": false
        },
        "quantity": null,
        "range": {
          "additional": "",
          "per": "",
          "units": null,
          "value": null
        },
        "save": {
          "type": "",
          "dc": null,
          "descriptor": "negate"
        },
        "source": "Core Rulebook, P. 172",
        "special": "",
        "target": {
          "type": "",
          "value": ""
        },
        "usage": {
          "per": "",
          "value": null
        },
        "uses": {
          "max": 0,
          "per": "",
          "value": 0
        },
        "weaponCategory": "uncategorized",
        "weaponType": "advancedM"
      },
      "effects": [],
      "flags": {},
      "img": "icons/svg/mystery-man.svg"
    },
    {
      "_id": "ICwGMuYu42PawLpl",
      "name": "Zero rifle, frostbite-class",
      "type": "weapon",
      "data": {
        "type": "",
        "ability": "",
        "abilityMods": {
          "parts": []
        },
        "actionType": "rwak",
        "activation": {
          "type": "action",
          "condition": "",
          "cost": 1
        },
        "area": {
          "effect": "",
          "shape": "",
          "units": null,
          "value": null
        },
        "attackBonus": 10,
        "attributes": {
          "ac": {
            "value": ""
          },
          "customBuilt": false,
          "dex": {
            "mod": ""
          },
          "hardness": {
            "value": ""
          },
          "hp": {
            "max": "",
            "value": 6
          },
          "size": "medium",
          "sturdy": true
        },
        "attuned": false,
        "bulk": "1",
        "capacity": {
          "max": 40,
          "value": 40
        },
        "chatFlavor": "",
        "container": {
          "contents": [],
          "isOpen": true,
          "storage": [
            {
              "type": "slot",
              "acceptsType": [
                "fusion"
              ],
              "affectsEncumbrance": true,
              "amount": 0,
              "subtype": "fusion",
              "weightProperty": "level"
            }
          ]
        },
        "critical": {
          "effect": "Staggered [DC",
          "parts": [
            {
              "formula": "13]",
              "operator": "",
              "types": {
                "cold": true
              }
            }
          ]
        },
        "damage": {
          "parts": [
            {
              "formula": "1d8+4",
              "operator": "",
              "types": {
                "cold": true
              }
            }
          ]
        },
        "description": {
          "chat": "",
          "unidentified": "",
          "value": ""
        },
        "descriptors": [],
        "duration": {
          "units": "",
          "value": ""
        },
        "equipped": false,
        "formula": "",
        "identified": true,
        "isActive": null,
        "level": 4,
        "modifiers": [],
        "price": 2330,
        "proficient": true,
        "properties": {
          "aeon": false,
          "amm": true,
          "analog": false,
          "antibiological": false,
          "archaic": false,
          "aurora": false,
          "automatic": false,
          "blast": false,
          "block": false,
          "boost": false,
          "breach": false,
          "breakdown": false,
          "bright": false,
          "cluster": false,
          "conceal": false,
          "deconstruct": false,
          "deflect": false,
          "disarm": false,
          "double": false,
          "drainCharge": false,
          "echo": false,
          "entangle": false,
          "explode": false,
          "extinguish": false,
          "feint": false,
          "fiery": false,
          "firstArc": false,
          "flexibleLine": false,
          "force": false,
          "freeHands": false,
          "fueled": false,
          "grapple": false,
          "gravitation": false,
          "guided": false,
          "harrying": false,
          "holyWater": false,
          "ignite": false,
          "indirect": false,
          "injection": false,
          "integrated": false,
          "line": false,
          "living": false,
          "lockdown": false,
          "mind-affecting": false,
          "mine": false,
          "mire": false,
          "modal": false,
          "necrotic": false,
          "nonlethal": false,
          "one": false,
          "operative": false,
          "penetrating": false,
          "polarize": false,
          "polymorphic": false,
          "powered": false,
          "professional": false,
          "punchGun": false,
          "qreload": false,
          "radioactive": false,
          "reach": false,
          "recall": false,
          "relic": false,
          "reposition": false,
          "shape": false,
          "shells": false,
          "shield": false,
          "sniper": false,
          "stun": false,
          "subtle": false,
          "sunder": false,
          "swarm": false,
          "tail": false,
          "teleportive": false,
          "thought": false,
          "throttle": false,
          "thrown": false,
          "trip": false,
          "two": true,
          "underwater": false,
          "unwieldy": false,
          "variantBoost": false,
          "wideLine": false
        },
        "quantity": null,
        "range": {
          "additional": "",
          "per": "",
          "units": "ft",
          "value": 60
        },
        "save": {
          "type": "",
          "dc": null,
          "descriptor": ""
        },
        "source": "CRB",
        "special": "",
        "target": {
          "type": "",
          "value": ""
        },
        "usage": {
          "per": "Battery charge",
          "value": 2
        },
        "uses": {
          "max": 0,
          "per": "",
          "value": 2
        },
        "weaponCategory": "uncategorized",
        "weaponType": "longA"
      },
      "effects": [],
      "flags": {},
      "img": "icons/svg/mystery-man.svg"
    },
    {
      "_id": "Iob4SoFrqdrgbnqc",
      "name": "Frag Grenade II",
      "type": "weapon",
      "data": {
        "type": "",
        "ability": "",
        "abilityMods": {
          "parts": []
        },
        "actionType": "rwak",
        "activation": {
          "type": "action",
          "condition": "",
          "cost": 1
        },
        "area": {
          "effect": "",
          "shape": "",
          "units": null,
          "value": null
        },
        "attackBonus": 10,
        "attributes": {
          "ac": {
            "value": ""
          },
          "customBuilt": false,
          "dex": {
            "mod": ""
          },
          "hardness": {
            "value": ""
          },
          "hp": {
            "max": "",
            "value": 6
          },
          "size": "medium",
          "sturdy": true
        },
        "attuned": false,
        "bulk": "L",
        "capacity": {
          "max": 1,
          "value": 1
        },
        "chatFlavor": "",
        "container": {
          "contents": [],
          "isOpen": true,
          "storage": [
            {
              "type": "slot",
              "acceptsType": [
                "fusion"
              ],
              "affectsEncumbrance": true,
              "amount": 0,
              "subtype": "fusion",
              "weightProperty": "level"
            }
          ]
        },
        "critical": {
          "effect": "",
          "parts": []
        },
        "damage": {
          "parts": [
            {
              "formula": "2d6",
              "operator": "",
              "types": {
                "piercing": true
              }
            }
          ]
        },
        "description": {
          "chat": "",
          "unidentified": "",
          "value": "<p><span id=\"ctl00_MainContent_DataListTalentsAll_ctl00_LabelName\">A fragmentary, or frag, gren ade explodes in a cloud of shrapnel.</span></p>"
        },
        "descriptors": [],
        "duration": {
          "units": "",
          "value": ""
        },
        "equipped": false,
        "formula": "",
        "identified": true,
        "isActive": null,
        "level": 4,
        "modifiers": [],
        "price": 700,
        "proficient": true,
        "properties": {
          "aeon": false,
          "amm": false,
          "analog": false,
          "antibiological": false,
          "archaic": false,
          "aurora": false,
          "automatic": false,
          "blast": false,
          "block": false,
          "boost": false,
          "breach": false,
          "breakdown": false,
          "bright": false,
          "cluster": false,
          "conceal": false,
          "deconstruct": false,
          "deflect": false,
          "disarm": false,
          "double": false,
          "drainCharge": false,
          "echo": false,
          "entangle": false,
          "explode": true,
          "extinguish": false,
          "feint": false,
          "fiery": false,
          "firstArc": false,
          "flexibleLine": false,
          "force": false,
          "freeHands": false,
          "fueled": false,
          "grapple": false,
          "gravitation": false,
          "guided": false,
          "harrying": false,
          "holyWater": false,
          "ignite": false,
          "indirect": false,
          "injection": false,
          "integrated": false,
          "line": false,
          "living": false,
          "lockdown": false,
          "mind-affecting": false,
          "mine": false,
          "mire": false,
          "modal": false,
          "necrotic": false,
          "nonlethal": false,
          "one": false,
          "operative": false,
          "penetrating": false,
          "polarize": false,
          "polymorphic": false,
          "powered": false,
          "professional": false,
          "punchGun": false,
          "qreload": false,
          "radioactive": false,
          "reach": false,
          "recall": false,
          "relic": false,
          "reposition": false,
          "shape": false,
          "shells": false,
          "shield": false,
          "sniper": false,
          "stun": false,
          "subtle": false,
          "sunder": false,
          "swarm": false,
          "tail": false,
          "teleportive": false,
          "thought": false,
          "throttle": false,
          "thrown": true,
          "trip": false,
          "two": false,
          "underwater": false,
          "unwieldy": false,
          "variantBoost": false,
          "wideLine": false
        },
        "quantity": null,
        "range": {
          "additional": "",
          "per": "",
          "units": "ft",
          "value": 20
        },
        "save": {
          "type": "",
          "dc": null,
          "descriptor": "negate"
        },
        "source": "Core Rulebook",
        "special": "",
        "target": {
          "type": "",
          "value": ""
        },
        "usage": {
          "per": "",
          "value": 0
        },
        "uses": {
          "max": 1,
          "per": "charges",
          "value": 1
        },
        "weaponCategory": "uncategorized",
        "weaponType": "grenade"
      },
      "effects": [],
      "flags": {},
<<<<<<< HEAD
      "img": "systems/sfrpg/icons/equipment/weapons/frag-grenade.jpg"
=======
      "img": "systems/sfrpg/icons/equipment/weapons/frag-grenade.webp",
      "effects": []
>>>>>>> 2b095a38
    },
    {
      "_id": "bDg99O5I9kuK3Rsz",
      "name": "Ferocious Charge",
      "type": "feat",
      "data": {
        "type": "",
        "ability": null,
        "abilityMods": {
          "parts": []
        },
        "actionType": "",
        "activation": {
          "type": "",
          "condition": "",
          "cost": 0
        },
        "area": {
          "effect": "",
          "shape": "",
          "units": "",
          "value": null
        },
        "attackBonus": 0,
        "chatFlavor": "",
        "critical": {
          "effect": "",
          "parts": []
        },
        "damage": {
          "parts": []
        },
        "description": {
          "chat": "",
          "unidentified": "",
          "value": "<h3>(EX)</h3>\n<h3>When the creature charges, it can attempt a trip combat maneuver in place of the normal melee attack. In addition, the creature can charge without taking the normal charge penalties to its attack roll or AC. If the creature has another ability that allows it to charge without taking these penalties (such as the charge attack ability from the soldier’s blitz fighting style), it also gains the ability to charge through difficult terrain.</h3>\n<hr>\n<h3>&nbsp;</h3>"
        },
        "descriptors": [],
        "duration": {
          "units": "",
          "value": null
        },
        "formula": "",
        "isActive": null,
        "modifiers": [],
        "range": {
          "additional": "",
          "per": "",
          "units": "",
          "value": null
        },
        "recharge": {
          "charged": false,
          "value": null
        },
        "requirements": "",
        "save": {
          "type": "",
          "dc": null,
          "descriptor": ""
        },
        "source": "",
        "target": {
          "type": "",
          "value": null
        },
        "uses": {
          "max": 0,
          "per": null,
          "value": 0
        }
      },
      "effects": [],
      "flags": {},
      "img": "icons/svg/mystery-man.svg"
    },
    {
      "_id": "cA4xnJVEXAuKRr94",
      "name": "Ceremonial Plate, Officer",
      "type": "equipment",
      "data": {
        "type": "",
        "ability": null,
        "actionType": "",
        "activation": {
          "type": "",
          "condition": "",
          "cost": 0
        },
        "area": {
          "effect": "",
          "shape": "",
          "units": "",
          "value": null
        },
        "armor": {
          "type": "heavy",
          "acp": -2,
          "dex": 2,
          "eac": 6,
          "kac": 8,
          "speedAdjust": -5,
          "upgradeSlots": 1,
          "upgrades": []
        },
        "attackBonus": 0,
        "attributes": {
          "ac": {
            "value": ""
          },
          "customBuilt": false,
          "dex": {
            "mod": ""
          },
          "hardness": {
            "value": ""
          },
          "hp": {
            "max": "",
            "value": 6
          },
          "size": "medium",
          "sturdy": true
        },
        "attuned": false,
        "bulk": "2",
        "capacity": {
          "max": 0,
          "value": 0
        },
        "chatFlavor": "",
        "container": {
          "contents": [],
          "isOpen": true,
          "storage": [
            {
              "type": "slot",
              "acceptsType": [
                "upgrade",
                "weapon"
              ],
              "affectsEncumbrance": true,
              "amount": 0,
              "subtype": "armorUpgrade",
              "weightProperty": "slots"
            },
            {
              "type": "slot",
              "acceptsType": [
                "weapon"
              ],
              "affectsEncumbrance": true,
              "amount": 0,
              "subtype": "weaponSlot",
              "weightProperty": ""
            }
          ]
        },
        "critical": {
          "effect": "",
          "parts": []
        },
        "damage": {
          "parts": []
        },
        "description": {
          "chat": "",
          "unidentified": "",
          "value": "<p><span id=\"ctl00_MainContent_DataListTalentsAll_ctl00_LabelName\">While this heavy armor of sculpted metal plates offers good protection to the wearer, its main purpose is to intimidate enemies. Often used for honor guards, military exercises, or parades, ceremonial plate is usually brightly colored or made of shining metal, with elaborate helmets.&nbsp;</span></p>"
        },
        "descriptors": [],
        "duration": {
          "units": "",
          "value": null
        },
        "equipped": false,
        "formula": "",
        "identified": true,
        "isActive": null,
        "level": 4,
        "modifiers": [],
        "price": 2275,
        "proficient": true,
        "quantity": 1,
        "range": {
          "additional": "",
          "per": "",
          "units": "",
          "value": null
        },
        "reach": "",
        "save": {
          "type": "",
          "dc": null,
          "descriptor": ""
        },
        "size": "",
        "source": "Core Rulebook",
        "speed": "",
        "strength": 0,
        "target": {
          "type": "",
          "value": null
        },
        "usage": {
          "per": "",
          "value": 0
        },
        "uses": {
          "max": 0,
          "per": null,
          "value": 0
        }
      },
      "effects": [],
      "flags": {},
<<<<<<< HEAD
      "img": "systems/sfrpg/icons/equipment/armor/ceremonial-plate-officer.jpg"
=======
      "img": "systems/sfrpg/icons/equipment/armor/ceremonial-plate-officer.webp",
      "effects": []
>>>>>>> 2b095a38
    },
    {
      "_id": "KhqgfUPsvN0DDDBU",
      "name": "Battery, High-Capacity",
      "type": "goods",
      "data": {
        "type": "",
        "attributes": {
          "ac": {
            "value": ""
          },
          "customBuilt": false,
          "dex": {
            "mod": ""
          },
          "hardness": {
            "value": ""
          },
          "hp": {
            "max": "",
            "value": 6
          },
          "size": "medium",
          "sturdy": false
        },
        "attuned": false,
        "bulk": "-",
        "damage": {
          "parts": []
        },
        "description": {
          "chat": "",
          "unidentified": "",
          "value": "<p><span id=\"ctl00_MainContent_DataListTalentsAll_ctl00_LabelName\">Batteries charge powered weapons, but they can also be used to power an array of items, including powered armor and technological items. Batteries have a standardized size and weight, and items that take batteries all have a slot into which they fit, regardless of the item&rsquo;s actual size. Weapons that use batteries list the highest-capacity battery they are capable of using as well as how many charges from the battery that each shot consumes.&nbsp;</span></p>\n<p><strong>Capacity:</strong> 40</p>"
        },
        "equipped": false,
        "identified": true,
        "level": 4,
        "modifiers": [],
        "price": 330,
        "quantity": "2",
        "source": "Core Rulebook"
      },
      "effects": [],
      "flags": {},
<<<<<<< HEAD
      "img": "systems/sfrpg/icons/equipment/weapons/battery-high-capacity.jpg"
=======
      "img": "systems/sfrpg/icons/equipment/weapons/battery-high-capacity.webp",
      "effects": []
>>>>>>> 2b095a38
    },
    {
      "_id": "QaDsnQR93P1TeE3E",
      "name": "Blitz",
      "type": "feat",
      "data": {
        "type": "",
        "ability": null,
        "abilityMods": {
          "parts": []
        },
        "actionType": "",
        "activation": {
          "type": "",
          "condition": "",
          "cost": 0
        },
        "area": {
          "effect": "",
          "shape": "",
          "units": "",
          "value": null
        },
        "attackBonus": 0,
        "chatFlavor": "",
        "critical": {
          "effect": "",
          "parts": []
        },
        "damage": {
          "parts": []
        },
        "description": {
          "chat": "",
          "unidentified": "",
          "value": "<p>&gt;<a class=\"entity-link\" data-pack=\"sfrpg.class-features\" data-id=\"oKlwvc1HcIsg7Q7a\" draggable=\"true\"><i class=\"fas fa-suitcase\"></i> Fighting Style</a></p>\n        <p>&nbsp;</p>\n        <p><span id=\"ctl00_MainContent_DataListTalentsAll_ctl01_LabelName\"></span><span id=\"ctl00_MainContent_DataListTalentsAll_ctl00_LabelName\">The blitz fighting style is all about using speed and aggression to get into the thick of melee. You increase your speed and responsiveness, gain abilities that make you better at melee combat than your enemies, and keep on fighting even when surrounded by foes.<br><br></span></p>\n        <h2 class=\"title\"><a class=\"entity-link\" data-pack=\"sfrpg.class-features\" data-id=\"bLPXnEXunSrwnIGT\" draggable=\"true\"><i class=\"fas fa-suitcase\"></i> Rapid Response (Ex) (1st)</a></h2>\n        <p>You gain a +4 bonus to initiative checks and increase your land speed by 10 feet.</p>\n        <h2 class=\"title\"><a class=\"entity-link\" data-pack=\"sfrpg.class-features\" data-id=\"yolCeVEzPKF4p6q1\" draggable=\"true\"><i class=\"fas fa-suitcase\"></i> Charge Attack (Ex) (2nd)</a></h2>\n        <p>As a standard action, you can make a charge without the charge penalties (see page 248), and you can substitute a bull rush for the melee attack at the end of the charge. When you gain the soldier’s onslaught class feature, you can make two attacks instead of one at the end of your charge, both with a –4 penalty.</p>\n        <h2 class=\"title\"><a class=\"entity-link\" data-pack=\"sfrpg.class-features\" data-id=\"m8OEzHyK2fs79LAP\" draggable=\"true\"><i class=\"fas fa-suitcase\"></i> Keep Fighting (Ex) (3rd)</a></h2>\n        <p>As a move action, you can spend 1 Resolve Point to regain Stamina Points equal to 2d6 + your soldier level. You can’t use this ability again until after you regain Stamina Points from a 10-minute rest. The number of Stamina Points you regain increases by 1d6 at 10th level, 15th level, and 20th level.</p>\n        <h2 class=\"title\"><a class=\"entity-link\" data-pack=\"sfrpg.class-features\" data-id=\"IlyzRIm03pslJJh6\" draggable=\"true\"><i class=\"fas fa-suitcase\"></i> Perfect Opportunity (Ex) (4th)</a></h2>\n        <p>When you hit a creature with an attack of opportunity, that creature can’t move out of the squares you threaten until the start of its next turn. In addition, when an enemy takes a guarded step (see page 247) out of a square you threaten, you can make an attack of opportunity against it with a –2 penalty to the attack roll. If the target provoked an attack of opportunity by moving, hitting with your attack of opportunity ends the target’s movement immediately, preventing it from carrying out the rest of its movement.</p>\n        <h2 class=\"title\"><a class=\"entity-link\" data-pack=\"sfrpg.class-features\" data-id=\"0uRrPeGV84fu4cQ7\" draggable=\"true\"><i class=\"fas fa-suitcase\"></i> Against the Odds (Ex) (5th)</a></h2>\n        <p>You gain a bonus to melee damage rolls equal to double the number of enemies within 10 feet of you. Enemies who don’t constitute a significant threat (those with a CR equal to your level – 4 or less, or as determined by the GM) don’t count when calculating this bonus.</p>"
        },
        "descriptors": [],
        "duration": {
          "units": "",
          "value": null
        },
        "formula": "",
        "isActive": null,
        "modifiers": [],
        "range": {
          "additional": "",
          "per": "",
          "units": "",
          "value": null
        },
        "recharge": {
          "charged": false,
          "value": null
        },
        "requirements": "1st level",
        "save": {
          "type": "",
          "dc": null,
          "descriptor": ""
        },
        "source": "Fighting Style",
        "target": {
          "type": "",
          "value": null
        },
        "uses": {
          "max": 0,
          "per": null,
          "value": 0
        }
      },
      "effects": [],
      "flags": {},
<<<<<<< HEAD
      "img": "systems/sfrpg/icons/classes/blitz.png"
=======
      "img": "systems/sfrpg/icons/classes/blitz.webp",
      "effects": []
>>>>>>> 2b095a38
    }
  ],
  "token": {
    "name": "Bear Avenger, Uplifted",
    "actorId": "uoTptJjvv7XgOi5P",
    "actorLink": false,
    "bar1": {
      "attribute": "attributes.hp"
    },
    "bar2": {
      "attribute": ""
    },
    "brightLight": 0,
    "brightSight": 0,
    "dimLight": 0,
    "dimSight": 0,
    "displayBars": 40,
    "displayName": 0,
    "disposition": 0,
    "flags": {},
    "height": 2,
    "img": "icons/svg/mystery-man.svg",
    "lightAlpha": 1,
    "lightAngle": 360,
    "lightAnimation": {
      "type": "",
      "intensity": 5,
      "speed": 5
    },
    "lightColor": "",
    "lockRotation": false,
    "mirrorX": false,
    "mirrorY": false,
    "randomImg": false,
    "rotation": 0,
    "scale": 1,
    "sightAngle": 360,
    "tint": "",
    "vision": false,
    "width": 2
  }
}<|MERGE_RESOLUTION|>--- conflicted
+++ resolved
@@ -1374,12 +1374,7 @@
       },
       "effects": [],
       "flags": {},
-<<<<<<< HEAD
-      "img": "systems/sfrpg/icons/equipment/weapons/frag-grenade.jpg"
-=======
-      "img": "systems/sfrpg/icons/equipment/weapons/frag-grenade.webp",
-      "effects": []
->>>>>>> 2b095a38
+      "img": "systems/sfrpg/icons/equipment/weapons/frag-grenade.webp"
     },
     {
       "_id": "bDg99O5I9kuK3Rsz",
@@ -1596,12 +1591,7 @@
       },
       "effects": [],
       "flags": {},
-<<<<<<< HEAD
-      "img": "systems/sfrpg/icons/equipment/armor/ceremonial-plate-officer.jpg"
-=======
-      "img": "systems/sfrpg/icons/equipment/armor/ceremonial-plate-officer.webp",
-      "effects": []
->>>>>>> 2b095a38
+      "img": "systems/sfrpg/icons/equipment/armor/ceremonial-plate-officer.webp"
     },
     {
       "_id": "KhqgfUPsvN0DDDBU",
@@ -1647,12 +1637,7 @@
       },
       "effects": [],
       "flags": {},
-<<<<<<< HEAD
-      "img": "systems/sfrpg/icons/equipment/weapons/battery-high-capacity.jpg"
-=======
-      "img": "systems/sfrpg/icons/equipment/weapons/battery-high-capacity.webp",
-      "effects": []
->>>>>>> 2b095a38
+      "img": "systems/sfrpg/icons/equipment/weapons/battery-high-capacity.webp"
     },
     {
       "_id": "QaDsnQR93P1TeE3E",
@@ -1727,12 +1712,7 @@
       },
       "effects": [],
       "flags": {},
-<<<<<<< HEAD
-      "img": "systems/sfrpg/icons/classes/blitz.png"
-=======
-      "img": "systems/sfrpg/icons/classes/blitz.webp",
-      "effects": []
->>>>>>> 2b095a38
+      "img": "systems/sfrpg/icons/classes/blitz.webp"
     }
   ],
   "token": {
