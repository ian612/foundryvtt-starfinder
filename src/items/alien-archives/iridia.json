--- conflicted
+++ resolved
@@ -971,10 +971,6 @@
     {
       "name": "Holographic Image*",
       "type": "spell",
-<<<<<<< HEAD
-=======
-      "img": "systems/sfrpg/icons/spells/holographic_image.webp",
->>>>>>> 2b095a38
       "data": {
         "type": "",
         "ability": "",
@@ -1059,7 +1055,7 @@
       "flags": {},
       "hasAttack": false,
       "hasUses": false,
-      "img": "systems/sfrpg/icons/spells/holographic_image.png",
+      "img": "systems/sfrpg/icons/spells/holographic_image.webp",
       "isCharged": true,
       "isStack": false,
       "labels": {
@@ -1077,10 +1073,6 @@
     {
       "name": "Teleport (self only)",
       "type": "spell",
-<<<<<<< HEAD
-=======
-      "img": "systems/sfrpg/icons/spells/teleport.webp",
->>>>>>> 2b095a38
       "data": {
         "type": "",
         "ability": null,
@@ -1165,7 +1157,7 @@
       "flags": {},
       "hasAttack": false,
       "hasUses": false,
-      "img": "systems/sfrpg/icons/spells/teleport.PNG",
+      "img": "systems/sfrpg/icons/spells/teleport.webp",
       "isCharged": true,
       "isStack": false,
       "labels": {
@@ -1183,10 +1175,6 @@
     {
       "name": "Caustic Conversion",
       "type": "spell",
-<<<<<<< HEAD
-=======
-      "img": "systems/sfrpg/icons/spells/caustic_conversion.webp",
->>>>>>> 2b095a38
       "data": {
         "type": "",
         "ability": "",
@@ -1271,7 +1259,7 @@
       "flags": {},
       "hasAttack": false,
       "hasUses": false,
-      "img": "systems/sfrpg/icons/spells/caustic_conversion.jpg",
+      "img": "systems/sfrpg/icons/spells/caustic_conversion.webp",
       "isCharged": true,
       "isStack": false,
       "labels": {
@@ -1289,10 +1277,6 @@
     {
       "name": "Implant Data*",
       "type": "spell",
-<<<<<<< HEAD
-=======
-      "img": "systems/sfrpg/icons/spells/implant_data.webp",
->>>>>>> 2b095a38
       "data": {
         "type": "",
         "ability": null,
@@ -1377,7 +1361,7 @@
       "flags": {},
       "hasAttack": false,
       "hasUses": false,
-      "img": "systems/sfrpg/icons/spells/implant_data.PNG",
+      "img": "systems/sfrpg/icons/spells/implant_data.webp",
       "isCharged": true,
       "isStack": false,
       "labels": {
@@ -1395,10 +1379,6 @@
     {
       "name": "Make Whole*",
       "type": "spell",
-<<<<<<< HEAD
-=======
-      "img": "systems/sfrpg/icons/spells/make_whole.webp",
->>>>>>> 2b095a38
       "data": {
         "type": "",
         "ability": null,
@@ -1483,7 +1463,7 @@
       "flags": {},
       "hasAttack": false,
       "hasUses": false,
-      "img": "systems/sfrpg/icons/spells/make_whole.png",
+      "img": "systems/sfrpg/icons/spells/make_whole.webp",
       "isCharged": true,
       "isStack": false,
       "labels": {
@@ -1501,10 +1481,6 @@
     {
       "name": "Recharge*",
       "type": "spell",
-<<<<<<< HEAD
-=======
-      "img": "systems/sfrpg/icons/spells/recharge.webp",
->>>>>>> 2b095a38
       "data": {
         "type": "",
         "ability": null,
@@ -1589,7 +1565,7 @@
       "flags": {},
       "hasAttack": false,
       "hasUses": false,
-      "img": "systems/sfrpg/icons/spells/recharge.PNG",
+      "img": "systems/sfrpg/icons/spells/recharge.webp",
       "isCharged": true,
       "isStack": false,
       "labels": {
@@ -1607,10 +1583,6 @@
     {
       "name": "Disguise Self (At will)",
       "type": "spell",
-<<<<<<< HEAD
-=======
-      "img": "systems/sfrpg/icons/spells/disguise_self.webp",
->>>>>>> 2b095a38
       "data": {
         "type": "",
         "ability": "",
@@ -1695,7 +1667,7 @@
       "flags": {},
       "hasAttack": false,
       "hasUses": false,
-      "img": "systems/sfrpg/icons/spells/disguise_self.png",
+      "img": "systems/sfrpg/icons/spells/disguise_self.webp",
       "isCharged": true,
       "isStack": false,
       "labels": {
