--- conflicted
+++ resolved
@@ -647,10 +647,6 @@
     {
       "name": "Zero pistol, frostbite-class",
       "type": "weapon",
-<<<<<<< HEAD
-=======
-      "img": "systems/sfrpg/icons/equipment/weapons/zero-pistol-frostbite-class.webp",
->>>>>>> 2b095a38
       "data": {
         "type": "",
         "ability": "",
@@ -792,15 +788,11 @@
         "weaponType": "smallA"
       },
       "flags": {},
-      "img": "systems/sfrpg/icons/equipment/weapons/zero-pistol-frostbite-class.jpg"
+      "img": "systems/sfrpg/icons/equipment/weapons/zero-pistol-frostbite-class.webp"
     },
     {
       "name": "Augury",
       "type": "spell",
-<<<<<<< HEAD
-=======
-      "img": "systems/sfrpg/icons/spells/augure.webp",
->>>>>>> 2b095a38
       "data": {
         "type": "",
         "ability": "",
@@ -883,15 +875,11 @@
         }
       },
       "flags": {},
-      "img": "systems/sfrpg/icons/spells/augure.jpg"
+      "img": "systems/sfrpg/icons/spells/augure.webp"
     },
     {
       "name": "Identify",
       "type": "spell",
-<<<<<<< HEAD
-=======
-      "img": "systems/sfrpg/icons/spells/identify.webp",
->>>>>>> 2b095a38
       "data": {
         "type": "",
         "ability": null,
@@ -977,15 +965,11 @@
         }
       },
       "flags": {},
-      "img": "systems/sfrpg/icons/spells/identify.PNG"
+      "img": "systems/sfrpg/icons/spells/identify.webp"
     },
     {
       "name": "Share Language",
       "type": "spell",
-<<<<<<< HEAD
-=======
-      "img": "systems/sfrpg/icons/spells/share_language.webp",
->>>>>>> 2b095a38
       "data": {
         "type": "",
         "ability": "",
@@ -1068,15 +1052,11 @@
         }
       },
       "flags": {},
-      "img": "systems/sfrpg/icons/spells/share_language.png"
+      "img": "systems/sfrpg/icons/spells/share_language.webp"
     },
     {
       "name": "Detect Affliction",
       "type": "spell",
-<<<<<<< HEAD
-=======
-      "img": "systems/sfrpg/icons/spells/detect_affliction.webp",
->>>>>>> 2b095a38
       "data": {
         "type": "",
         "ability": "",
@@ -1159,15 +1139,11 @@
         }
       },
       "flags": {},
-      "img": "systems/sfrpg/icons/spells/detect_affliction.PNG"
+      "img": "systems/sfrpg/icons/spells/detect_affliction.webp"
     },
     {
       "name": "Detect Magic",
       "type": "spell",
-<<<<<<< HEAD
-=======
-      "img": "systems/sfrpg/icons/spells/detect_magic.webp",
->>>>>>> 2b095a38
       "data": {
         "type": "",
         "ability": "",
@@ -1253,15 +1229,11 @@
         }
       },
       "flags": {},
-      "img": "systems/sfrpg/icons/spells/detect_magic.png"
+      "img": "systems/sfrpg/icons/spells/detect_magic.webp"
     },
     {
       "name": "Estex Suit II",
       "type": "equipment",
-<<<<<<< HEAD
-=======
-      "img": "systems/sfrpg/icons/equipment/armor/estex-suit-2.webp",
->>>>>>> 2b095a38
       "data": {
         "type": "",
         "ability": null,
@@ -1383,15 +1355,11 @@
         }
       },
       "flags": {},
-      "img": "systems/sfrpg/icons/equipment/armor/estex-suit-2.jpg"
+      "img": "systems/sfrpg/icons/equipment/armor/estex-suit-2.webp"
     },
     {
       "name": "Battery, Standard",
       "type": "goods",
-<<<<<<< HEAD
-=======
-      "img": "systems/sfrpg/icons/equipment/weapons/battery-standard.webp",
->>>>>>> 2b095a38
       "data": {
         "type": "",
         "abilityMods": {
@@ -1419,15 +1387,11 @@
         "source": "Core Rulebook"
       },
       "flags": {},
-      "img": "systems/sfrpg/icons/equipment/weapons/battery-standard.jpg"
+      "img": "systems/sfrpg/icons/equipment/weapons/battery-standard.webp"
     },
     {
       "name": "Zone of Truth (DC 17)",
       "type": "spell",
-<<<<<<< HEAD
-=======
-      "img": "systems/sfrpg/icons/spells/zone_of_thruth.webp",
->>>>>>> 2b095a38
       "data": {
         "type": "",
         "ability": null,
@@ -1510,15 +1474,11 @@
         }
       },
       "flags": {},
-      "img": "systems/sfrpg/icons/spells/zone_of_thruth.PNG"
+      "img": "systems/sfrpg/icons/spells/zone_of_thruth.webp"
     },
     {
       "name": "Mystic Cure*",
       "type": "spell",
-<<<<<<< HEAD
-=======
-      "img": "systems/sfrpg/icons/spells/mystic_cure.webp",
->>>>>>> 2b095a38
       "data": {
         "type": "",
         "ability": "",
@@ -1607,7 +1567,7 @@
         }
       },
       "flags": {},
-      "img": "systems/sfrpg/icons/spells/mystic_cure.PNG"
+      "img": "systems/sfrpg/icons/spells/mystic_cure.webp"
     }
   ],
   "token": {
