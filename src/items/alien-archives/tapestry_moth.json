{
  "_id": "f9NEuhbMDucz0JPU",
  "name": "Tapestry Moth",
  "type": "npc2",
  "data": {
    "abilities": {
      "cha": {
        "base": 0,
        "min": 3,
        "misc": 0,
        "mod": 0,
        "value": 10
      },
      "con": {
        "base": 4,
        "min": 3,
        "misc": 0,
        "mod": 4,
        "value": 18
      },
      "dex": {
        "base": 7,
        "min": 3,
        "misc": 0,
        "mod": 7,
        "value": 24
      },
      "int": {
        "base": 5,
        "min": 3,
        "misc": 0,
        "mod": 5,
        "value": 20
      },
      "str": {
        "base": 10,
        "min": 3,
        "misc": 0,
        "mod": 10,
        "value": 30
      },
      "wis": {
        "base": 2,
        "min": 3,
        "misc": 0,
        "mod": 2,
        "value": 14
      }
    },
    "attributes": {
      "arms": "2",
      "bab": 0,
      "cmd": {
        "min": 0,
        "tooltip": [],
        "value": 10
      },
      "eac": {
        "base": 30,
        "min": 0,
        "tooltip": [],
        "value": 30
      },
      "fort": {
        "base": 16,
        "bonus": 16,
        "misc": 0,
        "tooltip": [],
        "value": 0
      },
      "hp": {
        "max": 280,
        "min": 0,
        "temp": null,
        "tempmax": null,
        "tooltip": [],
        "value": 280
      },
      "init": {
        "bonus": 0,
        "tooltip": [],
        "total": 7,
        "value": 7
      },
      "kac": {
        "base": 31,
        "min": 0,
        "tooltip": [],
        "value": 31
      },
      "keyability": "",
      "reach": "",
      "reflex": {
        "base": 16,
        "bonus": 16,
        "misc": 0,
        "tooltip": [],
        "value": 0
      },
      "rp": {
        "max": 0,
        "min": 0,
        "tooltip": [],
        "value": 0
      },
      "sp": {
        "max": 0,
        "min": 0,
        "tooltip": [],
        "value": 0
      },
      "space": "",
      "speed": {
        "burrowing": {
          "base": 0
        },
        "climbing": {
          "base": 0
        },
        "flying": {
          "base": 0
        },
        "land": {
          "base": 30
        },
        "mainMovement": "land",
        "special": "original base: 30 ft.; original special: fly 40 ft. (Su, perfect), spider climb",
        "swimming": {
          "base": 0
        }
      },
      "spellcasting": "",
      "will": {
        "base": 19,
        "bonus": 19,
        "misc": 0,
        "tooltip": [],
        "value": 0
      }
    },
    "conditions": {
      "asleep": false,
      "bleeding": false,
      "blinded": false,
      "broken": false,
      "burning": false,
      "confused": false,
      "cowering": false,
      "dazed": false,
      "dazzled": false,
      "dead": false,
      "deafened": false,
      "dying": false,
      "encumbered": false,
      "entangled": false,
      "exhausted": false,
      "fascinated": false,
      "fatigued": false,
      "flat-footed": false,
      "frightened": false,
      "grappled": false,
      "helpless": false,
      "nauseated": false,
      "off-kilter": false,
      "off-target": false,
      "overburdened": false,
      "panicked": false,
      "paralyzed": false,
      "pinned": false,
      "prone": false,
      "shaken": false,
      "sickened": false,
      "stable": false,
      "staggered": false,
      "stunned": false,
      "unconscious": false
    },
    "counterClasses": {
      "values": {}
    },
    "currency": {
      "credit": 0,
      "upb": 0
    },
    "details": {
      "type": "Magical Beast",
      "alignment": "NE",
      "aura": "",
      "biography": {
        "public": "",
        "value": "<h2>Description</h2>\n<p>The tapestry moth is an interstellar nightmare whose existence has only been recently confirmed. They approach starships in space and dimension door onto the starship’s hull, bypassing starship shields or other defenses. Able to squeeze into openings only inches wide, they skitter to cargo bay doors, air locks, or other ports and access panels. Once inside, tapestry moths systematically slaughter the crew of these starships, ambushing their prey one by one or in small numbers and hiding the bodies, or stowing away to slip past a space station’s defenses. No matter the strategy, these acts of mayhem aren’t random, but rather the purposeful acts of bioengineered living weapons of unknown origin.</p>\n<section>\n<h2>Ecology</h2>\n<h3>Environment</h3>\n<p>any</p>\n<p>&nbsp;</p>\n<h3>Organization</h3>\n<p>solitary, pair, or infestation (3-5)</p>\n<p>&nbsp;</p>\n</section>"
      },
      "class": "",
      "cr": 16,
      "environment": "",
      "race": "",
      "raceAndGrafts": "",
      "source": "AP #32 pg. 61",
      "xp": {
        "value": 76800
      }
    },
    "modifiers": [],
    "skills": {
      "acr": {
        "ability": "dex",
        "enabled": true,
        "hasArmorCheckPenalty": true,
        "isTrainedOnly": false,
        "misc": 0,
        "mod": 33,
        "ranks": 33,
        "value": 0
      },
      "ath": {
        "ability": "str",
        "enabled": true,
        "hasArmorCheckPenalty": true,
        "isTrainedOnly": false,
        "misc": 0,
        "mod": 28,
        "ranks": 28,
        "value": 0
      },
      "blu": {
        "ability": "cha",
        "enabled": false,
        "hasArmorCheckPenalty": false,
        "isTrainedOnly": false,
        "misc": 0,
        "mod": 0,
        "ranks": 0,
        "value": 0
      },
      "com": {
        "ability": "int",
        "enabled": false,
        "hasArmorCheckPenalty": false,
        "isTrainedOnly": true,
        "misc": 0,
        "mod": 0,
        "ranks": 0,
        "value": 0
      },
      "cul": {
        "ability": "int",
        "enabled": false,
        "hasArmorCheckPenalty": false,
        "isTrainedOnly": true,
        "misc": 0,
        "mod": 0,
        "ranks": 0,
        "value": 0
      },
      "dip": {
        "ability": "cha",
        "enabled": false,
        "hasArmorCheckPenalty": false,
        "isTrainedOnly": false,
        "misc": 0,
        "mod": 0,
        "ranks": 0,
        "value": 0
      },
      "dis": {
        "ability": "cha",
        "enabled": false,
        "hasArmorCheckPenalty": false,
        "isTrainedOnly": false,
        "misc": 0,
        "mod": 0,
        "ranks": 0,
        "value": 0
      },
      "eng": {
        "ability": "int",
        "enabled": true,
        "hasArmorCheckPenalty": false,
        "isTrainedOnly": true,
        "misc": 0,
        "mod": 33,
        "ranks": 33,
        "value": 0
      },
      "int": {
        "ability": "cha",
        "enabled": false,
        "hasArmorCheckPenalty": false,
        "isTrainedOnly": false,
        "misc": 0,
        "mod": 0,
        "ranks": 0,
        "value": 0
      },
      "lsc": {
        "ability": "int",
        "enabled": false,
        "hasArmorCheckPenalty": false,
        "isTrainedOnly": true,
        "misc": 0,
        "mod": 0,
        "ranks": 0,
        "value": 0
      },
      "med": {
        "ability": "int",
        "enabled": false,
        "hasArmorCheckPenalty": false,
        "isTrainedOnly": true,
        "misc": 0,
        "mod": 0,
        "ranks": 0,
        "value": 0
      },
      "mys": {
        "ability": "wis",
        "enabled": false,
        "hasArmorCheckPenalty": false,
        "isTrainedOnly": true,
        "misc": 0,
        "mod": 0,
        "ranks": 0,
        "value": 0
      },
      "per": {
        "ability": "wis",
        "enabled": true,
        "hasArmorCheckPenalty": false,
        "isTrainedOnly": false,
        "misc": 0,
        "mod": 28,
        "ranks": 28,
        "value": 0
      },
      "phs": {
        "ability": "int",
        "enabled": false,
        "hasArmorCheckPenalty": false,
        "isTrainedOnly": true,
        "misc": 0,
        "mod": 0,
        "ranks": 0,
        "value": 0
      },
      "pil": {
        "ability": "dex",
        "enabled": true,
        "hasArmorCheckPenalty": false,
        "isTrainedOnly": false,
        "misc": 0,
        "mod": 28,
        "ranks": 28,
        "value": 0
      },
      "pro": {
        "ability": "int",
        "enabled": false,
        "hasArmorCheckPenalty": false,
        "isTrainedOnly": true,
        "misc": 0,
        "mod": 0,
        "ranks": 0,
        "subname": "",
        "value": 3
      },
      "pro1": {
        "ability": "int",
        "enabled": true,
        "hasArmorCheckPenalty": false,
        "isTrainedOnly": false,
        "misc": 36,
        "mod": 36,
        "ranks": 36,
        "subname": "climbing",
        "value": 0
      },
      "pro2": {
        "ability": "int",
        "enabled": true,
        "hasArmorCheckPenalty": false,
        "isTrainedOnly": false,
        "misc": 36,
        "mod": 36,
        "ranks": 36,
        "subname": "flying",
        "value": 0
      },
      "sen": {
        "ability": "wis",
        "enabled": false,
        "hasArmorCheckPenalty": false,
        "isTrainedOnly": false,
        "misc": 0,
        "mod": 0,
        "ranks": 0,
        "value": 0
      },
      "sle": {
        "ability": "dex",
        "enabled": false,
        "hasArmorCheckPenalty": true,
        "isTrainedOnly": true,
        "misc": 0,
        "mod": 0,
        "ranks": 0,
        "value": 0
      },
      "ste": {
        "ability": "dex",
        "enabled": true,
        "hasArmorCheckPenalty": true,
        "isTrainedOnly": false,
        "misc": 0,
        "mod": 33,
        "ranks": 33,
        "value": 0
      },
      "sur": {
        "ability": "wis",
        "enabled": false,
        "hasArmorCheckPenalty": false,
        "isTrainedOnly": false,
        "misc": 0,
        "mod": 0,
        "ranks": 0,
        "value": 0
      }
    },
    "spells": {
      "spell0": {
        "max": 0,
        "value": 0
      },
      "spell1": {
        "max": 0,
        "value": 0
      },
      "spell2": {
        "max": 0,
        "value": 0
      },
      "spell3": {
        "max": 0,
        "value": 0
      },
      "spell4": {
        "max": 0,
        "value": 0
      },
      "spell5": {
        "max": 0,
        "value": 0
      },
      "spell6": {
        "max": 0,
        "value": 0
      }
    },
    "traits": {
      "ci": {
        "custom": "",
        "value": []
      },
      "damageReduction": {
        "negatedBy": "",
        "value": 0
      },
      "di": {
        "custom": "",
        "value": [
          "cold"
        ]
      },
      "dr": {
        "custom": "",
        "value": [
          {
            "electricity": "10"
          },
          {
            "fire": "10"
          }
        ]
      },
      "dv": {
        "custom": "",
        "value": []
      },
      "languages": {
        "custom": "can't speak any language; telepathy 100 ft",
        "value": [
          "aklo",
          "common"
        ]
      },
      "senses": "darkvision 60 ft; low-light vision",
      "size": "medium",
      "sr": 0
    }
  },
  "flags": {
    "sfrpg": {
      "conditions": []
    }
  },
  "img": "icons/svg/mystery-man.svg",
  "items": [
    {
      "_id": "LPQwYjk2roafnEzL",
      "name": "Nondetection",
      "type": "feat",
      "data": {
        "type": "",
        "ability": null,
        "actionType": null,
        "activation": {
          "type": "",
          "condition": "",
          "cost": 0
        },
        "area": {
          "effect": "",
          "shape": "",
          "units": "",
          "value": null
        },
        "attackBonus": 0,
        "chatFlavor": "",
        "critical": {
          "effect": "",
          "parts": []
        },
        "damage": {
          "parts": []
        },
        "description": {
          "chat": "",
          "unidentified": "",
          "value": ""
        },
        "descriptors": [],
        "duration": {
          "units": "",
          "value": null
        },
        "formula": "",
        "modifiers": [],
        "range": {
          "additional": "",
          "per": "",
          "units": "",
          "value": null
        },
        "recharge": {
          "charged": false,
          "value": null
        },
        "requirements": "",
        "save": {
          "type": "",
          "dc": null,
          "descriptor": ""
        },
        "source": "",
        "target": {
          "type": "",
          "value": null
        },
        "uses": {
          "max": 0,
          "per": null,
          "value": 0
        }
      },
      "flags": {},
      "img": "icons/svg/mystery-man.svg"
    },
    {
      "_id": "k3XFaY4JovIhBmdZ",
      "name": "Void Adaption",
      "type": "feat",
      "data": {
        "type": "",
        "ability": null,
        "actionType": null,
        "activation": {
          "type": "",
          "condition": "",
          "cost": 0
        },
        "area": {
          "effect": "",
          "shape": "",
          "units": "",
          "value": null
        },
        "attackBonus": 0,
        "chatFlavor": "",
        "critical": {
          "effect": "",
          "parts": []
        },
        "damage": {
          "parts": []
        },
        "description": {
          "chat": "",
          "unidentified": "",
          "value": ""
        },
        "descriptors": [],
        "duration": {
          "units": "",
          "value": null
        },
        "formula": "",
        "modifiers": [],
        "range": {
          "additional": "",
          "per": "",
          "units": "",
          "value": null
        },
        "recharge": {
          "charged": false,
          "value": null
        },
        "requirements": "",
        "save": {
          "type": "",
          "dc": null,
          "descriptor": ""
        },
        "source": "",
        "target": {
          "type": "",
          "value": null
        },
        "uses": {
          "max": 0,
          "per": null,
          "value": 0
        }
      },
      "flags": {},
      "img": "icons/svg/mystery-man.svg"
    },
    {
      "_id": "LyNer5Gui74sFIvF",
      "name": "Bite (plus Grab And Tapestry Toxin)",
      "type": "weapon",
      "data": {
        "type": "",
        "ability": "",
        "abilityMods": {
          "parts": []
        },
        "actionType": "mwak",
        "activation": {
          "type": "",
          "condition": "",
          "cost": 0
        },
        "area": {
          "effect": "",
          "shape": "",
          "units": "",
          "value": null
        },
        "attackBonus": 28,
        "attributes": {
          "ac": {
            "value": ""
          },
          "customBuilt": false,
          "dex": {
            "mod": ""
          },
          "hardness": {
            "value": ""
          },
          "hp": {
            "max": "",
            "value": 6
          },
          "size": "medium",
          "sturdy": true
        },
        "attuned": false,
        "bulk": "L",
        "capacity": {
          "max": 0,
          "value": 0
        },
        "chatFlavor": "",
        "container": {
          "contents": [],
          "storage": [
            {
              "type": "slot",
              "acceptsType": [
                "fusion"
              ],
              "affectsEncumbrance": true,
              "amount": 0,
              "subtype": "fusion",
              "weightProperty": "level"
            }
          ]
        },
        "critical": {
          "effect": "",
          "parts": []
        },
        "damage": {
          "parts": [
            {
              "formula": "6d8+26",
              "operator": "",
              "types": {
                "piercing": true
              }
            }
          ]
        },
        "description": {
          "chat": "",
          "unidentified": "",
          "value": "<h3><strong>Tapestry Toxin</strong></h3>\n<p><strong>Type</strong>&nbsp;@Compendium[sfrpg.rules.aKqRtg165rAly1Cc]{poison} (injury and contact);&nbsp;<strong>Save&nbsp;</strong>Fortitude DC 24<br><strong>Track</strong>&nbsp;Dexterity (special);&nbsp;<strong>Frequency</strong>&nbsp;1/round for 6 rounds<br><strong>Effect</strong>&nbsp;progression track is Healthy—Sluggish—Stiffened— Staggered—Immobile; no end state<br><strong>Cure</strong>&nbsp;2 saves</p>"
        },
        "descriptors": [],
        "duration": {
          "units": "",
          "value": null
        },
        "equipped": true,
        "formula": "",
        "identified": true,
        "level": 1,
        "modifiers": [],
        "price": 0,
        "proficient": true,
        "properties": {
          "aeon": false,
          "amm": false,
          "analog": false,
          "antibiological": false,
          "archaic": false,
          "aurora": false,
          "automatic": false,
          "blast": false,
          "block": false,
          "boost": false,
          "breach": false,
          "breakdown": false,
          "bright": false,
          "cluster": false,
          "conceal": false,
          "deconstruct": false,
          "deflect": false,
          "disarm": false,
          "double": false,
          "drainCharge": false,
          "echo": false,
          "entangle": false,
          "explode": false,
          "extinguish": false,
          "feint": false,
          "fiery": false,
          "firstArc": false,
          "flexibleLine": false,
          "force": false,
          "freeHands": false,
          "fueled": false,
          "grapple": false,
          "gravitation": false,
          "guided": false,
          "harrying": false,
          "holyWater": false,
          "hybrid": false,
          "ignite": false,
          "indirect": false,
          "injection": false,
          "integrated": false,
          "line": false,
          "living": false,
          "lockdown": false,
          "mind-affecting": false,
          "mine": false,
          "mire": false,
          "modal": false,
          "necrotic": false,
          "nonlethal": false,
          "one": false,
          "operative": false,
          "penetrating": false,
          "polarize": false,
          "polymorphic": false,
          "powered": false,
          "professional": false,
          "punchGun": false,
          "qreload": false,
          "radioactive": false,
          "reach": false,
          "recall": false,
          "regrowth": false,
          "relic": false,
          "reposition": false,
          "shape": false,
          "shells": false,
          "shield": false,
          "sniper": false,
          "stun": false,
          "subtle": false,
          "sunder": false,
          "swarm": false,
          "tail": false,
          "teleportive": false,
          "thought": false,
          "throttle": false,
          "thrown": false,
          "trip": false,
          "two": false,
          "unbalancing": false,
          "underwater": false,
          "unwieldy": false,
          "variantBoost": false,
          "wideLine": false
        },
        "quantity": 1,
        "range": {
          "additional": "",
          "per": "",
          "units": "",
          "value": null
        },
        "save": {
          "type": "",
          "dc": null,
          "descriptor": "negate"
        },
        "source": "",
        "special": "",
        "target": {
          "type": "",
          "value": null
        },
        "usage": {
          "per": "",
          "value": 0
        },
        "uses": {
          "max": 0,
          "per": null,
          "value": 0
        },
        "weaponCategory": "uncategorized",
        "weaponType": "basicM"
      },
      "flags": {},
      "img": "icons/svg/mystery-man.svg"
    },
    {
      "_id": "viH4p0XxZ9Wqmfv2",
      "name": "Monomolecular Claw (plus Grab)",
      "type": "weapon",
      "data": {
        "type": "",
        "ability": "",
        "abilityMods": {
          "parts": []
        },
        "actionType": "mwak",
        "activation": {
          "type": "",
          "condition": "",
          "cost": 0
        },
        "area": {
          "effect": "",
          "shape": "",
          "units": "",
          "value": null
        },
        "attackBonus": 28,
        "attributes": {
          "ac": {
            "value": ""
          },
          "customBuilt": false,
          "dex": {
            "mod": ""
          },
          "hardness": {
            "value": ""
          },
          "hp": {
            "max": "",
            "value": 6
          },
          "size": "medium",
          "sturdy": true
        },
        "attuned": false,
        "bulk": "L",
        "capacity": {
          "max": 0,
          "value": 0
        },
        "chatFlavor": "",
        "container": {
          "contents": [],
          "storage": [
            {
              "type": "slot",
              "acceptsType": [
                "fusion"
              ],
              "affectsEncumbrance": true,
              "amount": 0,
              "subtype": "fusion",
              "weightProperty": "level"
            }
          ]
        },
        "critical": {
          "effect": "",
          "parts": []
        },
        "damage": {
          "parts": [
            {
              "formula": "6d8+26",
              "operator": "",
              "types": {
                "slashing": true
              }
            }
          ]
        },
        "description": {
          "chat": "",
          "unidentified": "",
          "value": "<p>ignores 10 points of hardness</p>"
        },
        "descriptors": [],
        "duration": {
          "units": "",
          "value": null
        },
        "equipped": true,
        "formula": "",
        "identified": true,
        "level": 1,
        "modifiers": [],
        "price": 0,
        "proficient": true,
        "properties": {
          "aeon": false,
          "amm": false,
          "analog": false,
          "antibiological": false,
          "archaic": false,
          "aurora": false,
          "automatic": false,
          "blast": false,
          "block": false,
          "boost": false,
          "breach": false,
          "breakdown": false,
          "bright": false,
          "cluster": false,
          "conceal": false,
          "deconstruct": false,
          "deflect": false,
          "disarm": false,
          "double": false,
          "drainCharge": false,
          "echo": false,
          "entangle": false,
          "explode": false,
          "extinguish": false,
          "feint": false,
          "fiery": false,
          "firstArc": false,
          "flexibleLine": false,
          "force": false,
          "freeHands": false,
          "fueled": false,
          "grapple": false,
          "gravitation": false,
          "guided": false,
          "harrying": false,
          "holyWater": false,
          "hybrid": false,
          "ignite": false,
          "indirect": false,
          "injection": false,
          "integrated": false,
          "line": false,
          "living": false,
          "lockdown": false,
          "mind-affecting": false,
          "mine": false,
          "mire": false,
          "modal": false,
          "necrotic": false,
          "nonlethal": false,
          "one": false,
          "operative": false,
          "penetrating": false,
          "polarize": false,
          "polymorphic": false,
          "powered": false,
          "professional": false,
          "punchGun": false,
          "qreload": false,
          "radioactive": false,
          "reach": false,
          "recall": false,
          "regrowth": false,
          "relic": false,
          "reposition": false,
          "shape": false,
          "shells": false,
          "shield": false,
          "sniper": false,
          "stun": false,
          "subtle": false,
          "sunder": false,
          "swarm": false,
          "tail": false,
          "teleportive": false,
          "thought": false,
          "throttle": false,
          "thrown": false,
          "trip": false,
          "two": false,
          "unbalancing": false,
          "underwater": false,
          "unwieldy": false,
          "variantBoost": false,
          "wideLine": false
        },
        "quantity": 1,
        "range": {
          "additional": "",
          "per": "",
          "units": "",
          "value": null
        },
        "save": {
          "type": "",
          "dc": null,
          "descriptor": "negate"
        },
        "source": "",
        "special": "",
        "target": {
          "type": "",
          "value": null
        },
        "usage": {
          "per": "",
          "value": 0
        },
        "uses": {
          "max": 0,
          "per": null,
          "value": 0
        },
        "weaponCategory": "uncategorized",
        "weaponType": "basicM"
      },
      "flags": {},
      "img": "icons/svg/mystery-man.svg"
    },
    {
      "_id": "6tXgdgzWX8ureA4x",
      "name": "Venom Spit (Ex)",
      "type": "weapon",
      "data": {
        "type": "",
        "ability": "",
        "abilityMods": {
          "parts": []
        },
        "actionType": "rwak",
        "activation": {
          "type": "action",
          "condition": "",
          "cost": 1
        },
        "area": {
          "effect": "",
          "shape": "",
          "units": null,
          "value": null
        },
        "attackBonus": 26,
        "attributes": {
          "ac": {
            "value": ""
          },
          "customBuilt": false,
          "dex": {
            "mod": ""
          },
          "hardness": {
            "value": ""
          },
          "hp": {
            "max": "",
            "value": 18
          },
          "size": "medium",
          "sturdy": true
        },
        "attuned": false,
        "bulk": "L",
        "capacity": {
          "max": 0,
          "value": 0
        },
        "chatFlavor": "",
        "container": {
          "contents": [],
          "storage": [
            {
              "type": "slot",
              "acceptsType": [
                "fusion"
              ],
              "affectsEncumbrance": true,
              "amount": 0,
              "subtype": "fusion",
              "weightProperty": "level"
            }
          ]
        },
        "critical": {
          "effect": "",
          "parts": []
        },
        "damage": {
          "parts": []
        },
        "description": {
          "chat": "",
          "unidentified": "",
          "value": "<p>This ranged attack targets EAC and has a range of 30 feet. On a hit, the target is exposed to tapestry toxin. Tapestry Toxin Type @Compendium[sfrpg.rules.aKqRtg165rAly1Cc]{poison} (injury and contact); Save Fortitude DC 24 Track Dexterity (special); Frequency 1/round for 6 rounds Effect progression track is Healthy-Sluggish-Stiffened- Staggered-Immobile; no end state Cure 2 saves Tapestry Moth Gestation Type @Compendium[sfrpg.rules.GnEF27Oot3zqTaBQ]{Disease} (injury); Save Fortitude DC 24 Track physical (special); Frequency 1/day Effect no latent state; the victim dies on the fifth day as a miniature tapestry moth cuts itself free of its body Cure surgically extract egg with a Medicine check (DC 24) that takes 1 hour and requires a medical lab; subject takes 1d4 Constitution damage on each attempt.</p>\n<p>&nbsp;</p>\n<h3><strong>Tapestry Toxin</strong></h3>\n<p><strong>Type</strong>&nbsp;@Compendium[sfrpg.rules.aKqRtg165rAly1Cc]{poison} (injury and contact);&nbsp;<strong>Save</strong>&nbsp;Fortitude DC 24<br><strong>Track</strong>&nbsp;Dexterity (special);&nbsp;<strong>Frequency</strong>&nbsp;1/round for 6 rounds<br><strong>Effect</strong>&nbsp;progression track is Healthy—Sluggish—Stiffened— Staggered—Immobile; no end state<br><strong>Cure</strong>&nbsp;2 saves</p>"
        },
        "descriptors": [],
        "duration": {
          "units": "",
          "value": ""
        },
        "equipped": true,
        "formula": "",
        "identified": true,
        "level": 1,
        "modifiers": [],
        "price": 0,
        "proficient": true,
        "properties": {
          "aeon": false,
          "amm": false,
          "analog": false,
          "antibiological": false,
          "archaic": false,
          "aurora": false,
          "automatic": false,
          "blast": false,
          "block": false,
          "boost": false,
          "breach": false,
          "breakdown": false,
          "bright": false,
          "cluster": false,
          "conceal": false,
          "deconstruct": false,
          "deflect": false,
          "disarm": false,
          "double": false,
          "drainCharge": false,
          "echo": false,
          "entangle": false,
          "explode": false,
          "extinguish": false,
          "feint": false,
          "fiery": false,
          "firstArc": false,
          "flexibleLine": false,
          "force": false,
          "freeHands": false,
          "fueled": false,
          "grapple": false,
          "gravitation": false,
          "guided": false,
          "harrying": false,
          "holyWater": false,
          "hybrid": false,
          "ignite": false,
          "indirect": false,
          "injection": false,
          "integrated": false,
          "line": false,
          "living": false,
          "lockdown": false,
          "mind-affecting": false,
          "mine": false,
          "mire": false,
          "modal": false,
          "necrotic": false,
          "nonlethal": false,
          "one": false,
          "operative": false,
          "penetrating": false,
          "polarize": false,
          "polymorphic": false,
          "powered": false,
          "professional": false,
          "punchGun": false,
          "qreload": false,
          "radioactive": false,
          "reach": false,
          "recall": false,
          "regrowth": false,
          "relic": false,
          "reposition": false,
          "shape": false,
          "shells": false,
          "shield": false,
          "sniper": false,
          "stun": false,
          "subtle": false,
          "sunder": false,
          "swarm": false,
          "tail": false,
          "teleportive": false,
          "thought": false,
          "throttle": false,
          "thrown": false,
          "trip": false,
          "two": false,
          "unbalancing": false,
          "underwater": false,
          "unwieldy": false,
          "variantBoost": false,
          "wideLine": false
        },
        "quantity": 1,
        "range": {
          "additional": "",
          "per": "",
          "units": "ft",
          "value": 30
        },
        "save": {
          "type": "fort",
          "dc": "24",
          "descriptor": "negate"
        },
        "source": "",
        "special": "",
        "target": {
          "type": "",
          "value": ""
        },
        "usage": {
          "per": "",
          "value": 0
        },
        "uses": {
          "max": 0,
          "per": "",
          "value": 0
        },
        "weaponCategory": "uncategorized",
        "weaponType": "smallA"
      },
      "flags": {},
      "img": "icons/svg/mystery-man.svg"
    },
    {
      "_id": "Gqo0tEUaPYPT4K6O",
      "name": "Compression",
      "type": "feat",
      "data": {
        "type": "",
        "ability": null,
        "abilityMods": {
          "parts": []
        },
        "actionType": "",
        "activation": {
          "type": "",
          "condition": "",
          "cost": 0
        },
        "area": {
          "effect": "",
          "shape": "",
          "units": "",
          "value": null
        },
        "attackBonus": 0,
        "chatFlavor": "",
        "critical": {
          "effect": "",
          "parts": []
        },
        "damage": {
          "parts": []
        },
        "description": {
          "chat": "",
          "unidentified": "",
          "value": "<p>(EX)</p>\n<p>The creature can move through an area as small as one-quarter of its space without squeezing or one-eighth its space when squeezing.</p>\n<hr>\n<p>&nbsp;</p>"
        },
        "descriptors": [],
        "duration": {
          "units": "",
          "value": null
        },
        "formula": "",
        "modifiers": [],
        "range": {
          "additional": "",
          "per": "",
          "units": "",
          "value": null
        },
        "recharge": {
          "charged": false,
          "value": null
        },
        "requirements": "",
        "save": {
          "type": "",
          "dc": null,
          "descriptor": ""
        },
        "source": "",
        "target": {
          "type": "",
          "value": null
        },
        "uses": {
          "max": 0,
          "per": null,
          "value": 0
        }
      },
      "flags": {},
      "img": "icons/svg/mystery-man.svg"
    },
    {
      "_id": "Gx6fbNKBADMUuvqe",
      "name": "Implant (Ex)",
      "type": "feat",
      "data": {
        "type": "",
        "ability": "",
        "abilityMods": {
          "parts": []
        },
        "actionType": "save",
        "activation": {
          "type": "full",
          "condition": "",
          "cost": 1
        },
        "area": {
          "effect": "",
          "shape": "",
          "units": null,
          "value": null
        },
        "attackBonus": 0,
        "chatFlavor": "",
        "critical": {
          "effect": "",
          "parts": []
        },
        "damage": {
          "parts": [
            {
              "formula": "32",
              "operator": "",
              "types": {}
            }
          ]
        },
        "description": {
          "chat": "",
          "unidentified": "",
          "value": "<p>As a full action, a tapestry moth can implant one of its eggs into an adjacent helpless or @Compendium[sfrpg.conditions.NV4qXRDgb7zTNkW2]{Paralyzed} living creature that does not already have an egg implanted. The target takes 32 nonlethal piercing damage and is exposed to tapestry moth gestation, a deadly @Compendium[sfrpg.rules.GnEF27Oot3zqTaBQ]{Disease}.</p>\n<p>&nbsp;</p>\n<h3><strong>Tapestry Moth Gestation</strong></h3>\n<p><strong>Type</strong>&nbsp;@Compendium[sfrpg.rules.GnEF27Oot3zqTaBQ]{Disease} (injury);&nbsp;<strong>Save</strong>&nbsp;Fortitude DC 24<br><strong>Track</strong>&nbsp;physical (special);&nbsp;<strong>Frequency </strong>1/day<br><strong>Effect</strong>&nbsp;no latent state; the victim dies on the fifth day as a miniature tapestry moth cuts itself free of its body<br><strong>Cure</strong>&nbsp;surgically extract egg with a Medicine check (DC 24) that takes 1 hour and requires a medical lab; subject takes 1d4 Constitution damage on each attempt</p>"
        },
        "descriptors": [],
        "duration": {
          "units": "",
          "value": ""
        },
        "formula": "",
        "modifiers": [],
        "range": {
          "additional": "",
          "per": "",
          "units": "touch",
          "value": null
        },
        "recharge": {
          "charged": false,
          "value": null
        },
        "requirements": "",
        "save": {
          "type": "fort",
          "dc": "24",
          "descriptor": "negate"
        },
        "source": "",
        "target": {
          "type": "",
          "value": "helpless or paralyzed living creature"
        },
        "uses": {
          "max": 0,
          "per": "",
          "value": 0
        }
      },
      "flags": {},
      "img": "icons/svg/mystery-man.svg"
    },
    {
      "_id": "89L3hkF6JleiP7ZF",
      "name": "Spaceflight",
      "type": "feat",
      "data": {
        "type": "",
        "ability": null,
        "abilityMods": {
          "parts": []
        },
        "actionType": "",
        "activation": {
          "type": "",
          "condition": "",
          "cost": 0
        },
        "area": {
          "effect": "",
          "shape": "",
          "units": "",
          "value": null
        },
        "attackBonus": 0,
        "chatFlavor": "",
        "critical": {
          "effect": "",
          "parts": []
        },
        "damage": {
          "parts": []
        },
        "description": {
          "chat": "",
          "unidentified": "",
          "value": "<p>(SU)</p>\n<p>The creature can fly through space at standard navigation and astrogation speeds (Core Rulebook 290) using Piloting to navigate. If it uses a skill other than Piloting for skill checks to astrogate, that skill is listed in parentheses.</p>\n<p>Guidelines: Most creatures with spaceflight also have @Compendium[sfrpg.universal-creature-rules.Zo5poFuFlNvLYMwh]{Void Adaptation}.</p>\n<hr>\n<p>&nbsp;</p>"
        },
        "descriptors": [],
        "duration": {
          "units": "",
          "value": null
        },
        "formula": "",
        "modifiers": [],
        "range": {
          "additional": "",
          "per": "",
          "units": "",
          "value": null
        },
        "recharge": {
          "charged": false,
          "value": null
        },
        "requirements": "",
        "save": {
          "type": "",
          "dc": null,
          "descriptor": ""
        },
        "source": "",
        "target": {
          "type": "",
          "value": null
        },
        "uses": {
          "max": 0,
          "per": null,
          "value": 0
        }
      },
      "flags": {},
      "img": "icons/svg/mystery-man.svg"
    },
    {
      "_id": "qtWuC7UTkOqoTxpR",
      "name": "Dimension Door",
      "type": "spell",
<<<<<<< HEAD
=======
      "img": "systems/sfrpg/icons/spells/dimension-door.webp",
>>>>>>> 2b095a38
      "data": {
        "type": "",
        "ability": "",
        "abilityMods": {
          "parts": []
        },
        "actionType": "save",
        "activation": {
          "type": "action",
          "condition": "",
          "cost": 1
        },
        "allowedClasses": {
          "myst": false,
          "tech": true,
          "wysh": true
        },
        "area": {
          "effect": "burst",
          "shape": "cone",
          "units": null,
          "value": null
        },
        "attackBonus": 0,
        "chatFlavor": "",
        "concentration": false,
        "critical": {
          "effect": "",
          "parts": []
        },
        "damage": {
          "parts": []
        },
        "description": {
          "chat": "",
          "unidentified": "",
          "value": "<p><span id=\"ctl00_MainContent_DataListTalentsAll_ctl00_LabelName\">You instantly transfer yourself from your current location to any other spot within range. You always arrive at exactly the spot desired—whether by simply visualizing the area or by stating its direction. You can bring along objects as long as their weight doesn’t exceed your maximum load. You can also bring up to four additional willing or unconscious Medium or smaller creatures (carrying gear or objects up to their maximum load) or their equivalent. A Large creature counts as two Medium creatures, and a Huge creature counts as two Large creatures. All creatures to be transported must be in contact with one another, and at least one of those creatures must be in contact with you. After using this spell, you can’t take any other actions until your next turn (and each creature traveling with you can’t take any other actions until its next turn).</span></p>\n<p><span id=\"ctl00_MainContent_DataListTalentsAll_ctl00_LabelName\">If you arrive in a place that is already occupied by a solid body, you and each creature traveling with you each take 1d6 damage and are shunted to a random open space on a suitable surface within 100 feet of the intended location. If there is no free space within 100 feet, you and each creature traveling with you take 2d6 additional damage and are shunted to a free space within 1,000 feet. If there is no free space within 1,000 feet, you and each creature traveling with you take 4d6 additional damage and the spell simply fails.</span></p>"
        },
        "descriptors": [],
        "dismissible": false,
        "duration": {
          "units": "",
          "value": "instantaneous"
        },
        "formula": "",
        "level": 4,
        "materials": {
          "consumed": false,
          "cost": 0,
          "supply": 0,
          "value": ""
        },
        "modifiers": [],
        "preparation": {
          "mode": "innate",
          "prepared": true
        },
        "range": {
          "additional": "40",
          "per": "level",
          "units": "ft",
          "value": 400
        },
        "save": {
          "type": "will",
          "dc": "19",
          "descriptor": "negate"
        },
        "school": "con",
        "source": "Starfinder Core Rulebook pg. 349",
        "sr": true,
        "target": {
          "type": "",
          "value": "you and touched objects or touched willing or unconscious creatures"
        },
        "uses": {
          "max": 3,
          "per": "day",
          "value": 3
        }
      },
      "flags": {},
      "img": "systems/sfrpg/icons/spells/dimension-door.jpg"
    },
    {
      "_id": "v1l1OlRLZktA6b2m",
      "name": "Nondetection (Self Only) (Constant)",
      "type": "spell",
<<<<<<< HEAD
=======
      "img": "systems/sfrpg/icons/spells/nondetection.webp",
>>>>>>> 2b095a38
      "data": {
        "type": "",
        "ability": null,
        "abilityMods": {
          "parts": []
        },
        "actionType": "",
        "activation": {
          "type": "",
          "condition": "",
          "cost": 0
        },
        "allowedClasses": {
          "myst": false,
          "tech": true,
          "wysh": true
        },
        "area": {
          "effect": "",
          "shape": "",
          "units": "",
          "value": null
        },
        "attackBonus": 0,
        "chatFlavor": "",
        "concentration": false,
        "critical": {
          "effect": "",
          "parts": []
        },
        "damage": {
          "parts": []
        },
        "description": {
          "chat": "",
          "unidentified": "",
          "value": "<p style=\"text-align: justify;\">The warded creature or object becomes difficult to detect by divination spells such as&nbsp;clairaudience/clairvoyance&nbsp;and spells with the word “detect” in their names.&nbsp;Nondetection&nbsp;also prevents location by magic items such as&nbsp;crystal balls&nbsp;and technological items such as cameras and surveillance systems. Casting this spell places significant stress on you, and requires you to spend 1 Resolve Point.<br><br>If a magic divination is attempted against the warded creature or item, the caster of the divination must succeed at a caster level check (1d20 + caster level) against a DC equal to 11 + your caster level. If surveillance is attempted with remote cameras or sensors, the viewer must succeed at a Perception check against a DC equal to 11 + your caster level to see the target. If you cast&nbsp;nondetection&nbsp;on yourself or on an item currently in your possession, the DC for each these checks is equal to 15 + your caster level. If cast on a creature,&nbsp;nondetection&nbsp;wards the creature’s gear as well as the creature itself.<br><br>Nondetection&nbsp;protects the target only from discovery by items and remote sensors, not by creatures. A camera mounted to a wall and monitored from a security booth is subject to&nbsp;nondetection, but a camera in a creature (including constructs) is not.</p>"
        },
        "descriptors": [],
        "dismissible": false,
        "duration": {
          "units": "",
          "value": null
        },
        "formula": "",
        "level": 3,
        "materials": {
          "consumed": false,
          "cost": 0,
          "supply": 0,
          "value": ""
        },
        "modifiers": [],
        "preparation": {
          "mode": "always",
          "prepared": true
        },
        "range": {
          "additional": "",
          "per": "",
          "units": "touch",
          "value": null
        },
        "save": {
          "type": "",
          "dc": null,
          "descriptor": ""
        },
        "school": "abj",
        "source": "Starfinder Core Rulebook pg. 367",
        "sr": false,
        "target": {
          "type": "",
          "value": null
        },
        "uses": {
          "max": 0,
          "per": null,
          "value": 0
        }
      },
      "flags": {},
      "img": "systems/sfrpg/icons/spells/nondetection.PNG"
    }
  ],
  "token": {
    "name": "Tapestry Moth",
    "actorData": {},
    "actorId": "h50NOw0RrmjrxGdn",
    "actorLink": false,
    "bar1": {
      "attribute": "attributes.hp"
    },
    "bar2": {
      "attribute": ""
    },
    "brightLight": 0,
    "brightSight": 0,
    "dimLight": 0,
    "dimSight": 0,
    "displayBars": 40,
    "displayName": 0,
    "disposition": -1,
    "flags": {},
    "height": 1,
    "img": "icons/svg/mystery-man.svg",
    "lightAlpha": 1,
    "lightAngle": 360,
    "lightColor": "",
    "lockRotation": false,
    "mirrorX": false,
    "mirrorY": false,
    "randomImg": false,
    "rotation": 0,
    "scale": 1,
    "sightAngle": 360,
    "tint": "",
    "vision": false,
    "width": 1
  }
}<|MERGE_RESOLUTION|>--- conflicted
+++ resolved
@@ -1511,10 +1511,6 @@
       "_id": "qtWuC7UTkOqoTxpR",
       "name": "Dimension Door",
       "type": "spell",
-<<<<<<< HEAD
-=======
-      "img": "systems/sfrpg/icons/spells/dimension-door.webp",
->>>>>>> 2b095a38
       "data": {
         "type": "",
         "ability": "",
@@ -1597,16 +1593,12 @@
         }
       },
       "flags": {},
-      "img": "systems/sfrpg/icons/spells/dimension-door.jpg"
+      "img": "systems/sfrpg/icons/spells/dimension-door.webp"
     },
     {
       "_id": "v1l1OlRLZktA6b2m",
       "name": "Nondetection (Self Only) (Constant)",
       "type": "spell",
-<<<<<<< HEAD
-=======
-      "img": "systems/sfrpg/icons/spells/nondetection.webp",
->>>>>>> 2b095a38
       "data": {
         "type": "",
         "ability": null,
@@ -1689,7 +1681,7 @@
         }
       },
       "flags": {},
-      "img": "systems/sfrpg/icons/spells/nondetection.PNG"
+      "img": "systems/sfrpg/icons/spells/nondetection.webp"
     }
   ],
   "token": {
