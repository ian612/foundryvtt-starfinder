--- conflicted
+++ resolved
@@ -194,7 +194,7 @@
       "biography": {
         "age": 0,
         "dateOfBirth": "",
-        "fullBodyImage": "systems/sfrpg/images/mystery-body.png",
+        "fullBodyImage": "systems/sfrpg/images/mystery-body.webp",
         "height": "",
         "otherVisuals": "",
         "public": "",
@@ -652,7 +652,8 @@
         }
       },
       "effects": [],
-      "flags": {}
+      "flags": {},
+      "img": "icons/svg/mystery-man.svg"
     },
     {
       "name": "Living staff, advanced",
@@ -1169,7 +1170,8 @@
         }
       },
       "effects": [],
-      "flags": {}
+      "flags": {},
+      "img": "icons/svg/mystery-man.svg"
     },
     {
       "name": "Spell Cache (Su)",
@@ -1244,12 +1246,7 @@
       },
       "effects": [],
       "flags": {},
-<<<<<<< HEAD
-      "img": "systems/sfrpg/icons/classes/spell_cache.png"
-=======
-      "img": "systems/sfrpg/icons/classes/spell_cache.webp",
-      "effects": []
->>>>>>> 2b095a38
+      "img": "systems/sfrpg/icons/classes/spell_cache.webp"
     },
     {
       "name": "Kasatha microcord IV",
@@ -1383,12 +1380,7 @@
       },
       "effects": [],
       "flags": {},
-<<<<<<< HEAD
-      "img": "systems/sfrpg/icons/equipment/armor/kasatha-microcord-4.jpg"
-=======
-      "img": "systems/sfrpg/icons/equipment/armor/kasatha-microcord-4.webp",
-      "effects": []
->>>>>>> 2b095a38
+      "img": "systems/sfrpg/icons/equipment/armor/kasatha-microcord-4.webp"
     },
     {
       "name": "Rounds, Small Arm",
@@ -1435,12 +1427,7 @@
       },
       "effects": [],
       "flags": {},
-<<<<<<< HEAD
-      "img": "systems/sfrpg/icons/equipment/weapons/rounds-small-arm.jpg"
-=======
-      "img": "systems/sfrpg/icons/equipment/weapons/rounds-small-arm.webp",
-      "effects": []
->>>>>>> 2b095a38
+      "img": "systems/sfrpg/icons/equipment/weapons/rounds-small-arm.webp"
     },
     {
       "name": "Corrosive Haze (DC 22)",
@@ -1538,12 +1525,7 @@
       },
       "effects": [],
       "flags": {},
-<<<<<<< HEAD
-      "img": "systems/sfrpg/icons/spells/corrosive_hase.png"
-=======
-      "img": "systems/sfrpg/icons/spells/corrosive_hase.webp",
-      "effects": []
->>>>>>> 2b095a38
+      "img": "systems/sfrpg/icons/spells/corrosive_hase.webp"
     },
     {
       "name": "Greater Invisibility",
@@ -1633,12 +1615,7 @@
       },
       "effects": [],
       "flags": {},
-<<<<<<< HEAD
-      "img": "systems/sfrpg/icons/spells/invisibility_greater.png"
-=======
-      "img": "systems/sfrpg/icons/spells/invisibility_greater.webp",
-      "effects": []
->>>>>>> 2b095a38
+      "img": "systems/sfrpg/icons/spells/invisibility_greater.webp"
     },
     {
       "name": "Displacement",
@@ -1728,12 +1705,7 @@
       },
       "effects": [],
       "flags": {},
-<<<<<<< HEAD
-      "img": "systems/sfrpg/icons/spells/displacement.png"
-=======
-      "img": "systems/sfrpg/icons/spells/displacement.webp",
-      "effects": []
->>>>>>> 2b095a38
+      "img": "systems/sfrpg/icons/spells/displacement.webp"
     },
     {
       "name": "Instant Virus (DC 21)",
@@ -1823,12 +1795,7 @@
       },
       "effects": [],
       "flags": {},
-<<<<<<< HEAD
-      "img": "systems/sfrpg/icons/spells/instant_virus.PNG"
-=======
-      "img": "systems/sfrpg/icons/spells/instant_virus.webp",
-      "effects": []
->>>>>>> 2b095a38
+      "img": "systems/sfrpg/icons/spells/instant_virus.webp"
     },
     {
       "name": "Slow (DC 21)",
@@ -1918,12 +1885,7 @@
       },
       "effects": [],
       "flags": {},
-<<<<<<< HEAD
-      "img": "systems/sfrpg/icons/spells/slow.png"
-=======
-      "img": "systems/sfrpg/icons/spells/slow.webp",
-      "effects": []
->>>>>>> 2b095a38
+      "img": "systems/sfrpg/icons/spells/slow.webp"
     },
     {
       "name": "Tongues",
@@ -2013,12 +1975,7 @@
       },
       "effects": [],
       "flags": {},
-<<<<<<< HEAD
-      "img": "systems/sfrpg/icons/spells/tongues.PNG"
-=======
-      "img": "systems/sfrpg/icons/spells/tongues.webp",
-      "effects": []
->>>>>>> 2b095a38
+      "img": "systems/sfrpg/icons/spells/tongues.webp"
     },
     {
       "name": "Caustic Conversion",
@@ -2116,12 +2073,7 @@
       },
       "effects": [],
       "flags": {},
-<<<<<<< HEAD
-      "img": "systems/sfrpg/icons/spells/caustic_conversion.jpg"
-=======
-      "img": "systems/sfrpg/icons/spells/caustic_conversion.webp",
-      "effects": []
->>>>>>> 2b095a38
+      "img": "systems/sfrpg/icons/spells/caustic_conversion.webp"
     },
     {
       "name": "Flight",
@@ -2211,12 +2163,7 @@
       },
       "effects": [],
       "flags": {},
-<<<<<<< HEAD
-      "img": "systems/sfrpg/icons/spells/flight.png"
-=======
-      "img": "systems/sfrpg/icons/spells/flight.webp",
-      "effects": []
->>>>>>> 2b095a38
+      "img": "systems/sfrpg/icons/spells/flight.webp"
     },
     {
       "name": "Battery, High-Capacity",
@@ -2263,12 +2210,7 @@
       },
       "effects": [],
       "flags": {},
-<<<<<<< HEAD
-      "img": "systems/sfrpg/icons/equipment/weapons/battery-high-capacity.jpg"
-=======
-      "img": "systems/sfrpg/icons/equipment/weapons/battery-high-capacity.webp",
-      "effects": []
->>>>>>> 2b095a38
+      "img": "systems/sfrpg/icons/equipment/weapons/battery-high-capacity.webp"
     },
     {
       "name": "Flash Teleport (Sp)",
@@ -2343,12 +2285,7 @@
       },
       "effects": [],
       "flags": {},
-<<<<<<< HEAD
-      "img": "systems/sfrpg/icons/classes/flash_teleport.png"
-=======
-      "img": "systems/sfrpg/icons/classes/flash_teleport.webp",
-      "effects": []
->>>>>>> 2b095a38
+      "img": "systems/sfrpg/icons/classes/flash_teleport.webp"
     },
     {
       "name": "Reboot Mind (Su)",
@@ -2423,12 +2360,7 @@
       },
       "effects": [],
       "flags": {},
-<<<<<<< HEAD
-      "img": "systems/sfrpg/icons/classes/reboot_mind.png"
-=======
-      "img": "systems/sfrpg/icons/classes/reboot_mind.webp",
-      "effects": []
->>>>>>> 2b095a38
+      "img": "systems/sfrpg/icons/classes/reboot_mind.webp"
     },
     {
       "name": "Cache Capacitor (Su) - Unseen Servant",
@@ -2503,12 +2435,7 @@
       },
       "effects": [],
       "flags": {},
-<<<<<<< HEAD
-      "img": "systems/sfrpg/icons/classes/cache_capacitor.png"
-=======
-      "img": "systems/sfrpg/icons/classes/cache_capacitor.webp",
-      "effects": []
->>>>>>> 2b095a38
+      "img": "systems/sfrpg/icons/classes/cache_capacitor.webp"
     },
     {
       "name": "Unseen Servant",
@@ -2598,12 +2525,7 @@
       },
       "effects": [],
       "flags": {},
-<<<<<<< HEAD
-      "img": "systems/sfrpg/icons/spells/unseen_servant.png"
-=======
-      "img": "systems/sfrpg/icons/spells/unseen_servant.webp",
-      "effects": []
->>>>>>> 2b095a38
+      "img": "systems/sfrpg/icons/spells/unseen_servant.webp"
     }
   ],
   "token": {
