--- conflicted
+++ resolved
@@ -707,6 +707,7 @@
       },
       "effects": [],
       "flags": {},
+      "img": "icons/svg/mystery-man.svg",
       "sort": 200000
     },
     {
@@ -863,13 +864,8 @@
       },
       "effects": [],
       "flags": {},
-<<<<<<< HEAD
-      "img": "systems/sfrpg/icons/equipment/weapons/semi-auto-pistol-tactical.jpg",
+      "img": "systems/sfrpg/icons/equipment/weapons/semi-auto-pistol-tactical.webp",
       "sort": 100001
-=======
-      "img": "systems/sfrpg/icons/equipment/weapons/semi-auto-pistol-tactical.webp",
-      "effects": []
->>>>>>> 2b095a38
     },
     {
       "_id": "2kEJw2yQ0cpK8QUj",
