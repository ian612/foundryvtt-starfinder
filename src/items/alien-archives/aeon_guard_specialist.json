{
  "_id": "g8RVg32DwUoYvkWe",
  "name": "Aeon Guard Specialist",
  "type": "npc2",
  "data": {
    "abilities": {
      "cha": {
        "base": 1,
        "min": 3,
        "misc": 0,
        "mod": 1,
        "value": 12
      },
      "con": {
        "base": 1,
        "min": 3,
        "misc": 0,
        "mod": 1,
        "value": 12
      },
      "dex": {
        "base": 5,
        "min": 3,
        "misc": 0,
        "mod": 5,
        "value": 20
      },
      "int": {
        "base": 4,
        "min": 3,
        "misc": 0,
        "mod": 4,
        "value": 18
      },
      "str": {
        "base": 1,
        "min": 3,
        "misc": 0,
        "mod": 1,
        "value": 12
      },
      "wis": {
        "base": 2,
        "min": 3,
        "misc": 0,
        "mod": 2,
        "value": 14
      }
    },
    "attributes": {
      "arms": "2",
      "bab": 0,
      "cmd": {
        "min": 0,
        "tooltip": [],
        "value": 10
      },
      "eac": {
        "base": 22,
        "min": 0,
        "tooltip": [],
        "value": 22
      },
      "fort": {
        "base": 9,
        "bonus": 9,
        "misc": 0,
        "tooltip": [],
        "value": 0
      },
      "hp": {
        "max": 102,
        "min": 0,
        "temp": null,
        "tempmax": null,
        "tooltip": [],
        "value": 102
      },
      "init": {
        "bonus": 0,
        "tooltip": [],
        "total": 8,
        "value": 8
      },
      "kac": {
        "base": 23,
        "min": 0,
        "tooltip": [],
        "value": 23
      },
      "keyability": "",
      "reach": "0",
      "reflex": {
        "base": 9,
        "bonus": 9,
        "misc": 0,
        "tooltip": [],
        "value": 0
      },
      "rp": {
        "max": 0,
        "min": 0,
        "tooltip": [],
        "value": 0
      },
      "sp": {
        "max": 0,
        "min": 0,
        "tooltip": [],
        "value": 0
      },
      "space": "0",
      "speed": {
        "burrowing": {
          "base": 0
        },
        "climbing": {
          "base": 0
        },
        "flying": {
          "base": 0
        },
        "land": {
          "base": "40"
        },
        "mainMovement": "land",
        "special": "",
        "swimming": {
          "base": 0
        }
      },
      "spellcasting": "",
      "will": {
        "base": 10,
        "bonus": 10,
        "misc": 0,
        "tooltip": [],
        "value": 0
      }
    },
    "conditions": {},
    "counterClasses": {
      "values": {}
    },
    "currency": {
      "credit": 0,
      "upb": 0
    },
    "details": {
      "type": "Humanoid (Human)",
      "alignment": "LE",
      "aura": "",
      "biography": {
        "public": "",
        "value": ""
      },
      "class": "",
      "cr": 7,
      "environment": "any (Azlanti Star Empire)",
      "organization": "solitary, pair, strike team (1 Aeon Guard specialist plus 7-12 Aeon Guards), or troop (1 Aeon Guard specialist plus 21-48 Aeon Guards)",
      "race": "",
      "raceAndGrafts": "Azlanti operative",
      "source": "AA1 pg. 6",
      "subtype": "Human",
      "xp": {
        "value": 3200
      }
    },
    "modifiers": [],
    "skills": {
      "acr": {
        "ability": "dex",
        "enabled": true,
        "hasArmorCheckPenalty": true,
        "isTrainedOnly": false,
        "misc": 0,
        "mod": 20,
        "ranks": 20,
        "value": 0
      },
      "ath": {
        "ability": "str",
        "enabled": true,
        "hasArmorCheckPenalty": true,
        "isTrainedOnly": false,
        "misc": 0,
        "mod": 15,
        "ranks": 15,
        "value": 0
      },
      "blu": {
        "ability": "cha",
        "enabled": false,
        "hasArmorCheckPenalty": false,
        "isTrainedOnly": false,
        "misc": 0,
        "mod": 0,
        "ranks": 0,
        "value": 0
      },
      "com": {
        "ability": "int",
        "enabled": true,
        "hasArmorCheckPenalty": false,
        "isTrainedOnly": true,
        "misc": 0,
        "mod": 20,
        "ranks": 20,
        "value": 0
      },
      "cul": {
        "ability": "int",
        "enabled": false,
        "hasArmorCheckPenalty": false,
        "isTrainedOnly": true,
        "misc": 0,
        "mod": 0,
        "ranks": 0,
        "value": 0
      },
      "dip": {
        "ability": "cha",
        "enabled": false,
        "hasArmorCheckPenalty": false,
        "isTrainedOnly": false,
        "misc": 0,
        "mod": 0,
        "ranks": 0,
        "value": 0
      },
      "dis": {
        "ability": "cha",
        "enabled": false,
        "hasArmorCheckPenalty": false,
        "isTrainedOnly": false,
        "misc": 0,
        "mod": 0,
        "ranks": 0,
        "value": 0
      },
      "eng": {
        "ability": "int",
        "enabled": false,
        "hasArmorCheckPenalty": false,
        "isTrainedOnly": true,
        "misc": 0,
        "mod": 0,
        "ranks": 0,
        "value": 0
      },
      "int": {
        "ability": "cha",
        "enabled": false,
        "hasArmorCheckPenalty": false,
        "isTrainedOnly": false,
        "misc": 0,
        "mod": 0,
        "ranks": 0,
        "value": 0
      },
      "lsc": {
        "ability": "int",
        "enabled": false,
        "hasArmorCheckPenalty": false,
        "isTrainedOnly": true,
        "misc": 0,
        "mod": 0,
        "ranks": 0,
        "value": 0
      },
      "med": {
        "ability": "int",
        "enabled": false,
        "hasArmorCheckPenalty": false,
        "isTrainedOnly": true,
        "misc": 0,
        "mod": 0,
        "ranks": 0,
        "value": 0
      },
      "mys": {
        "ability": "wis",
        "enabled": false,
        "hasArmorCheckPenalty": false,
        "isTrainedOnly": true,
        "misc": 0,
        "mod": 0,
        "ranks": 0,
        "value": 0
      },
      "per": {
        "ability": "wis",
        "enabled": true,
        "hasArmorCheckPenalty": false,
        "isTrainedOnly": false,
        "misc": 0,
        "mod": 15,
        "ranks": 15,
        "value": 0
      },
      "phs": {
        "ability": "int",
        "enabled": false,
        "hasArmorCheckPenalty": false,
        "isTrainedOnly": true,
        "misc": 0,
        "mod": 0,
        "ranks": 0,
        "value": 0
      },
      "pil": {
        "ability": "dex",
        "enabled": true,
        "hasArmorCheckPenalty": false,
        "isTrainedOnly": false,
        "misc": 0,
        "mod": 15,
        "ranks": 15,
        "value": 0
      },
      "pro": {
        "ability": "int",
        "enabled": true,
        "hasArmorCheckPenalty": false,
        "isTrainedOnly": true,
        "misc": 0,
        "mod": 15,
        "ranks": 15,
        "subname": "",
        "value": 3
      },
      "sen": {
        "ability": "wis",
        "enabled": false,
        "hasArmorCheckPenalty": false,
        "isTrainedOnly": false,
        "misc": 0,
        "mod": 0,
        "ranks": 0,
        "value": 0
      },
      "sle": {
        "ability": "dex",
        "enabled": false,
        "hasArmorCheckPenalty": true,
        "isTrainedOnly": true,
        "misc": 0,
        "mod": 0,
        "ranks": 0,
        "value": 0
      },
      "ste": {
        "ability": "dex",
        "enabled": true,
        "hasArmorCheckPenalty": true,
        "isTrainedOnly": false,
        "misc": 0,
        "mod": 20,
        "ranks": 20,
        "value": 0
      },
      "sur": {
        "ability": "wis",
        "enabled": false,
        "hasArmorCheckPenalty": false,
        "isTrainedOnly": false,
        "misc": 0,
        "mod": 0,
        "ranks": 0,
        "value": 0
      }
    },
    "spells": {
      "spell0": {
        "max": 0,
        "value": 0
      },
      "spell1": {
        "max": 0,
        "value": 0
      },
      "spell2": {
        "max": 0,
        "value": 0
      },
      "spell3": {
        "max": 0,
        "value": 0
      },
      "spell4": {
        "max": 0,
        "value": 0
      },
      "spell5": {
        "max": 0,
        "value": 0
      },
      "spell6": {
        "max": 0,
        "value": 0
      }
    },
    "traits": {
      "ci": {
        "custom": "",
        "value": []
      },
      "damageReduction": {
        "negatedBy": "-",
        "value": 5
      },
      "di": {
        "custom": "",
        "value": []
      },
      "dr": {
        "custom": "",
        "value": [
          {
            "acid": "5"
          }
        ]
      },
      "dv": {
        "custom": "",
        "value": []
      },
      "languages": {
        "custom": "4",
        "value": [
          "azlanti",
          "common"
        ]
      },
      "senses": "blindsense (emotion) 60 ft., darkvision 60 ft., low-light vision",
      "size": "medium",
      "sr": 0
    }
  },
  "flags": {},
  "img": "icons/svg/mystery-man.svg",
  "items": [
    {
      "name": "Knife, tactical",
      "type": "weapon",
<<<<<<< HEAD
=======
      "img": "systems/sfrpg/icons/equipment/weapons/survival-knife.webp",
>>>>>>> 2b095a38
      "data": {
        "type": "",
        "ability": "",
        "abilityMods": {
          "parts": []
        },
        "actionType": "mwak",
        "activation": {
          "type": "none",
          "condition": "",
          "cost": 0
        },
        "area": {
          "effect": "",
          "shape": "",
          "units": null,
          "value": null
        },
        "attackBonus": 13,
        "attuned": false,
        "bulk": "L",
        "capacity": {
          "max": null,
          "value": null
        },
        "chatFlavor": "",
        "container": {
          "contents": [],
          "storage": [
            {
              "type": "slot",
              "acceptsType": [
                "fusion"
              ],
              "affectsEncumbrance": true,
              "amount": 7,
              "subtype": "fusion",
              "weightProperty": "level"
            }
          ]
        },
        "critical": {
          "effect": "",
          "parts": []
        },
        "damage": {
          "parts": [
            {
              "formula": "2d4+9",
              "operator": "",
              "types": {
                "slashing": true
              }
            }
          ]
        },
        "description": {
          "chat": "",
          "unidentified": "",
          "value": "<p>These light blades can be used for both mundane tasks and combat. A typical survival knife has a fixed, single-edged, carbonsteel or ceramic blade and is treated against corrosion. Tactical knives have large, double-edged blades, often with a section of serrated blade near the haft, and they come in both fixed and folding-blade designs; users may prefer one style or the other, but the two are identical in terms of price, weight, and damage dealt.</p>"
        },
        "descriptors": [],
        "duration": {
          "units": "",
          "value": ""
        },
        "equipped": false,
        "formula": "",
        "identified": true,
        "level": 7,
        "modifiers": [],
        "price": 6000,
        "proficient": true,
        "properties": {
          "aeon": false,
          "amm": false,
          "analog": true,
          "antibiological": false,
          "archaic": false,
          "aurora": false,
          "automatic": false,
          "blast": false,
          "block": false,
          "boost": false,
          "breach": false,
          "breakdown": false,
          "bright": false,
          "cluster": false,
          "conceal": false,
          "deconstruct": false,
          "deflect": false,
          "disarm": false,
          "double": false,
          "drainCharge": false,
          "echo": false,
          "entangle": false,
          "explode": false,
          "extinguish": false,
          "feint": false,
          "fiery": false,
          "firstArc": false,
          "flexibleLine": false,
          "force": false,
          "freeHands": false,
          "fueled": false,
          "grapple": false,
          "gravitation": false,
          "guided": false,
          "harrying": false,
          "holyWater": false,
          "ignite": false,
          "indirect": false,
          "injection": false,
          "integrated": false,
          "line": false,
          "living": false,
          "lockdown": false,
          "mind-affecting": false,
          "mine": false,
          "mire": false,
          "modal": false,
          "necrotic": false,
          "nonlethal": false,
          "one": true,
          "operative": true,
          "penetrating": false,
          "polarize": false,
          "polymorphic": false,
          "powered": false,
          "professional": false,
          "punchGun": false,
          "qreload": false,
          "radioactive": false,
          "reach": false,
          "recall": false,
          "relic": false,
          "reposition": false,
          "shape": false,
          "shells": false,
          "shield": false,
          "sniper": false,
          "stun": false,
          "subtle": false,
          "sunder": false,
          "swarm": false,
          "tail": false,
          "teleportive": false,
          "thought": false,
          "throttle": false,
          "thrown": false,
          "trip": false,
          "two": false,
          "underwater": false,
          "unwieldy": false,
          "variantBoost": false,
          "wideLine": false
        },
        "quantity": 1,
        "range": {
          "additional": "",
          "per": "",
          "units": null,
          "value": null
        },
        "save": {
          "type": "",
          "dc": null,
          "descriptor": "negate"
        },
        "source": "Core Rulebook, P. 171",
        "special": "",
        "target": {
          "type": "",
          "value": ""
        },
        "usage": {
          "per": "",
          "value": null
        },
        "uses": {
          "max": 0,
          "per": "",
          "value": 0
        },
        "weaponType": "basicM"
      },
      "flags": {},
      "hasAttack": true,
      "hasCapacity": false,
      "hasUses": false,
      "img": "systems/sfrpg/icons/equipment/weapons/survival-knife.jpg",
      "isCharged": true,
      "isStack": false,
      "labels": {
        "activation": "",
        "area": "",
        "damage": "2d4+9",
        "duration": "",
        "range": "",
        "save": "",
        "target": ""
      }
    },
    {
      "name": "Accelerator rifle, AG",
      "type": "weapon",
      "data": {
        "type": "",
        "ability": "",
        "abilityMods": {
          "parts": []
        },
        "actionType": "rwak",
        "activation": {
          "type": "none",
          "condition": "",
          "cost": 1
        },
        "area": {
          "effect": "",
          "shape": "",
          "units": null,
          "value": null
        },
        "attackBonus": 15,
        "attuned": false,
        "bulk": "2",
        "capacity": {
          "max": 16,
          "value": 16
        },
        "chatFlavor": "Automatic",
        "container": {
          "contents": [],
          "storage": [
            {
              "type": "slot",
              "acceptsType": [
                "fusion"
              ],
              "affectsEncumbrance": true,
              "amount": 7,
              "subtype": "fusion",
              "weightProperty": "level"
            }
          ]
        },
        "critical": {
          "effect": "",
          "parts": [
            {
              "formula": "",
              "operator": "",
              "types": {}
            }
          ]
        },
        "damage": {
          "parts": [
            {
              "formula": "3d4+7",
              "operator": "",
              "types": {
                "piercing": true
              }
            }
          ]
        },
        "description": {
          "chat": "",
          "unidentified": "",
          "value": ""
        },
        "descriptors": [],
        "duration": {
          "units": "",
          "value": ""
        },
        "equipped": false,
        "formula": "",
        "identified": true,
        "level": 7,
        "modifiers": [],
        "price": 7500,
        "proficient": true,
        "properties": {
          "aeon": false,
          "amm": true,
          "analog": false,
          "antibiological": false,
          "archaic": false,
          "aurora": false,
          "automatic": true,
          "blast": false,
          "block": false,
          "boost": false,
          "breach": false,
          "breakdown": false,
          "bright": false,
          "cluster": false,
          "conceal": false,
          "deconstruct": false,
          "deflect": false,
          "disarm": false,
          "double": false,
          "drainCharge": false,
          "echo": false,
          "entangle": false,
          "explode": false,
          "extinguish": false,
          "feint": false,
          "fiery": false,
          "firstArc": false,
          "flexibleLine": false,
          "force": false,
          "freeHands": false,
          "fueled": false,
          "grapple": false,
          "gravitation": false,
          "guided": false,
          "harrying": false,
          "holyWater": false,
          "ignite": false,
          "indirect": false,
          "injection": false,
          "integrated": false,
          "line": false,
          "living": false,
          "lockdown": false,
          "mind-affecting": false,
          "mine": false,
          "mire": false,
          "modal": false,
          "necrotic": false,
          "nonlethal": false,
          "one": false,
          "operative": false,
          "penetrating": false,
          "polarize": false,
          "polymorphic": false,
          "powered": false,
          "professional": false,
          "punchGun": false,
          "qreload": false,
          "radioactive": false,
          "reach": false,
          "recall": false,
          "relic": false,
          "reposition": false,
          "shape": false,
          "shells": false,
          "shield": false,
          "sniper": false,
          "stun": false,
          "subtle": false,
          "sunder": false,
          "swarm": false,
          "tail": false,
          "teleportive": false,
          "thought": false,
          "throttle": false,
          "thrown": false,
          "trip": false,
          "two": true,
          "underwater": false,
          "unwieldy": false,
          "variantBoost": false,
          "wideLine": false
        },
        "quantity": 1,
        "range": {
          "additional": "",
          "per": "",
          "units": "ft",
          "value": 60
        },
        "save": {
          "type": "",
          "dc": null,
          "descriptor": "negate"
        },
        "source": "AA",
        "special": "",
        "target": {
          "type": "",
          "value": ""
        },
        "usage": {
          "per": "shot",
          "value": 1
        },
        "uses": {
          "max": null,
          "per": "",
          "value": null
        },
        "weaponType": "basicM"
      },
      "flags": {},
      "hasAttack": true,
      "hasCapacity": true,
      "hasUses": false,
      "img": "icons/svg/mystery-man.svg",
      "isCharged": true,
      "isStack": false,
      "labels": {
        "activation": "1",
        "area": "",
        "damage": "3d4+7",
        "duration": "",
        "range": "60 Feet",
        "save": "",
        "target": ""
      }
    },
    {
      "name": "Laser pistol, corona",
      "type": "weapon",
<<<<<<< HEAD
=======
      "img": "systems/sfrpg/icons/equipment/weapons/laser-pistol-corona.webp",
>>>>>>> 2b095a38
      "data": {
        "type": "",
        "ability": "",
        "actionType": "rwak",
        "activation": {
          "type": "none",
          "condition": "",
          "cost": 0
        },
        "area": {
          "effect": "",
          "shape": "",
          "units": null,
          "value": null
        },
        "attackBonus": 15,
        "attuned": false,
        "bulk": "L",
        "capacity": {
          "max": 20,
          "value": 20
        },
        "chatFlavor": "",
        "container": {
          "contents": [],
          "storage": [
            {
              "type": "slot",
              "acceptsType": [
                "fusion"
              ],
              "affectsEncumbrance": true,
              "amount": 6,
              "subtype": "fusion",
              "weightProperty": "level"
            }
          ]
        },
        "critical": {
          "effect": "",
          "parts": []
        },
        "damage": {
          "parts": [
            {
              "formula": "2d4+7",
              "operator": "",
              "types": {
                "slashing": true
              }
            }
          ]
        },
        "description": {
          "chat": "",
          "unidentified": "",
          "value": "<p>The laser pistol is possibly the most common small arm used by explorers, guards, mercenaries, and traders. Laser pistols are light and reliable, yet they still deal a respectable amount of damage.</p>"
        },
        "descriptors": [],
        "duration": {
          "units": "",
          "value": ""
        },
        "equipped": false,
        "formula": "",
        "identified": true,
        "level": 6,
        "modifiers": [],
        "price": 4270,
        "proficient": true,
        "properties": {
          "amm": false,
          "analog": false,
          "archaic": false,
          "automatic": false,
          "blast": false,
          "block": false,
          "boost": false,
          "bright": false,
          "disarm": false,
          "entangle": false,
          "explode": false,
          "injection": false,
          "line": false,
          "nonlethal": false,
          "one": true,
          "operative": false,
          "penetrating": false,
          "powered": false,
          "qreload": false,
          "reach": false,
          "sniper": false,
          "stun": false,
          "thrown": false,
          "trip": false,
          "two": false,
          "unwieldy": false
        },
        "quantity": 1,
        "range": {
          "additional": "",
          "per": "",
          "units": "ft",
          "value": 90
        },
        "save": {
          "type": "",
          "dc": null,
          "descriptor": "negate"
        },
        "source": "Core Rulebook, P. 173",
        "special": "",
        "target": {
          "type": "",
          "value": ""
        },
        "usage": {
          "per": "round",
          "value": 1
        },
        "uses": {
          "max": 0,
          "per": "",
          "value": 0
        },
        "weaponType": "smallA"
      },
      "flags": {},
      "hasAttack": true,
      "hasCapacity": true,
      "hasUses": false,
      "img": "systems/sfrpg/icons/equipment/weapons/laser-pistol-corona.jpg",
      "isCharged": true,
      "isStack": false,
      "labels": {
        "activation": "",
        "area": "",
        "damage": "2d4+7",
        "duration": "",
        "range": "90 Feet",
        "save": "",
        "target": ""
      }
    },
    {
      "name": "AG SpecOps Armor (Clear Spindle Aeon Stone Deflective Reinforcement Filtered Rebreather Jetpack Purple Sphere Aeon Stone)",
      "type": "equipment",
      "data": {
        "type": "",
        "ability": null,
        "abilityMods": {
          "parts": []
        },
        "actionType": "",
        "activation": {
          "type": "",
          "condition": "",
          "cost": 0
        },
        "area": {
          "effect": "",
          "shape": "",
          "units": "",
          "value": null
        },
        "armor": {
          "type": "light",
          "acp": -1,
          "dex": 5,
          "eac": 7,
          "kac": 8,
          "speedAdjust": 0
        },
        "attackBonus": 0,
        "attuned": false,
        "bulk": "1",
        "chatFlavor": "",
        "container": {
          "contents": [],
          "storage": [
            {
              "type": "slot",
              "acceptsType": [
                "upgrade",
                "weapon"
              ],
              "affectsEncumbrance": true,
              "amount": 3,
              "subtype": "armorUpgrade",
              "weightProperty": "slots"
            },
            {
              "type": "slot",
              "acceptsType": [
                "weapon"
              ],
              "affectsEncumbrance": true,
              "amount": 0,
              "subtype": "weaponSlot",
              "weightProperty": ""
            }
          ]
        },
        "critical": {
          "effect": "",
          "parts": []
        },
        "damage": {
          "parts": []
        },
        "description": {
          "chat": "",
          "unidentified": "",
          "value": ""
        },
        "descriptors": [],
        "duration": {
          "units": "",
          "value": null
        },
        "equipped": false,
        "formula": "",
        "identified": true,
        "level": 7,
        "modifiers": [],
        "price": 7500,
        "proficient": true,
        "quantity": 1,
        "range": {
          "additional": "",
          "per": "",
          "units": "",
          "value": null
        },
        "reach": "",
        "save": {
          "type": "",
          "dc": null,
          "descriptor": ""
        },
        "size": "",
        "source": "AA",
        "speed": "",
        "strength": 0,
        "target": {
          "type": "",
          "value": null
        },
        "uses": {
          "max": 0,
          "per": null,
          "value": 0
        }
      },
      "flags": {},
      "hasAttack": false,
      "hasUses": false,
      "img": "icons/svg/mystery-man.svg",
      "isCharged": true,
      "isStack": false,
      "labels": {
        "activation": "",
        "area": "",
        "damage": "",
        "duration": "",
        "eac": "7 EAC",
        "kac": "8 KAC",
        "range": "",
        "save": "",
        "target": ""
      }
    },
    {
      "name": "Efficient Bandolier (200 Longarm Rounds And 2 Ultracapacity Batteries)",
      "type": "goods",
      "data": {
        "type": "",
        "attuned": false,
        "bulk": "L",
        "description": {
          "chat": "",
          "unidentified": "",
          "value": ""
        },
        "equipped": false,
        "identified": true,
        "level": 1,
        "modifiers": [],
        "price": 0,
        "quantity": 1,
        "source": ""
      },
      "flags": {},
      "hasAttack": false,
      "img": "icons/svg/mystery-man.svg",
      "isCharged": true,
      "isStack": false,
      "labels": {}
    },
    {
      "name": "Evasion (Ex)",
      "type": "feat",
<<<<<<< HEAD
=======
      "img": "systems/sfrpg/icons/classes/evasion.webp",
>>>>>>> 2b095a38
      "data": {
        "type": "",
        "ability": null,
        "abilityMods": {
          "parts": []
        },
        "actionType": "",
        "activation": {
          "type": "",
          "condition": "",
          "cost": 0
        },
        "area": {
          "effect": "",
          "shape": "",
          "units": "",
          "value": null
        },
        "attackBonus": 0,
        "chatFlavor": "",
        "critical": {
          "effect": "",
          "parts": []
        },
        "damage": {
          "parts": []
        },
        "description": {
          "chat": "",
          "unidentified": "",
          "value": "<p>&gt;<a class=\"entity-link\" data-pack=\"sfrpg.classes\" data-id=\"uf8ADOAeBrtUkPVl\" draggable=\"true\"><i class=\"fas fa-suitcase\"></i> Operative</a></p>\n        <p><span id=\"ctl00_MainContent_DataListClasses_ctl00_LabelName\">If you succeed at a Reflex save against an effect that normally has a partial effect on a successful save, you instead suffer no effect. You gain this benefit only when unencumbered and wearing light armor or no armor, and you lose the benefit when you are helpless or otherwise unable to move.</span></p>"
        },
        "descriptors": [],
        "duration": {
          "units": "",
          "value": null
        },
        "formula": "",
        "modifiers": [],
        "range": {
          "additional": "",
          "per": "",
          "units": "",
          "value": null
        },
        "recharge": {
          "charged": false,
          "value": null
        },
        "requirements": "2nd Level",
        "save": {
          "type": "",
          "dc": null,
          "descriptor": ""
        },
        "source": "Operative",
        "target": {
          "type": "",
          "value": null
        },
        "uses": {
          "max": 0,
          "per": null,
          "value": 0
        }
      },
      "flags": {},
      "hasAttack": false,
      "hasUses": false,
      "img": "systems/sfrpg/icons/classes/evasion.png",
      "isCharged": true,
      "isOnCooldown": false,
      "isStack": false,
      "labels": {
        "activation": "",
        "area": "",
        "damage": "",
        "duration": "",
        "featType": "Passive",
        "range": "",
        "save": "",
        "target": ""
      }
    },
    {
      "name": "Uncanny Agility (Ex)",
      "type": "feat",
<<<<<<< HEAD
=======
      "img": "systems/sfrpg/icons/classes/uncanny_agility.webp",
>>>>>>> 2b095a38
      "data": {
        "type": "",
        "ability": null,
        "abilityMods": {
          "parts": []
        },
        "actionType": "",
        "activation": {
          "type": "",
          "condition": "",
          "cost": 0
        },
        "area": {
          "effect": "",
          "shape": "",
          "units": "",
          "value": null
        },
        "attackBonus": 0,
        "chatFlavor": "",
        "critical": {
          "effect": "",
          "parts": []
        },
        "damage": {
          "parts": []
        },
        "description": {
          "chat": "",
          "unidentified": "",
          "value": "<p>&gt;<a class=\"entity-link\" data-pack=\"sfrpg.classes\" data-id=\"uf8ADOAeBrtUkPVl\" draggable=\"true\"><i class=\"fas fa-suitcase\"></i> Operative</a></p>\n                <p><span id=\"ctl00_MainContent_DataListClasses_ctl00_LabelName\">You are immune to the @Compendium[sfrpg.conditions.MZ8OoH1GE9qDMyCD]{Flat-Footed} condition, and your opponent doesn’t gain any bonuses to attack rolls against you from flanking you or attacking you when you’re @Compendium[sfrpg.conditions.XeRGqHVtcZ7vsgJ0]{Prone}. Furthermore, covering fire and harrying fire don’t provide any advantage against you.</span></p>"
        },
        "descriptors": [],
        "duration": {
          "units": "",
          "value": null
        },
        "formula": "",
        "modifiers": [],
        "range": {
          "additional": "",
          "per": "",
          "units": "",
          "value": null
        },
        "recharge": {
          "charged": false,
          "value": null
        },
        "requirements": "7th Level",
        "save": {
          "type": "",
          "dc": null,
          "descriptor": ""
        },
        "source": "Operative",
        "target": {
          "type": "",
          "value": null
        },
        "uses": {
          "max": 0,
          "per": null,
          "value": 0
        }
      },
      "flags": {},
      "hasAttack": false,
      "hasUses": false,
      "img": "systems/sfrpg/icons/classes/uncanny_agility.png",
      "isCharged": true,
      "isOnCooldown": false,
      "isStack": false,
      "labels": {
        "activation": "",
        "area": "",
        "damage": "",
        "duration": "",
        "featType": "Passive",
        "range": "",
        "save": "",
        "target": ""
      }
    },
    {
      "name": "Debilitating Trick (Ex)",
      "type": "feat",
<<<<<<< HEAD
=======
      "img": "systems/sfrpg/icons/classes/debilitating_trick.webp",
>>>>>>> 2b095a38
      "data": {
        "type": "",
        "ability": null,
        "abilityMods": {
          "parts": []
        },
        "actionType": "",
        "activation": {
          "type": "",
          "condition": "",
          "cost": 0
        },
        "area": {
          "effect": "",
          "shape": "",
          "units": "",
          "value": null
        },
        "attackBonus": 0,
        "chatFlavor": "",
        "critical": {
          "effect": "",
          "parts": []
        },
        "damage": {
          "parts": []
        },
        "description": {
          "chat": "",
          "unidentified": "",
          "value": "<p>&gt;@Compendium[sfrpg.classes.uf8ADOAeBrtUkPVl]{Operative}</p>\n<p><span id=\"ctl00_MainContent_DataListClasses_ctl00_LabelName\">When you hit an enemy with a trick attack, you can make the creature @Compendium[sfrpg.conditions.MZ8OoH1GE9qDMyCD]{Flat-Footed} or off-target until the beginning of your next turn. You might learn exploits that grant you additional options for your debilitating trick, but you can select only one option each time you hit with a trick attack.</span></p>"
        },
        "descriptors": [],
        "duration": {
          "units": "",
          "value": null
        },
        "formula": "",
        "modifiers": [],
        "range": {
          "additional": "",
          "per": "",
          "units": "",
          "value": null
        },
        "recharge": {
          "charged": false,
          "value": null
        },
        "requirements": "4th Level",
        "save": {
          "type": "",
          "dc": null,
          "descriptor": ""
        },
        "source": "Operative",
        "target": {
          "type": "",
          "value": null
        },
        "uses": {
          "max": 0,
          "per": null,
          "value": 0
        }
      },
      "flags": {},
      "hasAttack": false,
      "hasUses": false,
      "img": "systems/sfrpg/icons/classes/debilitating_trick.png",
      "isCharged": true,
      "isOnCooldown": false,
      "isStack": false,
      "labels": {
        "activation": "",
        "area": "",
        "damage": "",
        "duration": "",
        "featType": "Passive",
        "range": "",
        "save": "",
        "target": ""
      }
    },
    {
      "name": "Trick Attack (Ex)",
      "type": "feat",
<<<<<<< HEAD
=======
      "img": "systems/sfrpg/icons/classes/trick_attack.webp",
>>>>>>> 2b095a38
      "data": {
        "type": "",
        "ability": "",
        "abilityMods": {
          "parts": []
        },
        "actionType": "util",
        "activation": {
          "type": "full",
          "condition": "",
          "cost": 1
        },
        "area": {
          "effect": "",
          "shape": "",
          "units": null,
          "value": null
        },
        "attackBonus": 0,
        "chatFlavor": "",
        "critical": {
          "effect": "",
          "parts": []
        },
        "damage": {
          "parts": [
            {
              "formula": "4d8",
              "operator": "",
              "types": {}
            }
          ]
        },
        "description": {
          "chat": "",
          "unidentified": "",
          "value": "<p>&gt;<a class=\"entity-link\" data-pack=\"sfrpg.classes\" data-id=\"uf8ADOAeBrtUkPVl\" draggable=\"true\"><i class=\"fas fa-suitcase\"></i> Operative</a></p>\n        <p><span id=\"ctl00_MainContent_DataListClasses_ctl00_LabelName\">You can trick or startle a foe and then attack when she drops her guard. As a full action, you can move up to your speed. Whether or not you moved, you can then make an attack with a melee weapon with the operative special property or with any small arm. Just before making your attack, attempt a Bluff, Intimidate, or Stealth check (or a check associated with your specialization; see page 94) with a DC equal to 20 + your target’s CR. If you succeed at the check, you deal 1d4 additional damage and the target is @Compendium[sfrpg.conditions.MZ8OoH1GE9qDMyCD]{Flat-Footed}. This damage increases to 1d8 at 3rd level, to 3d8 at 5th level, and by an additional 1d8 every 2 levels thereafter. You can’t use this ability with a weapon that has the unwieldy special property or that requires a full action to make a single attack.</span></p>"
        },
        "descriptors": [],
        "duration": {
          "units": "",
          "value": ""
        },
        "formula": "",
        "modifiers": [],
        "range": {
          "additional": "",
          "per": "",
          "units": null,
          "value": null
        },
        "recharge": {
          "charged": false,
          "value": null
        },
        "requirements": "1st Level",
        "save": {
          "type": "",
          "dc": null,
          "descriptor": "negate"
        },
        "source": "Operative",
        "target": {
          "type": "",
          "value": ""
        },
        "uses": {
          "max": 0,
          "per": "",
          "value": 0
        }
      },
      "flags": {},
      "hasAttack": false,
      "hasUses": false,
      "img": "systems/sfrpg/icons/classes/trick_attack.png",
      "isCharged": true,
      "isOnCooldown": false,
      "isStack": false,
      "labels": {
        "activation": "1 Full Action",
        "area": "",
        "damage": "4d8",
        "duration": "",
        "featType": "Action",
        "range": "",
        "save": "",
        "target": ""
      }
    },
    {
      "name": "Cloaking Field (Ex)",
      "type": "feat",
<<<<<<< HEAD
=======
      "img": "systems/sfrpg/icons/classes/cloaking_field.webp",
>>>>>>> 2b095a38
      "data": {
        "type": "",
        "ability": null,
        "abilityMods": {
          "parts": []
        },
        "actionType": "",
        "activation": {
          "type": "",
          "condition": "",
          "cost": 0
        },
        "area": {
          "effect": "",
          "shape": "",
          "units": "",
          "value": null
        },
        "attackBonus": 0,
        "chatFlavor": "",
        "critical": {
          "effect": "",
          "parts": []
        },
        "damage": {
          "parts": []
        },
        "description": {
          "chat": "",
          "unidentified": "",
          "value": "<p>&gt;<a class=\"entity-link\" data-pack=\"sfrpg.class-features\" data-id=\"On2ZrPJTe8FURsXY\" draggable=\"true\"><i class=\"fas fa-suitcase\"></i> Operative Exploit</a></p>\n        <p><span id=\"ctl00_MainContent_DataListTalentsAll_ctl42_LabelName\">You can bend light around yourself and muffle any minor sounds you make, allowing you to nearly vanish when not moving. Even when you move, you appear only as an outline with blurry features. This cloaking field doesn’t make you invisible, but it does make it easier to sneak around. Activating the cloaking field is a move action. While the cloaking field is active, you can use Stealth to hide, even while being directly observed and with no place to hide. Attacking doesn’t end the cloaking field, but it does end that particular attempt to hide. If you remain perfectly still for at least 1 round, you gain a +10 bonus to Stealth checks (which doesn’t stack with <em>invisibility</em>) until you move.<br><br>Your cloaking field lasts for up to 10 rounds before it becomes inactive. While inactive, the cloaking field recharges automatically at the rate of 1 round of cloaking per minute.</span></p>"
        },
        "descriptors": [],
        "duration": {
          "units": "",
          "value": null
        },
        "formula": "",
        "modifiers": [],
        "range": {
          "additional": "",
          "per": "",
          "units": "",
          "value": null
        },
        "recharge": {
          "charged": false,
          "value": null
        },
        "requirements": "10th Level",
        "save": {
          "type": "",
          "dc": null,
          "descriptor": ""
        },
        "source": "Operative Exploit",
        "target": {
          "type": "",
          "value": null
        },
        "uses": {
          "max": 0,
          "per": null,
          "value": 0
        }
      },
      "flags": {},
      "hasAttack": false,
      "hasUses": false,
      "img": "systems/sfrpg/icons/classes/cloaking_field.png",
      "isCharged": true,
      "isOnCooldown": false,
      "isStack": false,
      "labels": {
        "activation": "",
        "area": "",
        "damage": "",
        "duration": "",
        "featType": "Passive",
        "range": "",
        "save": "",
        "target": ""
      }
    },
    {
      "name": "Ghost",
      "type": "feat",
<<<<<<< HEAD
=======
      "img": "systems/sfrpg/icons/classes/ghost.webp",
>>>>>>> 2b095a38
      "data": {
        "type": "",
        "ability": null,
        "abilityMods": {
          "parts": []
        },
        "actionType": "",
        "activation": {
          "type": "",
          "condition": "",
          "cost": 0
        },
        "area": {
          "effect": "",
          "shape": "",
          "units": "",
          "value": null
        },
        "attackBonus": 0,
        "chatFlavor": "",
        "critical": {
          "effect": "",
          "parts": []
        },
        "damage": {
          "parts": []
        },
        "description": {
          "chat": "",
          "unidentified": "",
          "value": "<p>&gt;<a class=\"entity-link\" data-pack=\"sfrpg.class-features\" data-id=\"PU3uwrAcmGXMGo2n\" draggable=\"true\"><i class=\"fas fa-suitcase\"></i> Specialization</a></p>\n        <p><span id=\"ctl00_MainContent_DataListTalentsAll_ctl04_LabelName\">You can move from place to place without being noticed.<br><br><strong>Associated Skills</strong>: Acrobatics and Stealth. When you use Stealth to make a trick attack, you gain a +1 bonus to the skill check.<br><strong>Specialization Exploit</strong>: <a class=\"entity-link\" data-pack=\"sfrpg.class-features\" data-id=\"WkZqCJUS19WvgeHA\" draggable=\"true\"><i class=\"fas fa-suitcase\"></i> Cloaking Field (Ex)</a><br><strong>Phase Shift Escape (Ex)</strong>: At 11th level, you can move through solid matter by taking your body’s matter out of phase for just a moment. As a full action, you can spend 1 Resolve Point to phase through up to 5 feet of solid matter. If you attempt to phase through something that is too thick, you spend the Resolve Point and take the action but the attempt fails. You cannot phase through force effects such as force fields or the barrier created by <em>wall of force</em>. After using phase shift escape, you can’t use it again until after you’ve taken a full 8-hour rest.</span></p>"
        },
        "descriptors": [],
        "duration": {
          "units": "",
          "value": null
        },
        "formula": "",
        "modifiers": [],
        "range": {
          "additional": "",
          "per": "",
          "units": "",
          "value": null
        },
        "recharge": {
          "charged": false,
          "value": null
        },
        "requirements": "1st Level",
        "save": {
          "type": "",
          "dc": null,
          "descriptor": ""
        },
        "source": "Specialization",
        "target": {
          "type": "",
          "value": null
        },
        "uses": {
          "max": 0,
          "per": null,
          "value": 0
        }
      },
      "flags": {},
      "hasAttack": false,
      "hasUses": false,
      "img": "systems/sfrpg/icons/classes/ghost.jpg",
      "isCharged": true,
      "isOnCooldown": false,
      "isStack": false,
      "labels": {
        "activation": "",
        "area": "",
        "damage": "",
        "duration": "",
        "featType": "Passive",
        "range": "",
        "save": "",
        "target": ""
      }
    },
    {
      "name": "Rounds, Longarm and Sniper",
      "type": "goods",
<<<<<<< HEAD
=======
      "img": "systems/sfrpg/icons/equipment/weapons/rounds-longarm-and-sniper.webp",
>>>>>>> 2b095a38
      "data": {
        "type": "",
        "abilityMods": {
          "parts": []
        },
        "attuned": false,
        "bulk": "L",
        "critical": {
          "parts": []
        },
        "damage": {
          "parts": []
        },
        "description": {
          "chat": "",
          "unidentified": "",
          "value": "<p><span id=\"ctl00_MainContent_DataListTalentsAll_ctl00_LabelName\">Cased rounds are housed in magazines, which can be fitted into the appropriate weapon.&nbsp;</span></p>\n<p><strong>Capacity:</strong> 25</p>"
        },
        "equipped": false,
        "identified": true,
        "level": 1,
        "modifiers": [],
        "price": 75,
        "quantity": 200,
        "source": "Core Rulebook"
      },
      "flags": {},
      "hasAttack": false,
      "img": "systems/sfrpg/icons/equipment/weapons/rounds-longarm-and-sniper.jpg",
      "isCharged": true,
      "isStack": true,
      "labels": {}
    },
    {
      "name": "Battery, Ultra-Capacity",
      "type": "goods",
<<<<<<< HEAD
=======
      "img": "systems/sfrpg/icons/equipment/weapons/battery-ultra-capacity.webp",
>>>>>>> 2b095a38
      "data": {
        "type": "",
        "abilityMods": {
          "parts": []
        },
        "attuned": false,
        "bulk": "-",
        "critical": {
          "parts": []
        },
        "damage": {
          "parts": []
        },
        "description": {
          "chat": "",
          "unidentified": "",
          "value": "<p><span id=\"ctl00_MainContent_DataListTalentsAll_ctl00_LabelName\">Batteries charge powered weapons, but they can also be used to power an array of items, including powered armor and technological items. Batteries have a standardized size and weight, and items that take batteries all have a slot into which they fit, regardless of the item&rsquo;s actual size. Weapons that use batteries list the highest-capacity battery they are capable of using as well as how many charges from the battery that each shot consumes.&nbsp;</span></p>\n<p><strong>Capacity:</strong> 100</p>"
        },
        "equipped": false,
        "identified": true,
        "level": 5,
        "modifiers": [],
        "price": 445,
        "quantity": 2,
        "source": "Core Rulebook"
      },
      "flags": {},
      "hasAttack": false,
      "img": "systems/sfrpg/icons/equipment/weapons/battery-ultra-capacity.jpg",
      "isCharged": true,
      "isStack": true,
      "labels": {}
    }
  ],
  "token": {
    "name": "Aeon Guard Specialist",
    "actorData": {},
    "actorId": "ikr8rPSG7TGvW4Id",
    "actorLink": false,
    "bar1": {
      "attribute": "attributes.hp"
    },
    "bar2": {
      "attribute": ""
    },
    "brightLight": 0,
    "brightSight": 0,
    "dimLight": 0,
    "dimSight": 60,
    "displayBars": 40,
    "displayName": 40,
    "disposition": -1,
    "flags": {},
    "height": 1,
    "img": "icons/svg/mystery-man.svg",
    "lightAlpha": 1,
    "lightAngle": 360,
    "lightColor": "",
    "lockRotation": false,
    "mirrorX": false,
    "mirrorY": false,
    "randomImg": false,
    "rotation": 0,
    "scale": 1,
    "sightAngle": 360,
    "tint": "",
    "vision": true,
    "width": 1
  }
}<|MERGE_RESOLUTION|>--- conflicted
+++ resolved
@@ -443,10 +443,6 @@
     {
       "name": "Knife, tactical",
       "type": "weapon",
-<<<<<<< HEAD
-=======
-      "img": "systems/sfrpg/icons/equipment/weapons/survival-knife.webp",
->>>>>>> 2b095a38
       "data": {
         "type": "",
         "ability": "",
@@ -637,7 +633,7 @@
       "hasAttack": true,
       "hasCapacity": false,
       "hasUses": false,
-      "img": "systems/sfrpg/icons/equipment/weapons/survival-knife.jpg",
+      "img": "systems/sfrpg/icons/equipment/weapons/survival-knife.webp",
       "isCharged": true,
       "isStack": false,
       "labels": {
@@ -865,10 +861,6 @@
     {
       "name": "Laser pistol, corona",
       "type": "weapon",
-<<<<<<< HEAD
-=======
-      "img": "systems/sfrpg/icons/equipment/weapons/laser-pistol-corona.webp",
->>>>>>> 2b095a38
       "data": {
         "type": "",
         "ability": "",
@@ -1000,7 +992,7 @@
       "hasAttack": true,
       "hasCapacity": true,
       "hasUses": false,
-      "img": "systems/sfrpg/icons/equipment/weapons/laser-pistol-corona.jpg",
+      "img": "systems/sfrpg/icons/equipment/weapons/laser-pistol-corona.webp",
       "isCharged": true,
       "isStack": false,
       "labels": {
@@ -1171,10 +1163,6 @@
     {
       "name": "Evasion (Ex)",
       "type": "feat",
-<<<<<<< HEAD
-=======
-      "img": "systems/sfrpg/icons/classes/evasion.webp",
->>>>>>> 2b095a38
       "data": {
         "type": "",
         "ability": null,
@@ -1244,7 +1232,7 @@
       "flags": {},
       "hasAttack": false,
       "hasUses": false,
-      "img": "systems/sfrpg/icons/classes/evasion.png",
+      "img": "systems/sfrpg/icons/classes/evasion.webp",
       "isCharged": true,
       "isOnCooldown": false,
       "isStack": false,
@@ -1262,10 +1250,6 @@
     {
       "name": "Uncanny Agility (Ex)",
       "type": "feat",
-<<<<<<< HEAD
-=======
-      "img": "systems/sfrpg/icons/classes/uncanny_agility.webp",
->>>>>>> 2b095a38
       "data": {
         "type": "",
         "ability": null,
@@ -1335,7 +1319,7 @@
       "flags": {},
       "hasAttack": false,
       "hasUses": false,
-      "img": "systems/sfrpg/icons/classes/uncanny_agility.png",
+      "img": "systems/sfrpg/icons/classes/uncanny_agility.webp",
       "isCharged": true,
       "isOnCooldown": false,
       "isStack": false,
@@ -1353,10 +1337,6 @@
     {
       "name": "Debilitating Trick (Ex)",
       "type": "feat",
-<<<<<<< HEAD
-=======
-      "img": "systems/sfrpg/icons/classes/debilitating_trick.webp",
->>>>>>> 2b095a38
       "data": {
         "type": "",
         "ability": null,
@@ -1426,7 +1406,7 @@
       "flags": {},
       "hasAttack": false,
       "hasUses": false,
-      "img": "systems/sfrpg/icons/classes/debilitating_trick.png",
+      "img": "systems/sfrpg/icons/classes/debilitating_trick.webp",
       "isCharged": true,
       "isOnCooldown": false,
       "isStack": false,
@@ -1444,10 +1424,6 @@
     {
       "name": "Trick Attack (Ex)",
       "type": "feat",
-<<<<<<< HEAD
-=======
-      "img": "systems/sfrpg/icons/classes/trick_attack.webp",
->>>>>>> 2b095a38
       "data": {
         "type": "",
         "ability": "",
@@ -1523,7 +1499,7 @@
       "flags": {},
       "hasAttack": false,
       "hasUses": false,
-      "img": "systems/sfrpg/icons/classes/trick_attack.png",
+      "img": "systems/sfrpg/icons/classes/trick_attack.webp",
       "isCharged": true,
       "isOnCooldown": false,
       "isStack": false,
@@ -1541,10 +1517,6 @@
     {
       "name": "Cloaking Field (Ex)",
       "type": "feat",
-<<<<<<< HEAD
-=======
-      "img": "systems/sfrpg/icons/classes/cloaking_field.webp",
->>>>>>> 2b095a38
       "data": {
         "type": "",
         "ability": null,
@@ -1614,7 +1586,7 @@
       "flags": {},
       "hasAttack": false,
       "hasUses": false,
-      "img": "systems/sfrpg/icons/classes/cloaking_field.png",
+      "img": "systems/sfrpg/icons/classes/cloaking_field.webp",
       "isCharged": true,
       "isOnCooldown": false,
       "isStack": false,
@@ -1632,10 +1604,6 @@
     {
       "name": "Ghost",
       "type": "feat",
-<<<<<<< HEAD
-=======
-      "img": "systems/sfrpg/icons/classes/ghost.webp",
->>>>>>> 2b095a38
       "data": {
         "type": "",
         "ability": null,
@@ -1705,7 +1673,7 @@
       "flags": {},
       "hasAttack": false,
       "hasUses": false,
-      "img": "systems/sfrpg/icons/classes/ghost.jpg",
+      "img": "systems/sfrpg/icons/classes/ghost.webp",
       "isCharged": true,
       "isOnCooldown": false,
       "isStack": false,
@@ -1723,10 +1691,6 @@
     {
       "name": "Rounds, Longarm and Sniper",
       "type": "goods",
-<<<<<<< HEAD
-=======
-      "img": "systems/sfrpg/icons/equipment/weapons/rounds-longarm-and-sniper.webp",
->>>>>>> 2b095a38
       "data": {
         "type": "",
         "abilityMods": {
@@ -1755,7 +1719,7 @@
       },
       "flags": {},
       "hasAttack": false,
-      "img": "systems/sfrpg/icons/equipment/weapons/rounds-longarm-and-sniper.jpg",
+      "img": "systems/sfrpg/icons/equipment/weapons/rounds-longarm-and-sniper.webp",
       "isCharged": true,
       "isStack": true,
       "labels": {}
@@ -1763,10 +1727,6 @@
     {
       "name": "Battery, Ultra-Capacity",
       "type": "goods",
-<<<<<<< HEAD
-=======
-      "img": "systems/sfrpg/icons/equipment/weapons/battery-ultra-capacity.webp",
->>>>>>> 2b095a38
       "data": {
         "type": "",
         "abilityMods": {
@@ -1795,7 +1755,7 @@
       },
       "flags": {},
       "hasAttack": false,
-      "img": "systems/sfrpg/icons/equipment/weapons/battery-ultra-capacity.jpg",
+      "img": "systems/sfrpg/icons/equipment/weapons/battery-ultra-capacity.webp",
       "isCharged": true,
       "isStack": true,
       "labels": {}
