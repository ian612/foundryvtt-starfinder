{
  "_id": "mgBhD54xES2lWplY",
  "name": "Bolida Miner",
  "type": "npc2",
  "data": {
    "abilities": {
      "cha": {
        "base": 0,
        "min": 3,
        "misc": 0,
        "mod": 0,
        "value": 10
      },
      "con": {
        "base": 2,
        "min": 3,
        "misc": 0,
        "mod": 2,
        "value": 14
      },
      "dex": {
        "base": 1,
        "min": 3,
        "misc": 0,
        "mod": 1,
        "value": 12
      },
      "int": {
        "base": 0,
        "min": 3,
        "misc": 0,
        "mod": 0,
        "value": 10
      },
      "str": {
        "base": 4,
        "min": 3,
        "misc": 0,
        "mod": 4,
        "value": 18
      },
      "wis": {
        "base": 1,
        "min": 3,
        "misc": 0,
        "mod": 1,
        "value": 12
      }
    },
    "attributes": {
      "arms": "2",
      "bab": 0,
      "cmd": {
        "min": 0,
        "tooltip": [],
        "value": 10
      },
      "eac": {
        "base": 14,
        "min": 0,
        "tooltip": [],
        "value": 14
      },
      "fort": {
        "base": 4,
        "bonus": 4,
        "misc": 0,
        "tooltip": [],
        "value": 0
      },
      "hp": {
        "max": 25,
        "min": 0,
        "temp": null,
        "tempmax": null,
        "tooltip": [],
        "value": 25
      },
      "init": {
        "bonus": 0,
        "tooltip": [],
        "total": 5,
        "value": 5
      },
      "kac": {
        "base": 17,
        "min": 0,
        "tooltip": [],
        "value": 17
      },
      "keyability": "",
      "reach": "5 ft. (10 ft. with tactical pike)",
      "reflex": {
        "base": 2,
        "bonus": 2,
        "misc": 0,
        "tooltip": [],
        "value": 0
      },
      "rp": {
        "max": 0,
        "min": 0,
        "tooltip": [],
        "value": 0
      },
      "sp": {
        "max": 0,
        "min": 0,
        "tooltip": [],
        "value": 0
      },
      "space": "5 ft.",
      "speed": {
        "burrowing": {
          "base": 0
        },
        "climbing": {
          "base": 0
        },
        "flying": {
          "base": 0
        },
        "land": {
          "base": 40
        },
        "mainMovement": "land",
        "special": "original base: 40 ft.; original special: burrow 30 ft. (35 ft.",
        "swimming": {
          "base": 0
        }
      },
      "spellcasting": "",
      "will": {
        "base": 3,
        "bonus": 3,
        "misc": 0,
        "tooltip": [],
        "value": 0
      }
    },
    "conditions": {},
    "counterClasses": {
      "values": {}
    },
    "currency": {
      "credit": 0,
      "upb": 0
    },
    "details": {
      "type": "Vermin",
      "alignment": "CN",
      "aura": "",
      "biography": {
        "public": "",
        "value": "<h2>Description</h2>\n<h3>Description</h3>\n<p>Bolidas are arthropodan creatures that dwell not on the faces of the planets they inhabit, but far underground, in cave systems that are so deep below the surface that they are blasted by the unforgiving heat of the planets’ molten cores. The centipede-like creatures are protected from these extreme environs by metallic, chitinous plates that cover the entirety of their backs, from head to tail tip. This innate armor also protects them from subterranean hazards such as rock falls and the friction of traveling through cramped cave tunnels. Bolidas support themselves on their many sets of legs, holding only the uppermost portion of their bodies upright to wield weapons or manipulate objects. They have evolved over millions of years to thrive in darkness, and they therefore tend to avoid traveling up to the surface world; if they choose to live on a planet’s surface or a space station, they prefer to maintain nocturnal schedules, as sunlight blinds them if they’re not wearing protective eyewear.<br/><br/>Only a few decades ago, a group of offworld explorers on the bolidas’ home planet, Zafaiga, first encountered the modest miners while quarrying the unique stones that they assumed had no claimant. Though the bolidas were territorial, wary, and somewhat xenophobic, it was overall an amicable, if tense, meeting. Afterward, the bolidas reluctantly agreed to establish a mutually beneficial relationship with other species, contracting trade agreements and eventually even adopting Common into their lexicon. Though the broader galaxy has known of their existence for only a few decades, bolidas have been extant for millennia, unconcerned with and largely unaware of the outside world. They independently developed their own technology (though it is predominantly analog and therefore considered primitive by some races), which they use to dig for resources and excavate cavernous dwellings. Even those bolidas who travel the galaxy tend to be rather aloof, blowing off attempts at personal friendships by members of surface races, whom they dismiss as capricious “light dwellers.” They choose instead to spend their time alone, with other bolidas, or with members of subterranean races with whom they can share their passion for excavation.<br/><br/>Digging is a euphoric activity for bolidas, and they spend a large portion of their lives creating new tunnels and caves to house their ever-expanding populations. New settlements can grow from a single small cave to hundreds of miles of mazelike tunnels and dozens of vast caverns in mere months. Because of this natural disposition, bolidas have proven themselves to be indispensable in the acquisition and trade of rare minerals. Their ability to thrive in the heat deep underground on moltencore planets means they are often hired as miners by individuals and organizations all across the galaxy to excavate subterranean dig sites that most other races are unable to withstand.<br/><br/>Bolidas exhibit no discernible sexual dimorphism or gender, and each bolida is capable of carrying and fertilizing eggs-oftentimes they will take on both roles. They also sometimes mate in groups, covering the floors of their nursery caves with eggs that are incubated by the heat of the depths. The average bolida is 7 feet long and weighs 350 pounds.</p>\n<p>&nbsp;</p>\n<section class=\"secret\">\n<h2>Ecology</h2>\n<h3>Environment</h3>\n<p>any underground</p>\n<p>&nbsp;</p>\n<h3>Organization</h3>\n<p>solitary, pair, or convoy (3-6 miners plus 1 overseer)</p>\n<p>&nbsp;</p>\n"
      },
      "class": "",
      "cr": 2,
      "environment": "",
      "race": "",
      "raceAndGrafts": "",
      "source": "AA2 pg. 21",
      "xp": {
        "value": 600
      }
    },
    "modifiers": [],
    "skills": {
      "acr": {
        "ability": "dex",
        "enabled": false,
        "hasArmorCheckPenalty": true,
        "isTrainedOnly": false,
        "misc": 0,
        "mod": 0,
        "ranks": 0,
        "value": 0
      },
      "ath": {
        "ability": "str",
        "enabled": true,
        "hasArmorCheckPenalty": true,
        "isTrainedOnly": false,
        "misc": 0,
        "mod": 7,
        "ranks": 7,
        "value": 0
      },
      "blu": {
        "ability": "cha",
        "enabled": false,
        "hasArmorCheckPenalty": false,
        "isTrainedOnly": false,
        "misc": 0,
        "mod": 0,
        "ranks": 0,
        "value": 0
      },
      "com": {
        "ability": "int",
        "enabled": false,
        "hasArmorCheckPenalty": false,
        "isTrainedOnly": true,
        "misc": 0,
        "mod": 0,
        "ranks": 0,
        "value": 0
      },
      "cul": {
        "ability": "int",
        "enabled": false,
        "hasArmorCheckPenalty": false,
        "isTrainedOnly": true,
        "misc": 0,
        "mod": 0,
        "ranks": 0,
        "value": 0
      },
      "dip": {
        "ability": "cha",
        "enabled": false,
        "hasArmorCheckPenalty": false,
        "isTrainedOnly": false,
        "misc": 0,
        "mod": 0,
        "ranks": 0,
        "value": 0
      },
      "dis": {
        "ability": "cha",
        "enabled": false,
        "hasArmorCheckPenalty": false,
        "isTrainedOnly": false,
        "misc": 0,
        "mod": 0,
        "ranks": 0,
        "value": 0
      },
      "eng": {
        "ability": "int",
        "enabled": false,
        "hasArmorCheckPenalty": false,
        "isTrainedOnly": true,
        "misc": 0,
        "mod": 0,
        "ranks": 0,
        "value": 0
      },
      "int": {
        "ability": "cha",
        "enabled": false,
        "hasArmorCheckPenalty": false,
        "isTrainedOnly": false,
        "misc": 0,
        "mod": 0,
        "ranks": 0,
        "value": 0
      },
      "lsc": {
        "ability": "int",
        "enabled": false,
        "hasArmorCheckPenalty": false,
        "isTrainedOnly": true,
        "misc": 0,
        "mod": 0,
        "ranks": 0,
        "value": 0
      },
      "med": {
        "ability": "int",
        "enabled": false,
        "hasArmorCheckPenalty": false,
        "isTrainedOnly": true,
        "misc": 0,
        "mod": 0,
        "ranks": 0,
        "value": 0
      },
      "mys": {
        "ability": "wis",
        "enabled": false,
        "hasArmorCheckPenalty": false,
        "isTrainedOnly": true,
        "misc": 0,
        "mod": 0,
        "ranks": 0,
        "value": 0
      },
      "per": {
        "ability": "wis",
        "enabled": true,
        "hasArmorCheckPenalty": false,
        "isTrainedOnly": false,
        "misc": 0,
        "mod": 7,
        "ranks": 7,
        "value": 0
      },
      "phs": {
        "ability": "int",
        "enabled": true,
        "hasArmorCheckPenalty": false,
        "isTrainedOnly": true,
        "misc": 0,
        "mod": 7,
        "ranks": 7,
        "value": 0
      },
      "pil": {
        "ability": "dex",
        "enabled": false,
        "hasArmorCheckPenalty": false,
        "isTrainedOnly": false,
        "misc": 0,
        "mod": 0,
        "ranks": 0,
        "value": 0
      },
      "pro": {
        "ability": "int",
        "enabled": false,
        "hasArmorCheckPenalty": false,
        "isTrainedOnly": true,
        "misc": 0,
        "mod": 0,
        "ranks": 0,
        "subname": "",
        "value": 3
      },
      "sen": {
        "ability": "wis",
        "enabled": false,
        "hasArmorCheckPenalty": false,
        "isTrainedOnly": false,
        "misc": 0,
        "mod": 0,
        "ranks": 0,
        "value": 0
      },
      "sle": {
        "ability": "dex",
        "enabled": false,
        "hasArmorCheckPenalty": true,
        "isTrainedOnly": true,
        "misc": 0,
        "mod": 0,
        "ranks": 0,
        "value": 0
      },
      "ste": {
        "ability": "dex",
        "enabled": false,
        "hasArmorCheckPenalty": true,
        "isTrainedOnly": false,
        "misc": 0,
        "mod": 0,
        "ranks": 0,
        "value": 0
      },
      "sur": {
        "ability": "wis",
        "enabled": true,
        "hasArmorCheckPenalty": false,
        "isTrainedOnly": false,
        "misc": 0,
        "mod": 12,
        "ranks": 12,
        "value": 0
      }
    },
    "spells": {
      "spell0": {
        "max": 0,
        "value": 0
      },
      "spell1": {
        "max": 0,
        "value": 0
      },
      "spell2": {
        "max": 0,
        "value": 0
      },
      "spell3": {
        "max": 0,
        "value": 0
      },
      "spell4": {
        "max": 0,
        "value": 0
      },
      "spell5": {
        "max": 0,
        "value": 0
      },
      "spell6": {
        "max": 0,
        "value": 0
      }
    },
    "traits": {
      "ci": {
        "custom": "",
        "value": []
      },
      "damageReduction": {
        "negatedBy": "",
        "value": 0
      },
      "di": {
        "custom": "",
        "value": []
      },
      "dr": {
        "custom": "",
        "value": [
          {
            "fire": "5"
          }
        ]
      },
      "dv": {
        "custom": "Light Blindness",
        "value": []
      },
      "languages": {
        "custom": "Bolidan",
        "value": [
          "common"
        ]
      },
      "senses": "blindsense (vibration) 60 ft., darkvision 60 ft., low-light vision",
      "size": "medium",
      "sr": 0
    }
  },
  "flags": {},
  "img": "icons/svg/mystery-man.svg",
  "items": [
    {
      "name": "Defensive Ball (Ex)",
      "type": "feat",
      "data": {
        "type": "",
        "ability": null,
        "actionType": null,
        "activation": {
          "type": "",
          "condition": "",
          "cost": 0
        },
        "area": {
          "effect": "",
          "shape": "",
          "units": "",
          "value": null
        },
        "attackBonus": 0,
        "chatFlavor": "",
        "critical": {
          "effect": "",
          "parts": []
        },
        "damage": {
          "parts": []
        },
        "description": {
          "chat": "",
          "unidentified": "",
          "value": "As a move action, a bolida can roll its body into a nearly impenetrable defensive ball. While rolled up this way, a bolida can only uncurl itself as a move action, take the total defense action, or use its rolling charge ability. If the bolida takes the total defense action, its bonus to AC is increased to +5."
        },
        "descriptors": [],
        "duration": {
          "units": "",
          "value": null
        },
        "formula": "",
        "modifiers": [],
        "range": {
          "additional": "",
          "per": "",
          "units": "",
          "value": null
        },
        "recharge": {
          "charged": false,
          "value": null
        },
        "requirements": "",
        "save": {
          "type": "",
          "dc": null,
          "descriptor": ""
        },
        "source": "",
        "target": {
          "type": "",
          "value": null
        },
        "uses": {
          "max": 0,
          "per": null,
          "value": 0
        }
      },
      "flags": {},
      "img": "icons/svg/mystery-man.svg"
    },
    {
      "name": "Pike, tactical",
      "type": "weapon",
      "data": {
        "type": "",
        "ability": "",
        "abilityMods": {
          "parts": []
        },
        "actionType": "mwak",
        "activation": {
          "type": "none",
          "condition": "",
          "cost": 0
        },
        "area": {
          "effect": "",
          "shape": "",
          "units": null,
          "value": null
        },
        "attackBonus": 10,
        "attuned": false,
        "bulk": "2",
        "capacity": {
          "max": null,
          "value": null
        },
        "chatFlavor": "",
        "critical": {
          "effect": "",
          "parts": []
        },
        "damage": {
          "parts": [
            {
              "formula": "1d8+6",
              "operator": "",
              "types": {
                "piercing": true
              }
            }
          ]
        },
        "description": {
          "chat": "",
          "unidentified": "",
          "value": "<p>A pike is composed of a sharpened-aluminum, stainless-steel, or carbon-steel spike atop a light metal or polycarbonate staff.</p>"
        },
        "descriptors": [],
        "duration": {
          "units": "",
          "value": ""
        },
        "equipped": false,
        "formula": "",
        "fusions": [],
        "identified": true,
        "level": 2,
        "modifiers": [],
        "price": 475,
        "proficient": true,
        "properties": {
          "aeon": false,
          "amm": false,
          "analog": true,
          "antibiological": false,
          "archaic": false,
          "aurora": false,
          "automatic": false,
          "blast": false,
          "block": false,
          "boost": false,
          "breach": false,
          "breakdown": false,
          "bright": false,
          "cluster": false,
          "conceal": false,
          "deconstruct": false,
          "deflect": false,
          "disarm": false,
          "double": false,
          "drainCharge": false,
          "echo": false,
          "entangle": false,
          "explode": false,
          "extinguish": false,
          "feint": false,
          "fiery": false,
          "firstArc": false,
          "flexibleLine": false,
          "force": false,
          "freeHands": false,
          "fueled": false,
          "grapple": false,
          "gravitation": false,
          "guided": false,
          "harrying": false,
          "holyWater": false,
          "ignite": false,
          "indirect": false,
          "injection": false,
          "integrated": false,
          "line": false,
          "living": false,
          "lockdown": false,
          "mind-affecting": false,
          "mine": false,
          "mire": false,
          "modal": false,
          "necrotic": false,
          "nonlethal": false,
          "one": false,
          "operative": false,
          "penetrating": false,
          "polarize": false,
          "polymorphic": false,
          "powered": false,
          "professional": false,
          "punchGun": false,
          "qreload": false,
          "radioactive": false,
          "reach": true,
          "recall": false,
          "relic": false,
          "reposition": false,
          "shape": false,
          "shells": false,
          "shield": false,
          "sniper": false,
          "stun": false,
          "subtle": false,
          "sunder": false,
          "swarm": false,
          "tail": false,
          "teleportive": false,
          "thought": false,
          "throttle": false,
          "thrown": false,
          "trip": false,
          "two": true,
          "underwater": false,
          "unwieldy": false,
          "variantBoost": false,
          "wideLine": false
        },
        "quantity": null,
        "range": {
          "additional": "",
          "per": "",
          "units": null,
          "value": null
        },
        "save": {
          "type": "",
          "dc": null,
          "descriptor": "negate"
        },
        "source": "Core Rulebook, P. 172",
        "special": "",
        "target": {
          "type": "",
          "value": ""
        },
        "usage": {
          "per": "",
          "value": null
        },
        "uses": {
          "max": 0,
          "per": "",
          "value": 0
        },
        "weaponType": "advancedM"
      },
      "flags": {},
      "img": "icons/svg/mystery-man.svg"
    },
    {
      "name": "Crossbolter, tactical",
      "type": "weapon",
      "data": {
        "type": "",
        "ability": "",
        "abilityMods": {
          "parts": []
        },
        "actionType": "rwak",
        "activation": {
          "type": "action",
          "condition": "",
          "cost": 1
        },
        "area": {
          "effect": "",
          "shape": "",
          "units": null,
          "value": null
        },
        "attackBonus": 7,
        "attuned": false,
        "bulk": "2",
        "capacity": {
          "max": 1,
          "value": 1
        },
        "chatFlavor": "",
        "critical": {
          "effect": "",
          "parts": []
        },
        "damage": {
          "parts": [
            {
              "formula": "1d10+2",
              "operator": "",
              "types": {
                "piercing": true
              }
            }
          ]
        },
        "description": {
          "chat": "",
          "unidentified": "",
          "value": "<p>This weapon resembles a rifle with a crossbeam near the end of the barrel. A crossbolter uses mechanical power to fire arrows along the barrel. Grenade arrows can also be fired with a crossbolter.</p>"
        },
        "descriptors": [],
        "duration": {
          "units": "",
          "value": ""
        },
        "equipped": false,
        "formula": "",
        "fusions": [],
        "identified": true,
        "level": 2,
        "modifiers": [],
        "price": 475,
        "proficient": true,
        "properties": {
          "aeon": false,
          "amm": false,
          "analog": false,
          "antibiological": false,
          "archaic": false,
          "aurora": false,
          "automatic": false,
          "blast": false,
          "block": false,
          "boost": false,
          "breach": false,
          "breakdown": false,
          "bright": false,
          "cluster": false,
          "conceal": false,
          "deconstruct": false,
          "deflect": false,
          "disarm": false,
          "double": false,
          "drainCharge": false,
          "echo": false,
          "entangle": false,
          "explode": false,
          "extinguish": false,
          "feint": false,
          "fiery": false,
          "firstArc": false,
          "flexibleLine": false,
          "force": false,
          "freeHands": false,
          "fueled": false,
          "grapple": false,
          "gravitation": false,
          "guided": false,
          "harrying": false,
          "holyWater": false,
          "ignite": false,
          "indirect": false,
          "injection": false,
          "integrated": false,
          "line": false,
          "living": false,
          "lockdown": false,
          "mind-affecting": false,
          "mine": false,
          "mire": false,
          "modal": false,
          "necrotic": false,
          "nonlethal": false,
          "one": false,
          "operative": false,
          "penetrating": false,
          "polarize": false,
          "polymorphic": false,
          "powered": false,
          "professional": false,
          "punchGun": false,
          "qreload": false,
          "radioactive": false,
          "reach": false,
          "recall": false,
          "relic": false,
          "reposition": false,
          "shape": false,
          "shells": false,
          "shield": false,
          "sniper": false,
          "stun": false,
          "subtle": false,
          "sunder": false,
          "swarm": false,
          "tail": false,
          "teleportive": false,
          "thought": false,
          "throttle": false,
          "thrown": false,
          "trip": false,
          "two": true,
          "underwater": false,
          "unwieldy": true,
          "variantBoost": false,
          "wideLine": false
        },
        "quantity": null,
        "range": {
          "additional": "",
          "per": "",
          "units": "ft",
          "value": 70
        },
        "save": {
          "type": "",
          "dc": null,
          "descriptor": "negate"
        },
        "source": "SCR",
        "special": "",
        "target": {
          "type": "",
          "value": ""
        },
        "usage": {
          "per": "shot",
          "value": 1
        },
        "uses": {
          "max": 0,
          "per": "",
          "value": 0
        },
        "weaponType": "longA"
      },
      "flags": {},
      "img": "icons/svg/mystery-man.svg"
    },
    {
      "name": "Frag Grenade I",
      "type": "weapon",
<<<<<<< HEAD
=======
      "img": "systems/sfrpg/icons/equipment/weapons/frag-grenade.webp",
>>>>>>> 2b095a38
      "data": {
        "type": "",
        "ability": "",
        "abilityMods": {
          "parts": []
        },
        "actionType": "rwak",
        "activation": {
          "type": "action",
          "condition": "",
          "cost": 1
        },
        "area": {
          "effect": "",
          "shape": "",
          "units": null,
          "value": null
        },
        "attackBonus": 7,
        "attuned": false,
        "bulk": "L",
        "capacity": {
          "max": 1,
          "value": 1
        },
        "chatFlavor": "",
        "critical": {
          "effect": "",
          "parts": []
        },
        "damage": {
          "parts": [
            {
              "formula": "1d6",
              "operator": "",
              "types": {
                "piercing": true
              }
            }
          ]
        },
        "description": {
          "chat": "",
          "unidentified": "",
          "value": "<p><span id=\"ctl00_MainContent_DataListTalentsAll_ctl00_LabelName\">A fragmentary, or frag, gren ade explodes in a cloud of shrapnel.</span></p>"
        },
        "descriptors": [],
        "duration": {
          "units": "",
          "value": ""
        },
        "equipped": false,
        "formula": "",
        "fusions": [],
        "identified": true,
        "level": 1,
        "modifiers": [],
        "price": 35,
        "proficient": true,
        "properties": {
          "aeon": false,
          "amm": false,
          "analog": false,
          "antibiological": false,
          "archaic": false,
          "aurora": false,
          "automatic": false,
          "blast": false,
          "block": false,
          "boost": false,
          "breach": false,
          "breakdown": false,
          "bright": false,
          "cluster": false,
          "conceal": false,
          "deconstruct": false,
          "deflect": false,
          "disarm": false,
          "double": false,
          "drainCharge": false,
          "echo": false,
          "entangle": false,
          "explode": true,
          "extinguish": false,
          "feint": false,
          "fiery": false,
          "firstArc": false,
          "flexibleLine": false,
          "force": false,
          "freeHands": false,
          "fueled": false,
          "grapple": false,
          "gravitation": false,
          "guided": false,
          "harrying": false,
          "holyWater": false,
          "ignite": false,
          "indirect": false,
          "injection": false,
          "integrated": false,
          "line": false,
          "living": false,
          "lockdown": false,
          "mind-affecting": false,
          "mine": false,
          "mire": false,
          "modal": false,
          "necrotic": false,
          "nonlethal": false,
          "one": false,
          "operative": false,
          "penetrating": false,
          "polarize": false,
          "polymorphic": false,
          "powered": false,
          "professional": false,
          "punchGun": false,
          "qreload": false,
          "radioactive": false,
          "reach": false,
          "recall": false,
          "relic": false,
          "reposition": false,
          "shape": false,
          "shells": false,
          "shield": false,
          "sniper": false,
          "stun": false,
          "subtle": false,
          "sunder": false,
          "swarm": false,
          "tail": false,
          "teleportive": false,
          "thought": false,
          "throttle": false,
          "thrown": true,
          "trip": false,
          "two": false,
          "underwater": false,
          "unwieldy": false,
          "variantBoost": false,
          "wideLine": false
        },
        "quantity": null,
        "range": {
          "additional": "",
          "per": "",
          "units": "ft",
          "value": 20
        },
        "save": {
          "type": "",
          "dc": null,
          "descriptor": "negate"
        },
        "source": "Core Rulebook",
        "special": "",
        "target": {
          "type": "",
          "value": ""
        },
        "usage": {
          "per": "",
          "value": 0
        },
        "uses": {
          "max": 1,
          "per": "charges",
          "value": 1
        },
        "weaponType": "grenade"
      },
      "flags": {},
      "img": "systems/sfrpg/icons/equipment/weapons/frag-grenade.jpg"
    },
    {
      "name": "Rolling Charge (Ex)",
      "type": "feat",
      "data": {
        "type": "",
        "ability": null,
        "actionType": null,
        "activation": {
          "type": "",
          "condition": "",
          "cost": 0
        },
        "area": {
          "effect": "",
          "shape": "",
          "units": "",
          "value": null
        },
        "attackBonus": 0,
        "chatFlavor": "",
        "critical": {
          "effect": "",
          "parts": []
        },
        "damage": {
          "parts": []
        },
        "description": {
          "chat": "",
          "unidentified": "",
          "value": "A bolida that is rolled up in a defensive ball can charge without taking the normal charge penalties to the attack roll or its AC, and it gains a +5 circumstance bonus to AC against attacks of opportunity during its movement. It can’t make a melee attack at the end of its movement, but it can instead attempt either a bull rush or reposition combat maneuver against its target with a +4 circumstance bonus to the attack roll. A bolida can’t use this ability again until it takes a 10-minute rest to recover Stamina Points."
        },
        "descriptors": [],
        "duration": {
          "units": "",
          "value": null
        },
        "formula": "",
        "modifiers": [],
        "range": {
          "additional": "",
          "per": "",
          "units": "",
          "value": null
        },
        "recharge": {
          "charged": false,
          "value": null
        },
        "requirements": "",
        "save": {
          "type": "",
          "dc": null,
          "descriptor": ""
        },
        "source": "",
        "target": {
          "type": "",
          "value": null
        },
        "uses": {
          "max": 0,
          "per": null,
          "value": 0
        }
      },
      "flags": {},
      "img": "icons/svg/mystery-man.svg"
    },
    {
      "name": "Hidden soldier armor",
      "type": "equipment",
      "data": {
        "type": "",
        "ability": null,
        "abilityMods": {
          "parts": []
        },
        "actionType": "",
        "activation": {
          "type": "",
          "condition": "",
          "cost": 0
        },
        "area": {
          "effect": "",
          "shape": "",
          "units": "",
          "value": null
        },
        "armor": {
          "type": "heavy",
          "acp": -2,
          "dex": 2,
          "eac": 3,
          "kac": 5,
          "speedAdjust": -5,
          "upgradeSlots": 10,
          "upgrades": []
        },
        "attackBonus": 0,
        "attuned": false,
        "bulk": "2",
        "chatFlavor": "",
        "critical": {
          "effect": "",
          "parts": []
        },
        "damage": {
          "parts": []
        },
        "description": {
          "chat": "",
          "unidentified": "",
          "value": "<p>Made by the kasatha, these suits of heavy armor are so named for their slitted helmets, which reveal only the eyes. A rebreather lets the wearer keep their faces completely covered. A ceramic breastplate, shoulder guards, bracers, and greaves protect the wearer while facilitating the graceful kasathan close-combat style.</p>"
        },
        "descriptors": [],
        "duration": {
          "units": "",
          "value": null
        },
        "equipped": false,
        "formula": "",
        "identified": true,
        "level": 2,
        "modifiers": [],
        "price": 465,
        "proficient": true,
        "quantity": 1,
        "range": {
          "additional": "",
          "per": "",
          "units": "",
          "value": null
        },
        "reach": "",
        "save": {
          "type": "",
          "dc": null,
          "descriptor": ""
        },
        "size": "",
        "source": "",
        "speed": "",
        "strength": 0,
        "target": {
          "type": "",
          "value": null
        },
        "uses": {
          "max": 0,
          "per": null,
          "value": 0
        },
        "weaponSlots": 0
      },
      "flags": {},
      "img": "icons/svg/mystery-man.svg"
    },
    {
      "name": "Arrows",
      "type": "goods",
<<<<<<< HEAD
=======
      "img": "systems/sfrpg/icons/equipment/weapons/arrows.webp",
>>>>>>> 2b095a38
      "data": {
        "type": "",
        "abilityMods": {
          "parts": []
        },
        "attuned": false,
        "bulk": "L",
        "critical": {
          "parts": []
        },
        "damage": {
          "parts": []
        },
        "description": {
          "chat": "",
          "unidentified": "",
          "value": "<p><span id=\"ctl00_MainContent_DataListTalentsAll_ctl00_LabelName\">Arrow shafts are made of carbon fiber–reinforced plastic and have metal or ceramic heads.</span></p>\n<p><strong>Capacity:</strong> 20</p>"
        },
        "equipped": false,
        "identified": true,
        "level": 1,
        "modifiers": [],
        "price": 50,
        "quantity": "20",
        "source": "Core Rulebook"
      },
      "flags": {},
      "img": "systems/sfrpg/icons/equipment/weapons/arrows.jpg"
    },
    {
      "name": "Blitz",
      "type": "feat",
<<<<<<< HEAD
=======
      "img": "systems/sfrpg/icons/classes/blitz.webp",
>>>>>>> 2b095a38
      "data": {
        "type": "",
        "ability": null,
        "abilityMods": {
          "parts": []
        },
        "actionType": "",
        "activation": {
          "type": "",
          "condition": "",
          "cost": 0
        },
        "area": {
          "effect": "",
          "shape": "",
          "units": "",
          "value": null
        },
        "attackBonus": 0,
        "chatFlavor": "",
        "critical": {
          "effect": "",
          "parts": []
        },
        "damage": {
          "parts": []
        },
        "description": {
          "chat": "",
          "unidentified": "",
          "value": "<p>&gt;<a class=\"entity-link\" data-pack=\"sfrpg.class-features\" data-id=\"oKlwvc1HcIsg7Q7a\" draggable=\"true\"><i class=\"fas fa-suitcase\"></i> Fighting Style</a></p>\n        <p>&nbsp;</p>\n        <p><span id=\"ctl00_MainContent_DataListTalentsAll_ctl01_LabelName\"></span><span id=\"ctl00_MainContent_DataListTalentsAll_ctl00_LabelName\">The blitz fighting style is all about using speed and aggression to get into the thick of melee. You increase your speed and responsiveness, gain abilities that make you better at melee combat than your enemies, and keep on fighting even when surrounded by foes.<br><br></span></p>\n        <h2 class=\"title\"><a class=\"entity-link\" data-pack=\"sfrpg.class-features\" data-id=\"bLPXnEXunSrwnIGT\" draggable=\"true\"><i class=\"fas fa-suitcase\"></i> Rapid Response (Ex) (1st)</a></h2>\n        <p>You gain a +4 bonus to initiative checks and increase your land speed by 10 feet.</p>\n        <h2 class=\"title\"><a class=\"entity-link\" data-pack=\"sfrpg.class-features\" data-id=\"yolCeVEzPKF4p6q1\" draggable=\"true\"><i class=\"fas fa-suitcase\"></i> Charge Attack (Ex) (2nd)</a></h2>\n        <p>As a standard action, you can make a charge without the charge penalties (see page 248), and you can substitute a bull rush for the melee attack at the end of the charge. When you gain the soldier’s onslaught class feature, you can make two attacks instead of one at the end of your charge, both with a –4 penalty.</p>\n        <h2 class=\"title\"><a class=\"entity-link\" data-pack=\"sfrpg.class-features\" data-id=\"m8OEzHyK2fs79LAP\" draggable=\"true\"><i class=\"fas fa-suitcase\"></i> Keep Fighting (Ex) (3rd)</a></h2>\n        <p>As a move action, you can spend 1 Resolve Point to regain Stamina Points equal to 2d6 + your soldier level. You can’t use this ability again until after you regain Stamina Points from a 10-minute rest. The number of Stamina Points you regain increases by 1d6 at 10th level, 15th level, and 20th level.</p>\n        <h2 class=\"title\"><a class=\"entity-link\" data-pack=\"sfrpg.class-features\" data-id=\"IlyzRIm03pslJJh6\" draggable=\"true\"><i class=\"fas fa-suitcase\"></i> Perfect Opportunity (Ex) (4th)</a></h2>\n        <p>When you hit a creature with an attack of opportunity, that creature can’t move out of the squares you threaten until the start of its next turn. In addition, when an enemy takes a guarded step (see page 247) out of a square you threaten, you can make an attack of opportunity against it with a –2 penalty to the attack roll. If the target provoked an attack of opportunity by moving, hitting with your attack of opportunity ends the target’s movement immediately, preventing it from carrying out the rest of its movement.</p>\n        <h2 class=\"title\"><a class=\"entity-link\" data-pack=\"sfrpg.class-features\" data-id=\"0uRrPeGV84fu4cQ7\" draggable=\"true\"><i class=\"fas fa-suitcase\"></i> Against the Odds (Ex) (5th)</a></h2>\n        <p>You gain a bonus to melee damage rolls equal to double the number of enemies within 10 feet of you. Enemies who don’t constitute a significant threat (those with a CR equal to your level – 4 or less, or as determined by the GM) don’t count when calculating this bonus.</p>"
        },
        "descriptors": [],
        "duration": {
          "units": "",
          "value": null
        },
        "formula": "",
        "modifiers": [],
        "range": {
          "additional": "",
          "per": "",
          "units": "",
          "value": null
        },
        "recharge": {
          "charged": false,
          "value": null
        },
        "requirements": "1st level",
        "save": {
          "type": "",
          "dc": null,
          "descriptor": ""
        },
        "source": "Fighting Style",
        "target": {
          "type": "",
          "value": null
        },
        "uses": {
          "max": 0,
          "per": null,
          "value": 0
        }
      },
      "flags": {},
      "img": "systems/sfrpg/icons/classes/blitz.png"
    }
  ],
  "token": {
    "name": "Bolida Miner",
    "actorData": {},
    "actorId": "Kriu18ht7K8eWi8b",
    "actorLink": false,
    "bar1": {},
    "bar2": {},
    "brightLight": 0,
    "brightSight": 0,
    "dimLight": 0,
    "dimSight": 0,
    "displayBars": 0,
    "displayName": 0,
    "disposition": -1,
    "flags": {},
    "height": 1,
    "img": "icons/svg/mystery-man.svg",
    "lightAlpha": 1,
    "lightAngle": 360,
    "lockRotation": false,
    "randomImg": false,
    "rotation": 0,
    "scale": 1,
    "sightAngle": 360,
    "tint": null,
    "vision": false,
    "width": 1
  }
}<|MERGE_RESOLUTION|>--- conflicted
+++ resolved
@@ -865,10 +865,6 @@
     {
       "name": "Frag Grenade I",
       "type": "weapon",
-<<<<<<< HEAD
-=======
-      "img": "systems/sfrpg/icons/equipment/weapons/frag-grenade.webp",
->>>>>>> 2b095a38
       "data": {
         "type": "",
         "ability": "",
@@ -1042,7 +1038,7 @@
         "weaponType": "grenade"
       },
       "flags": {},
-      "img": "systems/sfrpg/icons/equipment/weapons/frag-grenade.jpg"
+      "img": "systems/sfrpg/icons/equipment/weapons/frag-grenade.webp"
     },
     {
       "name": "Rolling Charge (Ex)",
@@ -1206,10 +1202,6 @@
     {
       "name": "Arrows",
       "type": "goods",
-<<<<<<< HEAD
-=======
-      "img": "systems/sfrpg/icons/equipment/weapons/arrows.webp",
->>>>>>> 2b095a38
       "data": {
         "type": "",
         "abilityMods": {
@@ -1237,15 +1229,11 @@
         "source": "Core Rulebook"
       },
       "flags": {},
-      "img": "systems/sfrpg/icons/equipment/weapons/arrows.jpg"
+      "img": "systems/sfrpg/icons/equipment/weapons/arrows.webp"
     },
     {
       "name": "Blitz",
       "type": "feat",
-<<<<<<< HEAD
-=======
-      "img": "systems/sfrpg/icons/classes/blitz.webp",
->>>>>>> 2b095a38
       "data": {
         "type": "",
         "ability": null,
@@ -1313,7 +1301,7 @@
         }
       },
       "flags": {},
-      "img": "systems/sfrpg/icons/classes/blitz.png"
+      "img": "systems/sfrpg/icons/classes/blitz.webp"
     }
   ],
   "token": {
