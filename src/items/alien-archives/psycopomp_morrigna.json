{
  "_id": "F7nNjCkiF6tWXyqS",
  "name": "Psycopomp, Morrigna",
  "type": "npc2",
  "data": {
    "abilities": {
      "cha": {
        "base": 3,
        "min": 3,
        "misc": 0,
        "mod": 3,
        "value": 16
      },
      "con": {
        "base": 1,
        "min": 3,
        "misc": 0,
        "mod": 1,
        "value": 12
      },
      "dex": {
        "base": 5,
        "min": 3,
        "misc": 0,
        "mod": 5,
        "value": 20
      },
      "int": {
        "base": 3,
        "min": 3,
        "misc": 0,
        "mod": 3,
        "value": 16
      },
      "str": {
        "base": 1,
        "min": 3,
        "misc": 0,
        "mod": 1,
        "value": 12
      },
      "wis": {
        "base": 8,
        "min": 3,
        "misc": 0,
        "mod": 8,
        "value": 26
      }
    },
    "attributes": {
      "arms": "2",
      "bab": 0,
      "baseAttackBonus": {
        "rolledMods": [],
        "tooltip": [],
        "value": 0
      },
      "cmd": {
        "min": 0,
        "tooltip": [],
        "value": 10
      },
      "eac": {
        "base": 23,
        "min": 0,
        "tooltip": [],
        "value": 23
      },
      "fort": {
        "base": 10,
        "bonus": 10,
        "misc": 0,
        "tooltip": [],
        "value": 0
      },
      "hp": {
        "max": 155,
        "min": 0,
        "temp": null,
        "tempmax": null,
        "tooltip": [],
        "value": 155
      },
      "init": {
        "bonus": 0,
        "tooltip": [],
        "total": 5,
        "value": 5
      },
      "kac": {
        "base": 24,
        "min": 0,
        "tooltip": [],
        "value": 24
      },
      "keyability": "",
      "reach": "5 ft. (10 ft. with web lash)",
      "reflex": {
        "base": 10,
        "bonus": 10,
        "misc": 0,
        "tooltip": [],
        "value": 0
      },
      "rp": {
        "max": 0,
        "min": 0,
        "tooltip": [],
        "value": 0
      },
      "sp": {
        "max": 0,
        "min": 0,
        "tooltip": [],
        "value": 0
      },
      "space": "5 ft.",
      "speed": {
        "burrowing": {
          "base": 0
        },
        "climbing": {
          "base": 0
        },
        "flying": {
          "base": 0
        },
        "land": {
          "base": 30
        },
        "mainMovement": "land",
        "special": "original base: 30 ft.; original special: climb 20 ft.",
        "swimming": {
          "base": 0
        }
      },
      "spellcasting": "wis",
      "will": {
        "base": 16,
        "bonus": 16,
        "misc": 0,
        "tooltip": [],
        "value": 0
      }
    },
    "classes": {},
    "conditions": {
      "asleep": false,
      "bleeding": false,
      "blinded": false,
      "broken": false,
      "burning": false,
      "confused": false,
      "cowering": false,
      "dazed": false,
      "dazzled": false,
      "dead": false,
      "deafened": false,
      "dying": false,
      "encumbered": false,
      "entangled": false,
      "exhausted": false,
      "fascinated": false,
      "fatigued": false,
      "flat-footed": false,
      "frightened": false,
      "grappled": false,
      "helpless": false,
      "nauseated": false,
      "off-kilter": false,
      "off-target": false,
      "overburdened": false,
      "panicked": false,
      "paralyzed": false,
      "pinned": false,
      "prone": false,
      "shaken": false,
      "sickened": false,
      "stable": false,
      "staggered": false,
      "stunned": false,
      "unconscious": false
    },
    "counterClasses": {
      "values": {}
    },
    "currency": {
      "credit": 0,
      "upb": 0
    },
    "details": {
      "type": "Outsider",
      "alignment": "N",
      "aura": "Web Shroud - 10 Ft., Ref DC 20",
      "biography": {
        "public": "",
        "value": "<h2>Description</h2>\n<p>Psychopomps are enigmatic guides, protectors of souls, and slayers of undead. These neutral outsiders safeguard the cycle of life, death, and afterlife. Native to the Boneyard, the terminus of the River of Souls where the goddess @Compendium[sfrpg.setting.VQrVznzrr85I90TI]{Pharasma} judges the dead, psychopomps come in a variety of forms, each having their own aims, interests, and methodology for ensuring the journey of souls proceeds to their standards. Stoic, proud, and patient, psychopomps perform their duties with unwavering dedication, confident their collective efforts ensure existence will continue unabated throughout the ages. Having listened to the complaints and regrets of the dead since time began, psychopomps are unswayed by passionate pleas nor angry lamentations, making them seem aloof or uncaring. Nearly all psychopomps wear masks and speak a somber yet melodic language called Requian. Though some posit this behavior is a form of psychological intimidation, others believe the sight of an unmasked psychopomp puts unnecessary strain on a mortal soul.</p>\n<p>Erabryths are psychopomps who welcome and escort the souls of androids who have given their bodies up for renewal. Akin to procreation among androids, renewal is generally considered a decision to be celebrated and respected. Once incredibly rare, erabryths have increased in number in recent centuries, alongside the number of cycling @Compendium[sfrpg.races.GHIntVN70xTt2Tlo]{Android} souls they guide. Averaging 6 feet tall and 200 pounds, erabryths are lanky androgynous outsiders; they have metallic, ribboned flesh and a mirrored disk in place of a face, backlit by a nimbus of light that changes color and intensity to display their emotions.</p>\n<p>In contrast to their erabryth kin, morrignas are warriors who uphold the sanctity of life and death by tracking down and destroying those who interfere with the natural flow of souls in any way. Cautious, cunning, and patient, morrignas unrelentingly hunt immortals, necromancers, and undead with extreme prejudice.</p>\n<section>\n<h2>Ecology</h2>\n<h3>Environment</h3>\n<p>any (Boneyard)</p>\n<p>&nbsp;</p>\n<h3>Organization</h3>\n<p>solitary, pair, or reaping (3&ndash;15)</p>\n</section>"
      },
      "class": "",
      "cr": 11,
      "environment": "",
      "race": "",
      "raceAndGrafts": "",
      "source": "AA4 pg. 90",
      "subtype": "Psychopomp",
      "xp": {
        "value": 12800
      }
    },
    "modifiers": [],
    "skillpoints": {
      "max": 0,
      "tooltip": [],
      "used": 0
    },
    "skills": {
      "acr": {
        "ability": "dex",
        "enabled": false,
        "hasArmorCheckPenalty": true,
        "isTrainedOnly": false,
        "min": 0,
        "misc": 0,
        "mod": 0,
        "ranks": 0,
        "value": 0
      },
      "ath": {
        "ability": "str",
        "enabled": true,
        "hasArmorCheckPenalty": true,
        "isTrainedOnly": false,
        "min": 0,
        "misc": 0,
        "mod": 20,
        "ranks": 20,
        "value": 0
      },
      "blu": {
        "ability": "cha",
        "enabled": false,
        "hasArmorCheckPenalty": false,
        "isTrainedOnly": false,
        "min": 0,
        "misc": 0,
        "mod": 0,
        "ranks": 0,
        "value": 0
      },
      "com": {
        "ability": "int",
        "enabled": false,
        "hasArmorCheckPenalty": false,
        "isTrainedOnly": true,
        "min": 0,
        "misc": 0,
        "mod": 0,
        "ranks": 0,
        "value": 0
      },
      "cul": {
        "ability": "int",
        "enabled": false,
        "hasArmorCheckPenalty": false,
        "isTrainedOnly": true,
        "min": 0,
        "misc": 0,
        "mod": 0,
        "ranks": 0,
        "value": 0
      },
      "dip": {
        "ability": "cha",
        "enabled": false,
        "hasArmorCheckPenalty": false,
        "isTrainedOnly": false,
        "min": 0,
        "misc": 0,
        "mod": 0,
        "ranks": 0,
        "value": 0
      },
      "dis": {
        "ability": "cha",
        "enabled": false,
        "hasArmorCheckPenalty": false,
        "isTrainedOnly": false,
        "min": 0,
        "misc": 0,
        "mod": 0,
        "ranks": 0,
        "value": 0
      },
      "eng": {
        "ability": "int",
        "enabled": false,
        "hasArmorCheckPenalty": false,
        "isTrainedOnly": true,
        "min": 0,
        "misc": 0,
        "mod": 0,
        "ranks": 0,
        "value": 0
      },
      "int": {
        "ability": "cha",
        "enabled": false,
        "hasArmorCheckPenalty": false,
        "isTrainedOnly": false,
        "min": 0,
        "misc": 0,
        "mod": 0,
        "ranks": 0,
        "value": 0
      },
      "lsc": {
        "ability": "int",
        "enabled": false,
        "hasArmorCheckPenalty": false,
        "isTrainedOnly": true,
        "min": 0,
        "misc": 0,
        "mod": 0,
        "ranks": 0,
        "value": 0
      },
      "med": {
        "ability": "int",
        "enabled": false,
        "hasArmorCheckPenalty": false,
        "isTrainedOnly": true,
        "min": 0,
        "misc": 0,
        "mod": 0,
        "ranks": 0,
        "value": 0
      },
      "mys": {
        "ability": "wis",
        "enabled": true,
        "hasArmorCheckPenalty": false,
        "isTrainedOnly": true,
        "min": 0,
        "misc": 0,
        "mod": 25,
        "ranks": 25,
        "value": 0
      },
      "per": {
        "ability": "wis",
        "enabled": true,
        "hasArmorCheckPenalty": false,
        "isTrainedOnly": false,
        "min": 0,
        "misc": 0,
        "mod": 20,
        "ranks": 20,
        "value": 0
      },
      "phs": {
        "ability": "int",
        "enabled": false,
        "hasArmorCheckPenalty": false,
        "isTrainedOnly": true,
        "min": 0,
        "misc": 0,
        "mod": 0,
        "ranks": 0,
        "value": 0
      },
      "pil": {
        "ability": "dex",
        "enabled": false,
        "hasArmorCheckPenalty": false,
        "isTrainedOnly": false,
        "min": 0,
        "misc": 0,
        "mod": 0,
        "ranks": 0,
        "value": 0
      },
      "pro": {
        "ability": "int",
        "enabled": false,
        "hasArmorCheckPenalty": false,
        "isTrainedOnly": true,
        "min": 0,
        "misc": 0,
        "mod": 0,
        "ranks": 0,
        "subname": "",
        "value": 3
      },
      "sen": {
        "ability": "wis",
        "enabled": true,
        "hasArmorCheckPenalty": false,
        "isTrainedOnly": false,
        "min": 0,
        "misc": 0,
        "mod": 25,
        "ranks": 25,
        "value": 0
      },
      "sle": {
        "ability": "dex",
        "enabled": false,
        "hasArmorCheckPenalty": true,
        "isTrainedOnly": true,
        "min": 0,
        "misc": 0,
        "mod": 0,
        "ranks": 0,
        "value": 0
      },
      "ste": {
        "ability": "dex",
        "enabled": true,
        "hasArmorCheckPenalty": true,
        "isTrainedOnly": false,
        "min": 0,
        "misc": 0,
        "mod": 20,
        "ranks": 20,
        "value": 0
      },
      "sur": {
        "ability": "wis",
        "enabled": false,
        "hasArmorCheckPenalty": false,
        "isTrainedOnly": false,
        "min": 0,
        "misc": 0,
        "mod": 0,
        "ranks": 0,
        "value": 0
      }
    },
    "spells": {
      "spell0": {
        "max": 0,
        "value": 0
      },
      "spell1": {
        "max": "0",
        "value": "0"
      },
      "spell2": {
        "max": 0,
        "value": 0
      },
      "spell3": {
        "max": "6",
        "value": "6"
      },
      "spell4": {
        "max": "3",
        "value": "3"
      },
      "spell5": {
        "max": 0,
        "value": 0
      },
      "spell6": {
        "max": 0,
        "value": 0
      }
    },
    "traits": {
      "ci": {
        "custom": "Death Effects, Disease, Poison",
        "value": []
      },
      "damageReduction": {
        "negatedBy": "adamantine",
        "value": 10
      },
      "di": {
        "custom": "Death Effects, Disease, Poison",
        "value": []
      },
      "dr": {
        "custom": "",
        "value": [
          {
            "cold": "10"
          },
          {
            "electricity": "10"
          }
        ]
      },
      "dv": {
        "custom": "",
        "value": []
      },
      "languages": {
        "custom": "Requian; Tongues",
        "value": [
          "abyssal",
          "celestial",
          "infernal"
        ]
      },
      "senses": "blindsight (life) 60 ft., darkvision 60 ft., low-light vision",
      "size": "medium",
      "sr": 22
    }
  },
  "effects": [],
  "flags": {},
  "img": "icons/svg/mystery-man.svg",
  "items": [
    {
      "_id": "6AnnhODGJIUhpM5r",
      "name": "Web Shroud (Su)",
      "type": "feat",
      "data": {
        "type": "",
        "ability": "",
        "abilityMods": {
          "parts": []
        },
        "actionType": "save",
        "activation": {
          "type": "",
          "condition": "",
          "cost": 0
        },
        "area": {
          "effect": "",
          "shape": "",
          "units": "",
          "value": 0
        },
        "attackBonus": 0,
        "chatFlavor": "entangled for 1 round",
        "critical": {
          "effect": "",
          "parts": []
        },
        "damage": {
          "parts": []
        },
        "description": {
          "chat": "",
          "unidentified": "",
          "value": "A morrigna’s shroud is composed of silken webs that are mystically attuned to protect them from harm. A creature within this aura that fails a DC 20 Reflex saving throw becomes entangled for 1 round."
        },
        "descriptors": [],
        "duration": {
          "units": "",
          "value": null
        },
        "formula": "",
        "isActive": null,
        "modifiers": [],
        "range": {
          "additional": "",
          "per": "",
          "units": "",
          "value": null
        },
        "recharge": {
          "charged": false,
          "value": null
        },
        "requirements": "",
        "save": {
          "type": "reflex",
          "dc": "20",
          "descriptor": "negate"
        },
        "source": "",
        "target": {
          "type": "",
          "value": null
        },
        "uses": {
          "max": 0,
          "per": null,
          "value": 0
        }
      },
      "effects": [],
      "flags": {},
      "img": "icons/svg/mystery-man.svg",
      "sort": 100000
    },
    {
      "_id": "UWSQnlVMxq3sfz0O",
      "name": "Web Lash",
      "type": "weapon",
      "data": {
        "type": "",
        "ability": "",
        "actionType": "mwak",
        "activation": {
          "type": "",
          "condition": "",
          "cost": 0
        },
        "area": {
          "effect": "",
          "shape": "",
          "units": "",
          "value": 0
        },
        "attackBonus": 18,
        "attributes": {
          "ac": {
            "value": ""
          },
          "customBuilt": false,
          "dex": {
            "mod": ""
          },
          "hardness": {
            "value": ""
          },
          "hp": {
            "max": "",
            "value": 6
          },
          "size": "medium",
          "sturdy": true
        },
        "attuned": false,
        "bulk": "L",
        "capacity": {
          "max": 0,
          "value": 0
        },
        "chatFlavor": "",
        "container": {
          "contents": [],
          "isOpen": true,
          "storage": [
            {
              "type": "slot",
              "acceptsType": [
                "fusion"
              ],
              "affectsEncumbrance": true,
              "amount": 0,
              "subtype": "fusion",
              "weightProperty": "level"
            }
          ]
        },
        "critical": {
          "effect": "",
          "parts": []
        },
        "damage": {
          "parts": [
            {
              "formula": "2d10+12",
              "operator": "",
              "types": {
                "slashing": true
              }
            }
          ]
        },
        "description": {
          "chat": "",
          "unidentified": "",
          "value": ""
        },
        "descriptors": [],
        "duration": {
          "units": "",
          "value": null
        },
        "equipped": true,
        "formula": "",
        "identified": true,
        "isActive": null,
        "level": 1,
        "modifiers": [],
        "price": 0,
        "proficient": true,
        "properties": {},
        "quantity": 1,
        "range": {
          "additional": "",
          "per": "",
          "units": "",
          "value": null
        },
        "save": {
          "type": "",
          "dc": null,
          "descriptor": ""
        },
        "source": "",
        "special": "",
        "target": {
          "type": "",
          "value": null
        },
        "usage": {
          "per": "",
          "value": 0
        },
        "uses": {
          "max": 0,
          "per": null,
          "value": 0
        },
        "weaponCategory": "uncategorized",
        "weaponType": "basicM"
      },
      "effects": [],
      "flags": {},
      "sort": 300000
    },
    {
      "_id": "UC3JsQsVQGcorOiD",
      "name": "Arachnid Spy (Su)",
      "type": "feat",
      "data": {
        "type": "",
        "ability": null,
        "abilityMods": {
          "parts": []
        },
        "actionType": "",
        "activation": {
          "type": "full",
          "condition": "",
          "cost": 1
        },
        "area": {
          "effect": "",
          "shape": "",
          "units": "none",
          "value": null
        },
        "attackBonus": 0,
        "chatFlavor": "",
        "critical": {
          "effect": "",
          "parts": []
        },
        "damage": {
          "parts": []
        },
        "description": {
          "chat": "",
          "unidentified": "",
          "value": "Once every hour as a full action, a morrigna can spin an invisible, magical spider out of their web shroud. This spider functions as the sensor of an arcane eye spell, although the morrigna does not need to concentrate to use the arachnid spy."
        },
        "descriptors": [],
        "duration": {
          "units": "",
          "value": ""
        },
        "formula": "",
        "isActive": null,
        "modifiers": [],
        "range": {
          "additional": "",
          "per": "",
          "units": "none",
          "value": null
        },
        "recharge": {
          "charged": false,
          "value": null
        },
        "requirements": "",
        "save": {
          "type": "",
          "dc": null,
          "descriptor": ""
        },
        "source": "",
        "target": {
          "type": "",
          "value": ""
        },
        "uses": {
          "max": null,
          "per": "",
          "value": null
        }
      },
      "effects": [],
      "flags": {},
      "img": "icons/svg/mystery-man.svg",
      "sort": 0
    },
    {
      "_id": "8XdXoda1s7RfGgQI",
      "name": "Change Shape",
      "type": "feat",
      "data": {
        "type": "",
        "ability": null,
        "abilityMods": {
          "parts": []
        },
        "actionType": "",
        "activation": {
          "type": "",
          "condition": "",
          "cost": 0
        },
        "area": {
          "effect": "",
          "shape": "",
          "units": "",
          "value": null
        },
        "attackBonus": 0,
        "chatFlavor": "",
        "critical": {
          "effect": "",
          "parts": []
        },
        "damage": {
          "parts": []
        },
        "description": {
          "chat": "",
          "unidentified": "",
          "value": "<p>(SU)</p>\n<p>The creature has the ability to assume the appearance of a specific creature or type of creature, but it retains most of its own physical qualities. If the form assumed has any of the following abilities, the creature gains them while in that form: @Compendium[sfrpg.universal-creature-rules.4HvnYWLhFBiuvDxD]{Blindsight} (scent), @Compendium[sfrpg.universal-creature-rules.3Yg98sD5UymVymF9]{Darkvision}, @Compendium[sfrpg.universal-creature-rules.NRtNybzTZrVjbOYv]{Low Light Vision}, and swim 30 feet. The creature can retain its own breathing ability, or it can assume the ability to breathe in any environment the assumed shape can breathe in (including the no breath ability, which enables it to survive in the vacuum of space). If the ability does not specify what the creature can change shape into, it can assume the form of any creature of the humanoid type, but it can’t mimic a specific humanoid. Change shape grants a +10 bonus to Disguise checks to appear as a creature of the type and subtype of the new form, and the DC of the creature’s Disguise check is not modified as a result of altering major features or disguising itself as a different race or creature type.</p>\n<p>A creature can assume a form that is one size category smaller or larger than its original form; it becomes that size. Unless otherwise stated, it can remain in an alternate form indefinitely. Some creatures can transform into unique forms with special modifiers and abilities. These creatures adjust their ability scores, as noted in their description.</p>\n<hr>\n<p>&nbsp;</p>"
        },
        "descriptors": [],
        "duration": {
          "units": "",
          "value": null
        },
        "formula": "",
        "isActive": null,
        "modifiers": [],
        "range": {
          "additional": "",
          "per": "",
          "units": "",
          "value": null
        },
        "recharge": {
          "charged": false,
          "value": null
        },
        "requirements": "",
        "save": {
          "type": "",
          "dc": null,
          "descriptor": ""
        },
        "source": "",
        "target": {
          "type": "",
          "value": null
        },
        "uses": {
          "max": 0,
          "per": null,
          "value": 0
        }
      },
      "effects": [],
      "flags": {},
      "img": "icons/svg/mystery-man.svg",
      "sort": 700000
    },
    {
      "_id": "NnmMLb4blgwWRAeH",
      "name": "Battery, Super-Capacity",
      "type": "goods",
      "data": {
        "type": "",
        "attributes": {
          "ac": {
            "value": ""
          },
          "customBuilt": false,
          "dex": {
            "mod": ""
          },
          "hardness": {
            "value": ""
          },
          "hp": {
            "max": "",
            "value": 6
          },
          "size": "medium",
          "sturdy": false
        },
        "attuned": false,
        "bulk": "-",
        "damage": {
          "parts": []
        },
        "description": {
          "chat": "",
          "unidentified": "",
          "value": "<p><span id=\"ctl00_MainContent_DataListTalentsAll_ctl00_LabelName\">Batteries charge powered weapons, but they can also be used to power an array of items, including powered armor and technological items. Batteries have a standardized size and weight, and items that take batteries all have a slot into which they fit, regardless of the item&rsquo;s actual size. Weapons that use batteries list the highest-capacity battery they are capable of using as well as how many charges from the battery that each shot consumes.&nbsp;</span></p>\n<p><strong>Capacity:</strong> 80</p>"
        },
        "equipped": false,
        "identified": true,
        "level": 4,
        "modifiers": [],
        "price": 390,
        "quantity": "1",
        "source": "Core Rulebook"
      },
      "effects": [],
      "flags": {},
<<<<<<< HEAD
      "img": "systems/sfrpg/icons/equipment/weapons/battery-super-capacity.jpg",
      "sort": 100000
=======
      "img": "systems/sfrpg/icons/equipment/weapons/battery-super-capacity.webp",
      "effects": []
>>>>>>> 2b095a38
    },
    {
      "_id": "xENg9gkCWPYL1iXs",
      "name": "Disruptive",
      "type": "fusion",
      "data": {
        "type": "",
        "attributes": {
          "ac": {
            "value": ""
          },
          "customBuilt": false,
          "dex": {
            "mod": ""
          },
          "hardness": {
            "value": ""
          },
          "hp": {
            "max": "",
            "value": 6
          },
          "size": "medium",
          "sturdy": false
        },
        "attuned": false,
        "bulk": "L",
        "damage": {
          "parts": []
        },
        "description": {
          "chat": "",
          "unidentified": "",
          "value": "<p><span id=\"ctl00_MainContent_DataListWeaponFusions_ctl00_LabelName\">The <em>disruptive </em>fusion imbues a weapon with powerful positive energy designed to disrupt the magical forces that allow undead to exist. The weapon ignores any DR and energy resistance of undead creatures. Only weapons that deal bludgeoning damage can benefit from this fusion.&nbsp;</span></p>"
        },
        "equipped": false,
        "identified": true,
        "level": 3,
        "modifiers": [],
        "price": 0,
        "quantity": 1,
        "source": "Core Rulebook"
      },
      "effects": [],
      "flags": {},
<<<<<<< HEAD
      "img": "systems/sfrpg/icons/equipment/weapons/weapon-fusions-3.jpg",
      "sort": 100000
=======
      "img": "systems/sfrpg/icons/equipment/weapons/weapon-fusions-3.webp",
      "effects": []
>>>>>>> 2b095a38
    },
    {
      "_id": "jrkRl3Q8rajh5xhx",
      "name": "Spirit Touch (Su)",
      "type": "feat",
      "data": {
        "type": "",
        "ability": null,
        "abilityMods": {
          "parts": []
        },
        "actionType": "",
        "activation": {
          "type": "",
          "condition": "",
          "cost": 0
        },
        "area": {
          "effect": "",
          "shape": "",
          "units": "",
          "value": 0
        },
        "attackBonus": 0,
        "chatFlavor": "",
        "critical": {
          "effect": "",
          "parts": []
        },
        "damage": {
          "parts": []
        },
        "description": {
          "chat": "",
          "unidentified": "",
          "value": "<p>Weapons wielded by a psychopomp (including natural weapons) function as if they have the ghost killer weapon fusion.</p>"
        },
        "descriptors": [],
        "duration": {
          "units": "",
          "value": null
        },
        "formula": "",
        "isActive": null,
        "modifiers": [],
        "range": {
          "additional": "",
          "per": "",
          "units": "",
          "value": null
        },
        "recharge": {
          "charged": false,
          "value": null
        },
        "requirements": "",
        "save": {
          "type": "",
          "dc": null,
          "descriptor": ""
        },
        "source": "",
        "target": {
          "type": "",
          "value": null
        },
        "uses": {
          "max": 0,
          "per": null,
          "value": 0
        }
      },
      "effects": [],
      "flags": {},
      "img": "icons/svg/mystery-man.svg",
      "sort": 2000000
    },
    {
      "_id": "UiggBOxovg0n7I97",
      "name": "Disruptive Evenfall Shimmerstone staff",
      "type": "weapon",
      "data": {
        "type": "",
        "ability": "",
        "abilityMods": {
          "parts": []
        },
        "actionType": "rwak",
        "activation": {
          "type": "none",
          "condition": "",
          "cost": null
        },
        "area": {
          "effect": "",
          "shape": "",
          "units": "none",
          "value": null
        },
        "attackBonus": 180,
        "attributes": {
          "ac": {
            "value": ""
          },
          "customBuilt": false,
          "dex": {
            "mod": ""
          },
          "hardness": {
            "value": ""
          },
          "hp": {
            "max": "",
            "value": 6
          },
          "size": "medium",
          "sturdy": true
        },
        "attuned": false,
        "bulk": "1",
        "capacity": {
          "max": null,
          "value": null
        },
        "chatFlavor": "Unwieldy",
        "container": {
          "contents": [
            {
              "id": "xENg9gkCWPYL1iXs",
              "index": 0
            }
          ],
          "isOpen": true,
          "storage": [
            {
              "type": "slot",
              "acceptsType": [
                "fusion"
              ],
              "affectsEncumbrance": true,
              "amount": 11,
              "subtype": "fusion",
              "weightProperty": "level"
            }
          ]
        },
        "critical": {
          "effect": "",
          "parts": []
        },
        "damage": {
          "parts": [
            {
              "formula": "5d6 + 12",
              "operator": "",
              "types": {
                "bludgeoning": true
              }
            }
          ]
        },
        "description": {
          "chat": "",
          "unidentified": "",
          "value": ""
        },
        "descriptors": [],
        "duration": {
          "units": "",
          "value": ""
        },
        "equipped": true,
        "formula": "",
        "identified": true,
        "isActive": null,
        "level": 11,
        "modifiers": [],
        "price": 25000,
        "proficient": true,
        "properties": {
          "aeon": false,
          "amm": false,
          "analog": false,
          "antibiological": false,
          "archaic": false,
          "aurora": false,
          "automatic": false,
          "blast": false,
          "block": false,
          "boost": false,
          "breach": false,
          "breakdown": false,
          "bright": false,
          "cluster": false,
          "conceal": false,
          "deconstruct": false,
          "deflect": false,
          "disarm": false,
          "double": false,
          "drainCharge": false,
          "echo": false,
          "entangle": false,
          "explode": false,
          "extinguish": false,
          "feint": false,
          "fiery": false,
          "firstArc": false,
          "flexibleLine": false,
          "force": false,
          "freeHands": false,
          "fueled": false,
          "grapple": false,
          "gravitation": false,
          "guided": false,
          "harrying": false,
          "holyWater": false,
          "hybrid": false,
          "ignite": false,
          "indirect": false,
          "injection": false,
          "integrated": false,
          "line": false,
          "living": false,
          "lockdown": false,
          "mind-affecting": false,
          "mine": false,
          "mire": false,
          "modal": false,
          "necrotic": false,
          "nonlethal": false,
          "one": false,
          "operative": false,
          "penetrating": false,
          "polarize": false,
          "polymorphic": false,
          "powered": false,
          "professional": false,
          "punchGun": false,
          "qreload": false,
          "radioactive": false,
          "reach": false,
          "recall": false,
          "regrowth": false,
          "relic": false,
          "reposition": false,
          "shape": false,
          "shells": false,
          "shield": false,
          "sniper": false,
          "stun": false,
          "subtle": false,
          "sunder": false,
          "swarm": false,
          "tail": false,
          "teleportive": false,
          "thought": false,
          "throttle": false,
          "thrown": false,
          "trip": false,
          "two": true,
          "unbalancing": false,
          "underwater": false,
          "unwieldy": true,
          "variantBoost": false,
          "wideLine": false
        },
        "quantity": 1,
        "range": {
          "additional": "",
          "per": "",
          "units": "ft",
          "value": null
        },
        "save": {
          "type": "",
          "dc": "",
          "descriptor": "negate"
        },
        "source": "AA3",
        "special": "",
        "target": {
          "type": "",
          "value": ""
        },
        "usage": {
          "per": "",
          "value": null
        },
        "uses": {
          "max": 0,
          "per": "",
          "value": null
        },
        "weaponCategory": "uncategorized",
        "weaponType": "advancedM"
      },
      "effects": [],
      "flags": {},
      "img": "icons/svg/mystery-man.svg",
      "sort": 500000
    },
    {
      "_id": "PQZIsBhkx4mzXdcZ",
      "name": "Vesk Brigandine IV",
      "type": "equipment",
      "data": {
        "type": "",
        "ability": null,
        "abilityMods": {
          "parts": []
        },
        "actionType": "",
        "activation": {
          "type": "",
          "condition": "",
          "cost": 0
        },
        "area": {
          "effect": "",
          "shape": "",
          "units": "",
          "value": null
        },
        "armor": {
          "type": "light",
          "acp": 0,
          "dex": 5,
          "eac": 14,
          "kac": 14,
          "speedAdjust": 0
        },
        "attackBonus": 0,
        "attributes": {
          "ac": {
            "value": ""
          },
          "customBuilt": false,
          "dex": {
            "mod": ""
          },
          "hardness": {
            "value": ""
          },
          "hp": {
            "max": "",
            "value": 6
          },
          "size": "medium",
          "sturdy": true
        },
        "attuned": false,
        "bulk": "L",
        "capacity": {
          "max": 0,
          "value": 0
        },
        "chatFlavor": "",
        "container": {
          "contents": [],
          "isOpen": true,
          "storage": [
            {
              "type": "slot",
              "acceptsType": [
                "upgrade",
                "weapon"
              ],
              "affectsEncumbrance": true,
              "amount": 3,
              "subtype": "armorUpgrade",
              "weightProperty": "slots"
            },
            {
              "type": "slot",
              "acceptsType": [
                "weapon"
              ],
              "affectsEncumbrance": true,
              "amount": 0,
              "subtype": "weaponSlot",
              "weightProperty": ""
            }
          ]
        },
        "critical": {
          "effect": "",
          "parts": []
        },
        "damage": {
          "parts": []
<<<<<<< HEAD
        },
=======
        }
      },
      "sort": 100000,
      "flags": {},
      "img": "systems/sfrpg/icons/equipment/armor/vesk-brigandine-4.webp",
      "effects": []
    },
    {
      "_id": "z0M0nBcMzCtJqUSu",
      "name": "Series-42 Plasma guide",
      "type": "weapon",
      "data": {
>>>>>>> 2b095a38
        "description": {
          "chat": "",
          "unidentified": "",
          "value": "<p><span id=\"ctl00_MainContent_DataListTalentsAll_ctl00_LabelName\">The core of vesk brigandine is a lightweight breastplate made of interlocking polymer hexagons. It flexes almost as well as fabric under normal use, but it becomes rigid as steel in response to impact. Its slim profile lets it be worn either over or under clothing. More advanced brigandine designs incorporate inertial dampeners to enhance protection. Vesk who prize mobility over maximum protection favor this style of light armor, and its use has spread throughout the Pact Worlds to the degree that any similar design is often referred to as vesk brigandine.&nbsp;</span></p>"
        },
        "descriptors": [],
        "duration": {
          "units": "",
          "value": null
        },
        "equipped": true,
        "formula": "",
        "identified": true,
        "isActive": null,
        "level": 11,
        "modifiers": [],
        "price": 23500,
        "proficient": true,
        "quantity": 1,
        "range": {
          "additional": "",
          "per": "",
          "units": "",
          "value": null
        },
        "reach": "",
        "save": {
          "type": "",
          "dc": null,
          "descriptor": ""
        },
        "size": "",
        "source": "Armory",
        "speed": "",
        "strength": 0,
        "target": {
          "type": "",
          "value": null
        },
        "usage": {
          "per": "",
          "value": 0
        },
        "uses": {
          "max": 0,
          "per": null,
          "value": 0
        }
      },
      "effects": [],
      "flags": {},
      "img": "systems/sfrpg/icons/equipment/armor/vesk-brigandine-4.jpg",
      "sort": 100000
    },
    {
      "_id": "z0M0nBcMzCtJqUSu",
      "name": "Series-42 Plasma guide",
      "type": "weapon",
      "data": {
        "type": "",
        "ability": "",
        "abilityMods": {
          "parts": []
        },
        "actionType": "rwak",
        "activation": {
          "type": "none",
          "condition": "",
          "cost": null
        },
        "area": {
          "effect": "",
          "shape": "",
          "units": null,
          "value": null
        },
        "attackBonus": 20,
        "attributes": {
          "ac": {
            "value": ""
          },
          "customBuilt": false,
          "dex": {
            "mod": ""
          },
          "hardness": {
            "value": ""
          },
          "hp": {
            "max": "",
            "value": 6
          },
          "size": "medium",
          "sturdy": true
        },
        "attuned": false,
        "bulk": "2",
        "capacity": {
          "max": 80,
          "value": 80
        },
        "chatFlavor": "",
        "container": {
          "contents": [
            {
              "id": "NnmMLb4blgwWRAeH",
              "index": 0
            }
          ],
          "isOpen": true,
          "storage": [
            {
              "type": "slot",
              "acceptsType": [
                "fusion"
              ],
              "affectsEncumbrance": true,
              "amount": 11,
              "subtype": "fusion",
              "weightProperty": "level"
            },
            {
              "type": "slot",
              "acceptsType": [
                "goods"
              ],
              "affectsEncumbrance": true,
              "amount": 1,
              "subtype": "",
              "weightProperty": ""
            }
          ]
        },
        "critical": {
          "effect": "Severe wound",
          "parts": []
        },
        "damage": {
          "parts": [
            {
              "formula": "3d8 + 11",
              "operator": "and",
              "types": {
                "electricity": true,
                "fire": true
              }
            }
          ]
        },
        "description": {
          "chat": "",
          "unidentified": "",
          "value": ""
        },
        "descriptors": [],
        "duration": {
          "units": "",
          "value": ""
        },
        "equipped": true,
        "formula": "",
        "identified": true,
        "isActive": null,
        "level": 11,
        "modifiers": [],
        "price": 28200,
        "proficient": true,
        "properties": {
          "aeon": false,
          "amm": true,
          "analog": false,
          "antibiological": false,
          "archaic": false,
          "aurora": false,
          "automatic": false,
          "blast": false,
          "block": false,
          "boost": false,
          "breach": false,
          "breakdown": false,
          "bright": false,
          "cluster": false,
          "conceal": false,
          "deconstruct": false,
          "deflect": false,
          "disarm": false,
          "double": false,
          "drainCharge": false,
          "echo": false,
          "entangle": false,
          "explode": false,
          "extinguish": false,
          "feint": false,
          "fiery": false,
          "firstArc": false,
          "flexibleLine": false,
          "force": false,
          "freeHands": false,
          "fueled": false,
          "grapple": false,
          "gravitation": false,
          "guided": true,
          "harrying": false,
          "holyWater": false,
          "hybrid": false,
          "ignite": false,
          "indirect": false,
          "injection": false,
          "integrated": false,
          "line": false,
          "living": false,
          "lockdown": false,
          "mind-affecting": false,
          "mine": false,
          "mire": false,
          "modal": false,
          "necrotic": false,
          "nonlethal": false,
          "one": false,
          "operative": false,
          "penetrating": false,
          "polarize": false,
          "polymorphic": false,
          "powered": false,
          "professional": false,
          "punchGun": false,
          "qreload": false,
          "radioactive": false,
          "reach": false,
          "recall": false,
          "regrowth": false,
          "relic": false,
          "reposition": false,
          "shape": false,
          "shells": false,
          "shield": false,
          "sniper": true,
          "stun": false,
          "subtle": false,
          "sunder": false,
          "swarm": false,
          "tail": false,
          "teleportive": false,
          "thought": false,
          "throttle": false,
          "thrown": false,
          "trip": false,
          "two": true,
          "unbalancing": false,
          "underwater": false,
          "unwieldy": true,
          "variantBoost": false,
          "wideLine": false
        },
        "quantity": 1,
        "range": {
          "additional": "",
          "per": "",
          "units": "ft",
          "value": 70
        },
        "save": {
          "type": "",
          "dc": "",
          "descriptor": "negate"
        },
        "source": "AR",
        "special": "",
        "target": {
          "type": "",
          "value": ""
        },
        "usage": {
          "per": "round",
          "value": 8
        },
        "uses": {
          "max": null,
          "per": "",
          "value": null
        },
        "weaponCategory": "plasma",
        "weaponType": "sniper"
      },
      "effects": [],
      "flags": {},
      "img": "icons/svg/mystery-man.svg",
      "sort": 600000
    },
    {
      "_id": "He0LWkZPyk3MwMg2",
      "name": "Invisibility",
      "type": "spell",
      "data": {
        "type": "",
        "ability": "",
        "abilityMods": {
          "parts": []
        },
        "actionType": "save",
        "activation": {
          "type": "action",
          "condition": "",
          "cost": 1
        },
        "allowedClasses": {
          "myst": false,
          "tech": true,
          "wysh": true
        },
        "area": {
          "effect": "",
          "shape": "",
          "units": "none",
          "value": null
        },
        "attackBonus": 0,
        "chatFlavor": "",
        "concentration": false,
        "critical": {
          "effect": "",
          "parts": []
        },
        "damage": {
          "parts": []
        },
        "description": {
          "chat": "",
          "unidentified": "",
          "value": "<p style=\"text-align: justify;\">The creature or object touched becomes invisible (see page 264). If the target is a creature, any gear it is carrying vanishes as well. If you cast the spell on someone else, neither you nor your allies can see the target unless you can normally see invisible things or you employ magic to do so.<br><br>The spell ends if the target attacks any creature. For purposes of this spell, an attack includes any spell or harmful effect targeting a foe or whose area or effect includes a foe. Actions directed at unattended objects don’t break the spell. Spells that specifically affect allies but not foes are not attacks for this purpose, even when they include foes in their area. Causing harm indirectly is not an attack. Thus, an invisible being can open doors, talk, eat, climb stairs, summon security forces and have them attack, start a trash compactor with foes inside, remotely trigger traps, and so forth.</p>"
        },
        "descriptors": [],
        "dismissible": true,
        "duration": {
          "units": "",
          "value": "1 minute/level (D)"
        },
        "formula": "",
        "isActive": null,
        "level": 2,
        "materials": {
          "consumed": false,
          "cost": 0,
          "supply": 0,
          "value": ""
        },
        "modifiers": [],
        "preparation": {
          "mode": "innate",
          "prepared": false
        },
        "range": {
          "additional": "",
          "per": "",
          "units": "touch",
          "value": null
        },
        "save": {
          "type": "will",
          "dc": "15",
          "descriptor": "harmless"
        },
        "school": "ill",
        "source": "CRB pg. 362",
        "sr": true,
        "target": {
          "type": "",
          "value": "one creature or object no more than 10 bulk/level"
        },
        "uses": {
          "max": null,
          "per": "",
          "value": null
        }
      },
      "effects": [],
      "flags": {},
<<<<<<< HEAD
      "img": "systems/sfrpg/icons/spells/invilibility.png",
      "sort": 100000
=======
      "img": "systems/sfrpg/icons/spells/invilibility.webp",
      "effects": []
>>>>>>> 2b095a38
    },
    {
      "_id": "TjcEFsQeKpFzEhGm",
      "name": "Force Blast (DC 20)",
      "type": "spell",
      "data": {
        "type": "",
        "ability": "",
        "abilityMods": {
          "parts": []
        },
        "actionType": "save",
        "activation": {
          "type": "action",
          "condition": "",
          "cost": 1
        },
        "allowedClasses": {
          "myst": true,
          "tech": false,
          "wysh": true
        },
        "area": {
          "effect": "burst",
          "shape": "cone",
          "units": "ft",
          "value": 30
        },
        "attackBonus": 0,
        "chatFlavor": "",
        "concentration": false,
        "critical": {
          "effect": "",
          "parts": []
        },
        "damage": {
          "parts": [
            {
              "formula": "2d6",
              "operator": "",
              "types": {
                "force": true
              }
            }
          ]
        },
        "description": {
          "chat": "",
          "unidentified": "",
          "value": "<p style=\"text-align: justify;\">You gather mystical energy and blast it outward in a mighty wave originating from your fingertips, damaging and potentially knocking back your enemies. This spell deals 2d6 force damage to each creature in the area unless it succeeds at a Reflex saving throw for half damage.<br><br>Additionally, the force from this spell effectively attempts to bull rush all creatures in the area. Attempt a single bull rush combat maneuver, using your caster level + your key ability score modifier as your attack bonus. Compare the result to each target’s KAC + 8. If you’re successful, that creature is knocked back 5 feet, plus 5 additional feet for every 5 by which your attack exceeds the creature’s KAC + 8. If there is an obstacle in the way, the creature stops at the obstacle instead.</p>"
        },
        "descriptors": [],
        "dismissible": false,
        "duration": {
          "units": "",
          "value": "instantaneous"
        },
        "formula": "",
        "isActive": null,
        "level": 2,
        "materials": {
          "consumed": false,
          "cost": 0,
          "supply": 0,
          "value": ""
        },
        "modifiers": [],
        "preparation": {
          "mode": "innate",
          "prepared": false
        },
        "range": {
          "additional": "",
          "per": "",
          "units": "none",
          "value": null
        },
        "save": {
          "type": "reflex",
          "dc": "20",
          "descriptor": "half"
        },
        "school": "evo",
        "source": "CRB pg. 356",
        "sr": true,
        "target": {
          "type": "",
          "value": ""
        },
        "uses": {
          "max": null,
          "per": "",
          "value": null
        }
      },
      "effects": [],
      "flags": {},
<<<<<<< HEAD
      "img": "systems/sfrpg/icons/spells/force_blast.png",
      "sort": 200000
=======
      "img": "systems/sfrpg/icons/spells/force_blast.webp",
      "effects": []
>>>>>>> 2b095a38
    },
    {
      "_id": "QSwfbQt0qatPlh9O",
      "name": "Speak with Dead (DC 21)",
      "type": "spell",
      "data": {
        "type": "",
        "ability": "",
        "abilityMods": {
          "parts": []
        },
        "actionType": "save",
        "activation": {
          "type": "min",
          "condition": "",
          "cost": 10
        },
        "allowedClasses": {
          "myst": true,
          "tech": false,
          "wysh": true
        },
        "area": {
          "effect": "",
          "shape": "",
          "units": "none",
          "value": null
        },
        "attackBonus": 0,
        "chatFlavor": "",
        "concentration": false,
        "critical": {
          "effect": "",
          "parts": []
        },
        "damage": {
          "parts": []
        },
        "description": {
          "chat": "",
          "unidentified": "",
          "value": "<p style=\"text-align: justify;\">You grant the semblance of life to a corpse, allowing it to answer questions. You can ask up to six questions. The corpse’s knowledge is limited to what it knew during life, including the languages it spoke. Answers are brief, cryptic, or repetitive, especially if the creature would have opposed you in life.<br><br>If the @Compendium[sfrpg.conditions.nEJIWMKbPjqKuelo]{Dead} creature was friendly or helpful toward you in life, the spell works automatically. Otherwise, the corpse can attempt a Will saving throw to resist the spell as if it were alive. On a successful save, the corpse can refuse to answer your questions or attempt to deceive you using its Bluff skill. The target can speak only about what it knew in life. It can’t answer any questions that pertain to events that occurred after its death.<br><br>If the corpse has been subjected to&nbsp;@Compendium[sfrpg.spells.SLwl3LWEm2DyzNc4]{Speak with Dead}&nbsp;within the past week, this spell fails. You can cast this spell on a corpse that has been deceased for any amount of time, but the body must be mostly intact to be able to respond. A damaged corpse might be able to give partial answers or partially correct answers, but it must have at least a mouth in order to speak at all. This spell does not affect a corpse that has been turned into an undead creature.</p>"
        },
        "descriptors": [],
        "dismissible": false,
        "duration": {
          "units": "",
          "value": "1 minute/level"
        },
        "formula": "",
        "isActive": null,
        "level": 3,
        "materials": {
          "consumed": false,
          "cost": 0,
          "supply": 0,
          "value": ""
        },
        "modifiers": [],
        "preparation": {
          "mode": "innate",
          "prepared": false
        },
        "range": {
          "additional": "",
          "per": "",
          "units": "ft",
          "value": 10
        },
        "save": {
          "type": "will",
          "dc": "21",
          "descriptor": "negate"
        },
        "school": "nec",
        "source": "CRB pg. 378",
        "sr": false,
        "target": {
          "type": "",
          "value": "one dead creature"
        },
        "uses": {
          "max": null,
          "per": "",
          "value": null
        }
      },
      "effects": [],
      "flags": {},
<<<<<<< HEAD
      "img": "systems/sfrpg/icons/spells/speak_with_dead.png",
      "sort": 300000
=======
      "img": "systems/sfrpg/icons/spells/speak_with_dead.webp",
      "effects": []
>>>>>>> 2b095a38
    },
    {
      "_id": "kzSfdA8mZXBnWneP",
      "name": "Mystic Cure",
      "type": "spell",
      "data": {
        "type": "",
        "ability": "",
        "abilityMods": {
          "parts": []
        },
        "actionType": "heal",
        "activation": {
          "type": "action",
          "condition": "",
          "cost": 1
        },
        "allowedClasses": {
          "myst": true,
          "tech": false,
          "wysh": false
        },
        "area": {
          "effect": "",
          "shape": "",
          "units": "none",
          "value": null
        },
        "attackBonus": 0,
        "chatFlavor": "",
        "concentration": false,
        "critical": {
          "effect": "",
          "parts": []
        },
        "damage": {
          "parts": [
            {
              "formula": "5d8 + @abilities.wis.mod",
              "operator": "",
              "types": {
                "healing": true
              }
            }
          ]
        },
        "description": {
          "chat": "",
          "unidentified": "",
          "value": "<p style=\"text-align: justify;\">With a touch, you heal and invigorate your target, restoring a number of Hit Points. If the target regains all of its Hit Points as a result of this healing, you can apply the remaining healing to yourself, as long as you are a living creature. On the other hand, if this isn’t enough to restore all the target’s Hit Points, you can transfer any number of your own Hit Points to the target, healing the target that amount. You can’t transfer more Hit Points than you have or more Hit Points than the target is missing.<br><br>Mystic cure&nbsp;restores a number of Hit Points to your target depending on the spell’s level.<br><br><strong>1st:</strong> 1d8 + your Wisdom modifier<br><strong>2nd:</strong> 3d8 + your Wisdom modifier<br><strong>3rd:</strong> 5d8 + your Wisdom modifier<br><strong>4th:</strong> 7d8 + your Wisdom modifier<br><strong>5th:</strong> 9d8 + your Wisdom modifier<br><strong>6th:</strong> 11d8 + your Wisdom modifier<br><br>In addition, unlike most healing, when you cast&nbsp;mystic cure&nbsp;as a spell of 4th-level or higher, you have two options to enhance its effects. The first option is to restore an extra 5d8 Hit Points with a 4th-level mystic cure spell, an extra 7d8 Hit Points with a 5th-level mystic cure spell, or an extra 9d8 Hit Points with a 6th-level mystic cure spell. The second option is to bring a target that died within 2 rounds back to life. In addition to healing such a creature, the spell returns the target to life, and the target takes a temporary negative level for 24 hours. This spell can’t resuscitate creatures slain by death effects, creatures turned into undead, or creatures whose bodies were destroyed, significantly mutilated, disintegrated, and so on.<br><br>Casting this spell doesn’t provoke attacks of opportunity.</p>"
        },
        "descriptors": [],
        "dismissible": false,
        "duration": {
          "units": "",
          "value": "instantaneous"
        },
        "formula": "",
        "isActive": null,
        "level": 3,
        "materials": {
          "consumed": false,
          "cost": 0,
          "supply": 0,
          "value": ""
        },
        "modifiers": [],
        "preparation": {
          "mode": "innate",
          "prepared": false
        },
        "range": {
          "additional": "",
          "per": "",
          "units": "touch",
          "value": null
        },
        "save": {
          "type": "will",
          "dc": "14",
          "descriptor": "harmless"
        },
        "school": "con",
        "source": "CRB pg. 367",
        "sr": true,
        "target": {
          "type": "",
          "value": "one living creature"
        },
        "uses": {
          "max": null,
          "per": "",
          "value": null
        }
      },
      "effects": [],
      "flags": {},
<<<<<<< HEAD
      "img": "systems/sfrpg/icons/spells/mystic_cure.PNG",
      "sort": 400000
=======
      "img": "systems/sfrpg/icons/spells/mystic_cure.webp",
      "effects": []
>>>>>>> 2b095a38
    },
    {
      "_id": "Eo9ZKhl9Guzdo4wX",
      "name": "Mind Thrust (DC 21)",
      "type": "spell",
      "data": {
        "type": "",
        "ability": "",
        "abilityMods": {
          "parts": []
        },
        "actionType": "save",
        "activation": {
          "type": "action",
          "condition": "",
          "cost": 1
        },
        "allowedClasses": {
          "myst": true,
          "tech": false,
          "wysh": false
        },
        "area": {
          "effect": "",
          "shape": "",
          "units": "none",
          "value": null
        },
        "attackBonus": 0,
        "chatFlavor": "",
        "concentration": false,
        "critical": {
          "effect": "",
          "parts": []
        },
        "damage": {
          "parts": [
            {
              "formula": "7d10",
              "operator": "",
              "types": {}
            }
          ]
        },
        "description": {
          "chat": "",
          "unidentified": "",
          "value": "<p style=\"text-align: justify;\">You divine the most vulnerable portion of your opponent&rsquo;s mind and overload it with a glut of psychic information. The target can attempt a Will saving throw to halve the damage dealt by this spell. This spell has no effect on creatures without an Intelligence score.<br /><br /></p>\n<ul>\n<li style=\"text-align: justify;\"><strong>1st:</strong> When you cast mind thrust as a 1st-level spell, it deals 2d10 damage to the target.</li>\n<li style=\"text-align: justify;\"><strong>2nd:</strong> When you cast mind thrust as a 2nd-level spell, it deals 4d10 damage to the target.</li>\n<li style=\"text-align: justify;\"><strong>3rd:</strong> When you cast mind thrust as a 3rd-level spell, it deals 7d10 damage to the target.</li>\n<li style=\"text-align: justify;\"><strong>4th: </strong>When you cast mind thrust as a 4th-level spell, it deals 10d10 damage to the target and the target is fatigued for 1 round if it fails its saving throw.</li>\n<li style=\"text-align: justify;\"><strong>5th:</strong> When you cast mind thrust as a 5th-level spell, it deals 15d10 damage to the target. The target is exhausted for 1 round if it fails its save and it is fatigued for 1 round if it succeeds at its saving throw.</li>\n<li style=\"text-align: justify;\"><strong>6th:</strong> When you cast&nbsp;mind thrust&nbsp;as a 6th-level spell, it deals 17d10 damage to the target. The target is exhausted and @Compendium[sfrpg.conditions.CvsDp0GvojxiF2jz]{Stunned} for 1 round if it fails its save, and it is fatigued for 1 round if it succeeds at its saving throw.</li>\n</ul>"
        },
        "descriptors": [],
        "dismissible": false,
        "duration": {
          "units": "",
          "value": "instantaneous"
        },
        "formula": "",
        "isActive": null,
        "level": 3,
        "materials": {
          "consumed": false,
          "cost": 0,
          "supply": 0,
          "value": ""
        },
        "modifiers": [],
        "preparation": {
          "mode": "innate",
          "prepared": false
        },
        "range": {
          "additional": "5 ft.",
          "per": "2 levels",
          "units": "ft",
          "value": 25
        },
        "save": {
          "type": "will",
          "dc": "21",
          "descriptor": "half"
        },
        "school": "div",
        "source": "CRB pg. 365",
        "sr": true,
        "target": {
          "type": "",
          "value": "one creature"
        },
        "uses": {
          "max": null,
          "per": "",
          "value": null
        }
      },
      "effects": [],
      "flags": {},
<<<<<<< HEAD
      "img": "systems/sfrpg/icons/spells/mind_thrust.png",
      "sort": 500000
=======
      "img": "systems/sfrpg/icons/spells/mind_thrust.webp",
      "effects": []
>>>>>>> 2b095a38
    },
    {
      "_id": "6EEZALvh8FliTPgU",
      "name": "Dispel Magic",
      "type": "spell",
      "data": {
        "type": "",
        "ability": "",
        "abilityMods": {
          "parts": []
        },
        "actionType": "",
        "activation": {
          "type": "action",
          "condition": "",
          "cost": 1
        },
        "allowedClasses": {
          "myst": true,
          "tech": true,
          "wysh": true
        },
        "area": {
          "effect": "",
          "shape": "",
          "units": "none",
          "value": null
        },
        "attackBonus": 0,
        "chatFlavor": "",
        "concentration": false,
        "critical": {
          "effect": "",
          "parts": []
        },
        "damage": {
          "parts": []
        },
        "description": {
          "chat": "",
          "unidentified": "",
          "value": "<p><span id=\"ctl00_MainContent_DataListTalentsAll_ctl00_LabelName\">You can use <em>dispel magic</em> to end one ongoing spell that has been cast on a creature or object, to temporarily suppress the magical abilities of a magic item, or to counter another spellcaster’s spell. A dispelled spell ends as if its duration had expired. Some spells, as detailed in their descriptions, can’t be defeated by <em>dispel magic</em>. <em>Dispel magic</em> can dispel (but not counter) spell-like abilities just as it does spells. The effect of a spell with an instantaneous duration can’t be dispelled.<br></span></p>\n<p><span id=\"ctl00_MainContent_DataListTalentsAll_ctl00_LabelName\">You choose to use <em>dispel magic</em> in one of two ways: as a targeted dispel or as a counter.<br></span></p>\n<p><span id=\"ctl00_MainContent_DataListTalentsAll_ctl00_LabelName\"><strong>Targeted Dispel</strong>: One creature, object, or spell is the target of the <em>dispel magic</em> spell. You can also use a targeted dispel to specifically end one spell affecting the target or one spell affecting an area (such as <em>zone of truth</em>). You must name the specific spell effect to be targeted in this way or otherwise uniquely identify it (such as “that burning wall” or “the spell that’s giving him those duplicates”). Attempt a dispel check (1d20 + your caster level) with a DC equal to 11 + the spell’s caster level. If you succeed, the spell ends. If you don’t specify a spell and there is more than one possible spell on the target, your targeted dispel attempts to dispel a spell at random.<br></span></p>\n<p><span id=\"ctl00_MainContent_DataListTalentsAll_ctl00_LabelName\">If you target a force, an object, or a creature that is the effect of an ongoing spell (such as unseen servant), you attempt a dispel check to end the spell that conjured the object or creature.<br></span></p>\n<p><span id=\"ctl00_MainContent_DataListTalentsAll_ctl00_LabelName\">If the object that you target is a magic item, you attempt a dispel check against the item level (DC = 11 + the item level). If you succeed, all the item’s magical properties are suppressed for 1d4 rounds, after which the item recovers its magical properties. A suppressed item becomes nonmagical for the duration of the effect. A magic item’s nonmagical physical properties are unchanged: a suppressed <em>holy laser pistol</em> is still a laser pistol. Artifacts and deities are unaffected by mortal magic such as this.<br></span></p>\n<p><span id=\"ctl00_MainContent_DataListTalentsAll_ctl00_LabelName\">You can choose to automatically succeed at your dispel check against any spell you have cast.<br></span></p>\n<p><span id=\"ctl00_MainContent_DataListTalentsAll_ctl00_LabelName\"><strong>Counter</strong>: You can use the energy of <em>dispel magic</em> to disrupt the casting of other spells. First, select an opponent and take the ready action (see page 249) to cast <em>dispel magic</em> when that target casts a spell. This is considered a purely defensive action. When that readied action is triggered, you cast <em>dispel magic</em> and must attempt a dispel check (1d20 + your caster level) to counter the other spellcaster’s spell. The DC is equal to 11 + the other spellcaster’s caster level. If the check is successful and the target is in range, the spell fails and has no result.</span></p>"
        },
        "descriptors": [],
        "dismissible": false,
        "duration": {
          "units": "",
          "value": "instantaneous"
        },
        "formula": "",
        "isActive": null,
        "level": 3,
        "materials": {
          "consumed": false,
          "cost": 0,
          "supply": 0,
          "value": ""
        },
        "modifiers": [],
        "preparation": {
          "mode": "innate",
          "prepared": false
        },
        "range": {
          "additional": "10 ft.",
          "per": "level",
          "units": "ft",
          "value": 100
        },
        "save": {
          "type": "fort",
          "dc": "",
          "descriptor": "partial"
        },
        "school": "abj",
        "source": "CRB pg. 351",
        "sr": false,
        "target": {
          "type": "",
          "value": "one creature, object, spell, or spellcaster"
        },
        "uses": {
          "max": null,
          "per": "",
          "value": null
        }
      },
      "effects": [],
      "flags": {},
<<<<<<< HEAD
      "img": "systems/sfrpg/icons/spells/dispel_magic.png",
      "sort": 600000
=======
      "img": "systems/sfrpg/icons/spells/dispel_magic.webp",
      "effects": []
>>>>>>> 2b095a38
    },
    {
      "_id": "62RCZDHxuOlhSFFW",
      "name": "Soul Reap (DC 22)",
      "type": "spell",
      "data": {
        "type": "",
        "ability": "",
        "abilityMods": {
          "parts": []
        },
        "actionType": "save",
        "activation": {
          "type": "action",
          "condition": "",
          "cost": 1
        },
        "allowedClasses": {
          "myst": true,
          "tech": false,
          "wysh": false
        },
        "area": {
          "effect": "spread",
          "shape": "sphere",
          "units": "ft",
          "value": 20
        },
        "attackBonus": 0,
        "chatFlavor": "staggered for 1 round",
        "concentration": false,
        "critical": {
          "effect": "",
          "parts": []
        },
        "damage": {
          "parts": [
            {
              "formula": "10d8",
              "operator": "",
              "types": {}
            }
          ]
        },
        "description": {
          "chat": "",
          "unidentified": "",
          "value": "<p>You engulf an area in a comet-like spiral of energy, untethering the souls or animating vital essence from undead in the area. Each undead creature in the area takes 10d8 damage and is @Compendium[sfrpg.conditions.aAQ6SW6iK0EVq8Ce]{Staggered} for 1 round. A creature that succeeds at a Will saving throw takes half damage and ignores the @Compendium[sfrpg.conditions.aAQ6SW6iK0EVq8Ce]{Staggered} effect. Mindless undead receive no saving throw. This spell has no effect on creatures that are not undead.</p>"
        },
        "descriptors": [],
        "dismissible": false,
        "duration": {
          "units": "",
          "value": "instantaneous"
        },
        "formula": "",
        "isActive": null,
        "level": 4,
        "materials": {
          "consumed": false,
          "cost": 0,
          "supply": 0,
          "value": ""
        },
        "modifiers": [],
        "preparation": {
          "mode": "innate",
          "prepared": false
        },
        "range": {
          "additional": "10 ft.",
          "per": "level",
          "units": "ft",
          "value": 100
        },
        "save": {
          "type": "will",
          "dc": "22",
          "descriptor": "negate"
        },
        "school": "nec",
        "source": "AA4 pg. 91",
        "sr": false,
        "target": {
          "type": "",
          "value": ""
        },
        "uses": {
          "max": null,
          "per": "",
          "value": null
        }
      },
      "effects": [],
      "flags": {},
<<<<<<< HEAD
      "img": "systems/sfrpg/icons/classes/menacing_gaze.png",
      "sort": 700000
=======
      "img": "systems/sfrpg/icons/classes/menacing_gaze.webp",
      "effects": []
>>>>>>> 2b095a38
    },
    {
      "_id": "e2vgGBXDm5owMk4n",
      "name": "Death Ward",
      "type": "spell",
      "data": {
        "type": "",
        "ability": "",
        "abilityMods": {
          "parts": []
        },
        "actionType": "save",
        "activation": {
          "type": "action",
          "condition": "",
          "cost": 1
        },
        "allowedClasses": {
          "myst": true,
          "tech": false,
          "wysh": false
        },
        "area": {
          "effect": "",
          "shape": "",
          "units": "none",
          "value": null
        },
        "attackBonus": 0,
        "chatFlavor": "",
        "concentration": false,
        "critical": {
          "effect": "",
          "parts": []
        },
        "damage": {
          "parts": []
        },
        "description": {
          "chat": "",
          "unidentified": "",
          "value": "<p><span id=\"ctl00_MainContent_DataListTalentsAll_ctl00_LabelName\">The target gains a +4 morale bonus to saving throws against all spells and effects with the death descriptor. The target can attempt a save to negate such effects even if one is not normally allowed. The target can’t gain negative levels and is immune to any negative energy effects. This spell does not remove negative levels the target has already gained, but it does remove the penalties from negative levels for the duration of its effect.<br></span></p>\n<p><span id=\"ctl00_MainContent_DataListTalentsAll_ctl00_LabelName\"><em>Death ward</em> does not protect against other sorts of attacks, even if those attacks might be lethal.</span></p>"
        },
        "descriptors": [],
        "dismissible": false,
        "duration": {
          "units": "",
          "value": "1 minute/level"
        },
        "formula": "",
        "isActive": null,
        "level": 4,
        "materials": {
          "consumed": false,
          "cost": 0,
          "supply": 0,
          "value": ""
        },
        "modifiers": [],
        "preparation": {
          "mode": "innate",
          "prepared": false
        },
        "range": {
          "additional": "",
          "per": "",
          "units": "touch",
          "value": null
        },
        "save": {
          "type": "will",
          "dc": "17",
          "descriptor": "harmless"
        },
        "school": "nec",
        "source": "CRB pg. 348",
        "sr": true,
        "target": {
          "type": "",
          "value": "one living creature"
        },
        "uses": {
          "max": null,
          "per": "",
          "value": null
        }
      },
      "effects": [],
      "flags": {},
<<<<<<< HEAD
      "img": "systems/sfrpg/icons/spells/death_ward.png",
      "sort": 800000
=======
      "img": "systems/sfrpg/icons/spells/death_ward.webp",
      "effects": []
>>>>>>> 2b095a38
    }
  ],
  "token": {
    "name": "Psycopomp, Morrigna",
    "actorId": "roDPAEQFKib8J12l",
    "actorLink": false,
    "bar1": {
      "attribute": "attributes.hp"
    },
    "bar2": {
      "attribute": ""
    },
    "brightLight": 0,
    "brightSight": 0,
    "dimLight": 0,
    "dimSight": 0,
    "displayBars": 40,
    "displayName": 0,
    "disposition": -1,
    "flags": {},
    "height": 1,
    "img": "icons/svg/mystery-man.svg",
    "lightAlpha": 1,
    "lightAngle": 360,
    "lightAnimation": {
      "type": "",
      "intensity": 5,
      "speed": 5
    },
    "lightColor": "",
    "lockRotation": false,
    "mirrorX": false,
    "mirrorY": false,
    "randomImg": false,
    "rotation": 0,
    "scale": 1,
    "sightAngle": 360,
    "tint": "",
    "vision": false,
    "width": 1
  }
}<|MERGE_RESOLUTION|>--- conflicted
+++ resolved
@@ -714,6 +714,7 @@
       },
       "effects": [],
       "flags": {},
+      "img": "icons/svg/mystery-man.svg",
       "sort": 300000
     },
     {
@@ -912,13 +913,8 @@
       },
       "effects": [],
       "flags": {},
-<<<<<<< HEAD
-      "img": "systems/sfrpg/icons/equipment/weapons/battery-super-capacity.jpg",
+      "img": "systems/sfrpg/icons/equipment/weapons/battery-super-capacity.webp",
       "sort": 100000
-=======
-      "img": "systems/sfrpg/icons/equipment/weapons/battery-super-capacity.webp",
-      "effects": []
->>>>>>> 2b095a38
     },
     {
       "_id": "xENg9gkCWPYL1iXs",
@@ -964,13 +960,8 @@
       },
       "effects": [],
       "flags": {},
-<<<<<<< HEAD
-      "img": "systems/sfrpg/icons/equipment/weapons/weapon-fusions-3.jpg",
+      "img": "systems/sfrpg/icons/equipment/weapons/weapon-fusions-3.webp",
       "sort": 100000
-=======
-      "img": "systems/sfrpg/icons/equipment/weapons/weapon-fusions-3.webp",
-      "effects": []
->>>>>>> 2b095a38
     },
     {
       "_id": "jrkRl3Q8rajh5xhx",
@@ -1361,22 +1352,7 @@
         },
         "damage": {
           "parts": []
-<<<<<<< HEAD
-        },
-=======
-        }
-      },
-      "sort": 100000,
-      "flags": {},
-      "img": "systems/sfrpg/icons/equipment/armor/vesk-brigandine-4.webp",
-      "effects": []
-    },
-    {
-      "_id": "z0M0nBcMzCtJqUSu",
-      "name": "Series-42 Plasma guide",
-      "type": "weapon",
-      "data": {
->>>>>>> 2b095a38
+        },
         "description": {
           "chat": "",
           "unidentified": "",
@@ -1428,7 +1404,7 @@
       },
       "effects": [],
       "flags": {},
-      "img": "systems/sfrpg/icons/equipment/armor/vesk-brigandine-4.jpg",
+      "img": "systems/sfrpg/icons/equipment/armor/vesk-brigandine-4.webp",
       "sort": 100000
     },
     {
@@ -1754,13 +1730,8 @@
       },
       "effects": [],
       "flags": {},
-<<<<<<< HEAD
-      "img": "systems/sfrpg/icons/spells/invilibility.png",
+      "img": "systems/sfrpg/icons/spells/invilibility.webp",
       "sort": 100000
-=======
-      "img": "systems/sfrpg/icons/spells/invilibility.webp",
-      "effects": []
->>>>>>> 2b095a38
     },
     {
       "_id": "TjcEFsQeKpFzEhGm",
@@ -1858,13 +1829,8 @@
       },
       "effects": [],
       "flags": {},
-<<<<<<< HEAD
-      "img": "systems/sfrpg/icons/spells/force_blast.png",
+      "img": "systems/sfrpg/icons/spells/force_blast.webp",
       "sort": 200000
-=======
-      "img": "systems/sfrpg/icons/spells/force_blast.webp",
-      "effects": []
->>>>>>> 2b095a38
     },
     {
       "_id": "QSwfbQt0qatPlh9O",
@@ -1954,13 +1920,8 @@
       },
       "effects": [],
       "flags": {},
-<<<<<<< HEAD
-      "img": "systems/sfrpg/icons/spells/speak_with_dead.png",
+      "img": "systems/sfrpg/icons/spells/speak_with_dead.webp",
       "sort": 300000
-=======
-      "img": "systems/sfrpg/icons/spells/speak_with_dead.webp",
-      "effects": []
->>>>>>> 2b095a38
     },
     {
       "_id": "kzSfdA8mZXBnWneP",
@@ -2058,13 +2019,8 @@
       },
       "effects": [],
       "flags": {},
-<<<<<<< HEAD
-      "img": "systems/sfrpg/icons/spells/mystic_cure.PNG",
+      "img": "systems/sfrpg/icons/spells/mystic_cure.webp",
       "sort": 400000
-=======
-      "img": "systems/sfrpg/icons/spells/mystic_cure.webp",
-      "effects": []
->>>>>>> 2b095a38
     },
     {
       "_id": "Eo9ZKhl9Guzdo4wX",
@@ -2160,13 +2116,8 @@
       },
       "effects": [],
       "flags": {},
-<<<<<<< HEAD
-      "img": "systems/sfrpg/icons/spells/mind_thrust.png",
+      "img": "systems/sfrpg/icons/spells/mind_thrust.webp",
       "sort": 500000
-=======
-      "img": "systems/sfrpg/icons/spells/mind_thrust.webp",
-      "effects": []
->>>>>>> 2b095a38
     },
     {
       "_id": "6EEZALvh8FliTPgU",
@@ -2256,13 +2207,8 @@
       },
       "effects": [],
       "flags": {},
-<<<<<<< HEAD
-      "img": "systems/sfrpg/icons/spells/dispel_magic.png",
+      "img": "systems/sfrpg/icons/spells/dispel_magic.webp",
       "sort": 600000
-=======
-      "img": "systems/sfrpg/icons/spells/dispel_magic.webp",
-      "effects": []
->>>>>>> 2b095a38
     },
     {
       "_id": "62RCZDHxuOlhSFFW",
@@ -2358,13 +2304,8 @@
       },
       "effects": [],
       "flags": {},
-<<<<<<< HEAD
-      "img": "systems/sfrpg/icons/classes/menacing_gaze.png",
+      "img": "systems/sfrpg/icons/classes/menacing_gaze.webp",
       "sort": 700000
-=======
-      "img": "systems/sfrpg/icons/classes/menacing_gaze.webp",
-      "effects": []
->>>>>>> 2b095a38
     },
     {
       "_id": "e2vgGBXDm5owMk4n",
@@ -2454,13 +2395,8 @@
       },
       "effects": [],
       "flags": {},
-<<<<<<< HEAD
-      "img": "systems/sfrpg/icons/spells/death_ward.png",
+      "img": "systems/sfrpg/icons/spells/death_ward.webp",
       "sort": 800000
-=======
-      "img": "systems/sfrpg/icons/spells/death_ward.webp",
-      "effects": []
->>>>>>> 2b095a38
     }
   ],
   "token": {
