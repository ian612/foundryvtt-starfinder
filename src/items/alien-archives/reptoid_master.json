{
  "_id": "ObcDKO4FCjAq6CrG",
  "name": "Reptoid Master",
  "type": "npc2",
  "data": {
    "abilities": {
      "cha": {
        "base": 5,
        "min": 3,
        "misc": 0,
        "mod": 5,
        "value": 20
      },
      "con": {
        "base": 1,
        "min": 3,
        "misc": 0,
        "mod": 1,
        "value": 12
      },
      "dex": {
        "base": 0,
        "min": 3,
        "misc": 0,
        "mod": 0,
        "value": 10
      },
      "int": {
        "base": 1,
        "min": 3,
        "misc": 0,
        "mod": 1,
        "value": 12
      },
      "str": {
        "base": 2,
        "min": 3,
        "misc": 0,
        "mod": 2,
        "value": 14
      },
      "wis": {
        "base": 3,
        "min": 3,
        "misc": 0,
        "mod": 3,
        "value": 16
      }
    },
    "attributes": {
      "arms": "2",
      "bab": 0,
      "cmd": {
        "min": 0,
        "tooltip": [],
        "value": 10
      },
      "eac": {
        "base": 16,
        "min": 0,
        "tooltip": [],
        "value": 16
      },
      "fort": {
        "base": 5,
        "bonus": 5,
        "misc": 0,
        "tooltip": [],
        "value": 0
      },
      "hp": {
        "max": 77,
        "min": 0,
        "temp": null,
        "tempmax": null,
        "tooltip": [],
        "value": 77
      },
      "init": {
        "bonus": 0,
        "tooltip": [],
        "total": 0,
        "value": 0
      },
      "kac": {
        "base": 18,
        "min": 0,
        "tooltip": [],
        "value": 18
      },
      "keyability": "",
      "reach": "5",
      "reflex": {
        "base": 5,
        "bonus": 5,
        "misc": 0,
        "tooltip": [],
        "value": 0
      },
      "rp": {
        "max": 4,
        "min": 0,
        "tooltip": [],
        "value": 4
      },
      "sp": {
        "max": 0,
        "min": 0,
        "tooltip": [],
        "value": 0
      },
      "space": "",
      "speed": {
        "burrowing": {
          "base": 0
        },
        "climbing": {
          "base": 0
        },
        "flying": {
          "base": 0
        },
        "land": {
          "base": 30
        },
        "mainMovement": "land",
        "special": "original base: 30 ft.",
        "swimming": {
          "base": 0
        }
      },
      "spellcasting": "cha",
      "will": {
        "base": 11,
        "bonus": 11,
        "misc": 0,
        "tooltip": [],
        "value": 0
      }
    },
    "conditions": {
      "asleep": false,
      "bleeding": false,
      "blinded": false,
      "broken": false,
      "burning": false,
      "confused": false,
      "cowering": false,
      "dazed": false,
      "dazzled": false,
      "dead": false,
      "deafened": false,
      "dying": false,
      "encumbered": false,
      "entangled": false,
      "exhausted": false,
      "fascinated": false,
      "fatigued": false,
      "flatfooted": false,
      "frightened": false,
      "grappled": false,
      "helpless": false,
      "nauseated": false,
      "offkilter": false,
      "offtarget": false,
      "overburdened": false,
      "panicked": false,
      "paralyzed": false,
      "pinned": false,
      "prone": false,
      "shaken": false,
      "sickened": false,
      "stable": false,
      "staggered": false,
      "stunned": false,
      "unconscious": false
    },
    "counterClasses": {
      "values": {}
    },
    "currency": {
      "credit": 0,
      "upb": 0
    },
    "details": {
      "type": "Humanoid (reptoid, shapechanger)",
      "alignment": "LE",
      "aura": "",
      "biography": {
        "public": "",
        "value": "<section>\n<h2>Reptoid</h2>\n<p>Reptoids are masters of disguise and deception, who use their shapechanging abilities to infiltrate countless other societies, impersonating influential individuals and seeking positions of power within their target culture. The number of reptoids hidden within any given society is unknown, as in addition to their exceptional espionage and infiltration skills, the creatures also have psychic magic that allows them to cover their tracks and ensure cooperation from their enemies.<br><br>The limited nature of the reptoids’ shapechanging ability means an individual typically holds only one alias at a time and undertakes the process of changing its cover only if that identity has been compromised. In some cases, reptoids work behind the scenes to engineer “mysterious accidents” that allow them to discard problematic identities and assume new ones, and some conspiracy theorists or counterespionage officials tend to view high-profile deaths as signs of potential reptoid activity—either covert assassinations by the creatures, or staged deaths to cover for new identities. Reptoids are known to spend years in their assumed forms; some spend more of their lives as other creatures than in their natural forms.<br><br>Reptoid masters are the masterminds behind the race’s plots and infiltration, appearing rarely even in rumors and even less commonly encountered in the flesh. Reptoid masters command much more powerful domination magic than typical reptoids, ensuring their plots and identities remain hidden, and they are believed to be the leaders of this enigmatic race, though how they are chosen or made remains a mystery. No one in the Pact Worlds knows whether reptoid masters are the first to infiltrate a society and remain so effectively hidden that they are never uncovered, if they arrive on a planet only after other reptoids have established a power base, or if they remain distant from their kin and simply pull strings from some secure command center. This command center could be virtually anywhere in the galaxy—with some theories pointing to @Compendium[sfrpg.setting.hepqXl6gFvs5sDQu]{Absalom Station} itself.<br><br>As might be expected, reptoids are secretive about the end goals of their infiltrations, and when under extreme duress, they choose to die rather than reveal information about their home world or race. Some posit they are weakening target societies in preparation for eventual invasion, while others argue they may already hold complete control, and thus have no need for an invasion, preferring to live like parasites within a host society.</p>\n<h2>Ecology</h2>\n<h3>Environment</h3>\n<p>any</p>\n<p>&nbsp;</p>\n<h3>Organization</h3>\n<p>solitary, pair, or cabal (1 plus 3-8 reptoids)</p>\n</section>"
      },
      "class": "",
      "cr": 6,
      "environment": "",
      "race": "",
      "raceAndGrafts": "Reptoid mystic",
      "source": "AA1 pg. 92",
      "subtype": "Reptoid, Shapechanger",
      "xp": {
        "value": 2400
      }
    },
    "modifiers": [],
    "skills": {
      "acr": {
        "ability": "dex",
        "enabled": false,
        "hasArmorCheckPenalty": true,
        "isTrainedOnly": false,
        "misc": 0,
        "mod": 0,
        "ranks": 0,
        "value": 0
      },
      "ath": {
        "ability": "str",
        "enabled": false,
        "hasArmorCheckPenalty": true,
        "isTrainedOnly": false,
        "misc": 0,
        "mod": 0,
        "ranks": 0,
        "value": 0
      },
      "blu": {
        "ability": "cha",
        "enabled": true,
        "hasArmorCheckPenalty": false,
        "isTrainedOnly": false,
        "misc": 0,
        "mod": 18,
        "ranks": 18,
        "value": 0
      },
      "com": {
        "ability": "int",
        "enabled": false,
        "hasArmorCheckPenalty": false,
        "isTrainedOnly": true,
        "misc": 0,
        "mod": 0,
        "ranks": 0,
        "value": 0
      },
      "cul": {
        "ability": "int",
        "enabled": false,
        "hasArmorCheckPenalty": false,
        "isTrainedOnly": true,
        "misc": 0,
        "mod": 0,
        "ranks": 0,
        "value": 0
      },
      "dip": {
        "ability": "cha",
        "enabled": true,
        "hasArmorCheckPenalty": false,
        "isTrainedOnly": false,
        "misc": 0,
        "mod": 18,
        "ranks": 18,
        "value": 0
      },
      "dis": {
        "ability": "cha",
        "enabled": true,
        "hasArmorCheckPenalty": false,
        "isTrainedOnly": false,
        "misc": 0,
        "mod": 13,
        "ranks": 13,
        "value": 0
      },
      "eng": {
        "ability": "int",
        "enabled": false,
        "hasArmorCheckPenalty": false,
        "isTrainedOnly": true,
        "misc": 0,
        "mod": 0,
        "ranks": 0,
        "value": 0
      },
      "int": {
        "ability": "cha",
        "enabled": false,
        "hasArmorCheckPenalty": false,
        "isTrainedOnly": false,
        "misc": 0,
        "mod": 0,
        "ranks": 0,
        "value": 0
      },
      "lsc": {
        "ability": "int",
        "enabled": false,
        "hasArmorCheckPenalty": false,
        "isTrainedOnly": true,
        "misc": 0,
        "mod": 0,
        "ranks": 0,
        "value": 0
      },
      "med": {
        "ability": "int",
        "enabled": false,
        "hasArmorCheckPenalty": false,
        "isTrainedOnly": true,
        "misc": 0,
        "mod": 0,
        "ranks": 0,
        "value": 0
      },
      "mys": {
        "ability": "wis",
        "enabled": false,
        "hasArmorCheckPenalty": false,
        "isTrainedOnly": true,
        "misc": 0,
        "mod": 0,
        "ranks": 0,
        "value": 0
      },
      "per": {
        "ability": "wis",
        "enabled": true,
        "hasArmorCheckPenalty": false,
        "isTrainedOnly": false,
        "misc": 0,
        "mod": 13,
        "ranks": 13,
        "value": 0
      },
      "phs": {
        "ability": "int",
        "enabled": false,
        "hasArmorCheckPenalty": false,
        "isTrainedOnly": true,
        "misc": 0,
        "mod": 0,
        "ranks": 0,
        "value": 0
      },
      "pil": {
        "ability": "dex",
        "enabled": false,
        "hasArmorCheckPenalty": false,
        "isTrainedOnly": false,
        "misc": 0,
        "mod": 0,
        "ranks": 0,
        "value": 0
      },
      "pro": {
        "ability": "int",
        "enabled": false,
        "hasArmorCheckPenalty": false,
        "isTrainedOnly": true,
        "misc": 0,
        "mod": 0,
        "ranks": 0,
        "subname": "",
        "value": 3
      },
      "sen": {
        "ability": "wis",
        "enabled": true,
        "hasArmorCheckPenalty": false,
        "isTrainedOnly": false,
        "misc": 0,
        "mod": 13,
        "ranks": 13,
        "value": 0
      },
      "sle": {
        "ability": "dex",
        "enabled": false,
        "hasArmorCheckPenalty": true,
        "isTrainedOnly": true,
        "misc": 0,
        "mod": 0,
        "ranks": 0,
        "value": 0
      },
      "ste": {
        "ability": "dex",
        "enabled": false,
        "hasArmorCheckPenalty": true,
        "isTrainedOnly": false,
        "misc": 0,
        "mod": 0,
        "ranks": 0,
        "value": 0
      },
      "sur": {
        "ability": "wis",
        "enabled": false,
        "hasArmorCheckPenalty": false,
        "isTrainedOnly": false,
        "misc": 0,
        "mod": 0,
        "ranks": 0,
        "value": 0
      }
    },
    "spells": {
      "spell0": {
        "max": 0,
        "value": 0
      },
      "spell1": {
        "max": "3",
        "value": "3"
      },
      "spell2": {
        "max": "1",
        "value": "1"
      },
      "spell3": {
        "max": 0,
        "value": 0
      },
      "spell4": {
        "max": 0,
        "value": 0
      },
      "spell5": {
        "max": 0,
        "value": 0
      },
      "spell6": {
        "max": 0,
        "value": 0
      }
    },
    "traits": {
      "ci": {
        "custom": "",
        "value": []
      },
      "damageReduction": {
        "negatedBy": "",
        "value": 0
      },
      "di": {
        "custom": "",
        "value": []
      },
      "dr": {
        "custom": "",
        "value": []
      },
      "dv": {
        "custom": "",
        "value": []
      },
      "languages": {
        "custom": "Reptoid",
        "value": [
          "common",
          "vercite"
        ]
      },
      "senses": "low-light vision",
      "size": "medium",
      "sr": 0
    }
  },
  "flags": {},
  "img": "icons/svg/mystery-man.svg",
  "items": [
    {
      "_id": "yXu52v8BulqQMCxP",
      "name": "Claw",
      "type": "weapon",
      "data": {
        "type": "",
        "ability": "",
        "abilityMods": {
          "parts": []
        },
        "actionType": "mwak",
        "activation": {
          "type": "",
          "condition": "",
          "cost": 0
        },
        "area": {
          "effect": "",
          "shape": "",
          "units": "",
          "value": null
        },
        "attackBonus": 12,
        "attributes": {
          "ac": {
            "value": ""
          },
          "customBuilt": false,
          "dex": {
            "mod": ""
          },
          "hardness": {
            "value": ""
          },
          "hp": {
            "max": "",
            "value": 18
          },
          "size": "medium",
          "sturdy": true
        },
        "attuned": false,
        "bulk": "L",
        "capacity": {
          "max": 0,
          "value": 0
        },
        "chatFlavor": "",
        "container": {
          "contents": [],
          "storage": [
            {
              "type": "slot",
              "acceptsType": [
                "fusion"
              ],
              "affectsEncumbrance": true,
              "amount": 0,
              "subtype": "fusion",
              "weightProperty": "level"
            }
          ]
        },
        "critical": {
          "effect": "",
          "parts": []
        },
        "damage": {
          "parts": [
            {
              "formula": "1d6+8",
              "operator": "",
              "types": {
                "slashing": true
              }
            }
          ]
        },
        "description": {
          "chat": "",
          "unidentified": "",
          "value": ""
        },
        "descriptors": [],
        "duration": {
          "units": "",
          "value": null
        },
        "equipped": true,
        "formula": "",
        "identified": true,
        "level": 1,
        "modifiers": [],
        "price": 0,
        "proficient": true,
        "properties": {
          "aeon": false,
          "amm": false,
          "analog": false,
          "antibiological": false,
          "archaic": false,
          "aurora": false,
          "automatic": false,
          "blast": false,
          "block": false,
          "boost": false,
          "breach": false,
          "breakdown": false,
          "bright": false,
          "cluster": false,
          "conceal": false,
          "deconstruct": false,
          "deflect": false,
          "disarm": false,
          "double": false,
          "drainCharge": false,
          "echo": false,
          "entangle": false,
          "explode": false,
          "extinguish": false,
          "feint": false,
          "fiery": false,
          "firstArc": false,
          "flexibleLine": false,
          "force": false,
          "freeHands": false,
          "fueled": false,
          "grapple": false,
          "gravitation": false,
          "guided": false,
          "harrying": false,
          "holyWater": false,
          "hybrid": false,
          "ignite": false,
          "indirect": false,
          "injection": false,
          "integrated": false,
          "line": false,
          "living": false,
          "lockdown": false,
          "mind-affecting": false,
          "mine": false,
          "mire": false,
          "modal": false,
          "necrotic": false,
          "nonlethal": false,
          "one": false,
          "operative": false,
          "penetrating": false,
          "polarize": false,
          "polymorphic": false,
          "powered": false,
          "professional": false,
          "punchGun": false,
          "qreload": false,
          "radioactive": false,
          "reach": false,
          "recall": false,
          "regrowth": false,
          "relic": false,
          "reposition": false,
          "shape": false,
          "shells": false,
          "shield": false,
          "sniper": false,
          "stun": false,
          "subtle": false,
          "sunder": false,
          "swarm": false,
          "tail": false,
          "teleportive": false,
          "thought": false,
          "throttle": false,
          "thrown": false,
          "trip": false,
          "two": false,
          "unbalancing": false,
          "underwater": false,
          "unwieldy": false,
          "variantBoost": false,
          "wideLine": false
        },
<<<<<<< HEAD
        "quantity": 1,
        "range": {
          "additional": "",
          "per": "",
          "units": "",
          "value": null
=======
        "proficient": true,
        "abilityMods": {
          "parts": []
        }
      },
      "img": "icons/svg/mystery-man.svg"
    },
    {
      "_id": "ixiNIuTT2P2pECbF",
      "flags": {},
      "name": "Laser pistol, corona",
      "type": "weapon",
      "img": "systems/sfrpg/icons/equipment/weapons/laser-pistol-corona.webp",
      "data": {
        "description": {
          "value": "<p>The laser pistol is possibly the most common small arm used by explorers, guards, mercenaries, and traders. Laser pistols are light and reliable, yet they still deal a respectable amount of damage.</p>",
          "chat": "",
          "unidentified": ""
        },
        "source": "Core Rulebook, P. 173",
        "type": "",
        "quantity": null,
        "bulk": "L",
        "price": 4270,
        "level": 6,
        "attuned": false,
        "equipped": true,
        "identified": true,
        "attributes": {
          "sturdy": true,
          "customBuilt": false,
          "size": "medium",
          "dex": {
            "mod": ""
          },
          "hp": {
            "value": 33,
            "max": ""
          },
          "hardness": {
            "value": ""
          },
          "ac": {
            "value": ""
          }
        },
        "activation": {
          "type": "none",
          "cost": null,
          "condition": ""
>>>>>>> 2b095a38
        },
        "save": {
          "type": "",
          "dc": null,
          "descriptor": "negate"
        },
        "source": "",
        "special": "",
        "target": {
          "type": "",
          "value": null
        },
        "usage": {
          "per": "",
          "value": 0
        },
        "uses": {
          "max": 0,
          "per": null,
          "value": 0
        },
        "weaponCategory": "uncategorized",
        "weaponType": "basicM"
      },
      "flags": {},
      "img": "icons/svg/mystery-man.svg"
    },
    {
      "_id": "ixiNIuTT2P2pECbF",
      "name": "Laser pistol, corona",
      "type": "weapon",
      "data": {
        "type": "",
        "ability": "",
        "abilityMods": {
          "parts": []
        },
        "actionType": "rwak",
        "activation": {
          "type": "none",
          "condition": "",
          "cost": null
        },
        "area": {
          "effect": "",
          "shape": "",
          "units": null,
          "value": null
        },
        "attackBonus": 10,
        "attributes": {
          "ac": {
            "value": ""
          },
          "customBuilt": false,
          "dex": {
            "mod": ""
          },
          "hardness": {
            "value": ""
          },
          "hp": {
            "max": "",
            "value": 33
          },
          "size": "medium",
          "sturdy": true
        },
        "attuned": false,
        "bulk": "L",
        "capacity": {
          "max": 20,
          "value": 20
        },
        "chatFlavor": "",
        "container": {
          "contents": [],
          "storage": [
            {
              "type": "slot",
              "acceptsType": [
                "fusion"
              ],
              "affectsEncumbrance": true,
              "amount": 6,
              "subtype": "fusion",
              "weightProperty": "level"
            }
          ]
        },
        "critical": {
          "effect": "Burn",
          "parts": [
            {
              "formula": "1d4",
              "operator": "",
              "types": {
                "fire": true
              }
            }
          ]
        },
        "damage": {
          "parts": [
            {
              "formula": "2d4+6",
              "operator": "",
              "types": {
                "fire": true
              }
            }
          ]
        },
        "description": {
          "chat": "",
          "unidentified": "",
          "value": "<p>The laser pistol is possibly the most common small arm used by explorers, guards, mercenaries, and traders. Laser pistols are light and reliable, yet they still deal a respectable amount of damage.</p>"
        },
        "descriptors": [],
        "duration": {
          "units": "",
          "value": ""
        },
        "equipped": true,
        "formula": "",
        "identified": true,
        "level": 6,
        "modifiers": [],
        "price": 4270,
        "proficient": true,
        "properties": {
          "aeon": false,
          "amm": false,
          "analog": false,
          "antibiological": false,
          "archaic": false,
          "aurora": false,
          "automatic": false,
          "blast": false,
          "block": false,
          "boost": false,
          "breach": false,
          "breakdown": false,
          "bright": false,
          "cluster": false,
          "conceal": false,
          "deconstruct": false,
          "deflect": false,
          "disarm": false,
          "double": false,
          "drainCharge": false,
          "echo": false,
          "entangle": false,
          "explode": false,
          "extinguish": false,
          "feint": false,
          "fiery": false,
          "firstArc": false,
          "flexibleLine": false,
          "force": false,
          "freeHands": false,
          "fueled": false,
          "grapple": false,
          "gravitation": false,
          "guided": false,
          "harrying": false,
          "holyWater": false,
          "hybrid": false,
          "ignite": false,
          "indirect": false,
          "injection": false,
          "integrated": false,
          "line": false,
          "living": false,
          "lockdown": false,
          "mind-affecting": false,
          "mine": false,
          "mire": false,
          "modal": false,
          "necrotic": false,
          "nonlethal": false,
          "one": true,
          "operative": false,
          "penetrating": false,
          "polarize": false,
          "polymorphic": false,
          "powered": false,
          "professional": false,
          "punchGun": false,
          "qreload": false,
          "radioactive": false,
          "reach": false,
          "recall": false,
          "regrowth": false,
          "relic": false,
          "reposition": false,
          "shape": false,
          "shells": false,
          "shield": false,
          "sniper": false,
          "stun": false,
          "subtle": false,
          "sunder": false,
          "swarm": false,
          "tail": false,
          "teleportive": false,
          "thought": false,
          "throttle": false,
          "thrown": false,
          "trip": false,
          "two": false,
          "unbalancing": false,
          "underwater": false,
          "unwieldy": false,
          "variantBoost": false,
          "wideLine": false
        },
        "quantity": null,
        "range": {
          "additional": "",
          "per": "",
          "units": "ft",
          "value": 90
        },
        "save": {
          "type": "",
          "dc": null,
          "descriptor": "negate"
        },
        "source": "Core Rulebook, P. 173",
        "special": "",
        "target": {
          "type": "",
          "value": ""
        },
        "usage": {
          "per": "round",
          "value": 1
        },
        "uses": {
          "max": 0,
          "per": "",
          "value": 0
        },
        "weaponCategory": "uncategorized",
        "weaponType": "smallA"
      },
      "flags": {},
      "img": "systems/sfrpg/icons/equipment/weapons/laser-pistol-corona.jpg"
    },
    {
      "_id": "YSsrgB8AnjqBU2hD",
      "name": "Echoes of Obedience (Su)",
      "type": "feat",
<<<<<<< HEAD
=======
      "img": "systems/sfrpg/icons/classes/echoes_of_obedience.webp",
>>>>>>> 2b095a38
      "data": {
        "type": "",
        "ability": null,
        "abilityMods": {
          "parts": []
        },
        "actionType": "",
        "activation": {
          "type": "",
          "condition": "",
          "cost": null
        },
        "area": {
          "effect": "",
          "shape": "",
          "units": null,
          "value": null
        },
        "attackBonus": 0,
        "chatFlavor": "",
        "critical": {
          "effect": "",
          "parts": []
        },
        "damage": {
          "parts": []
        },
        "description": {
          "chat": "",
          "unidentified": "",
          "value": "<p>&gt;<a class=\"entity-link\" data-pack=\"sfrpg.class-features\" data-id=\"5wf2lqWnQxuuTIU1\" draggable=\"true\"><i class=\"fas fa-suitcase\"></i> Overlord</a></p>\n        <p>Even creatures that resist your dominance can’t shake the lingering echoes of your mind. When a creature succeeds at a saving throw against one of your mind-affecting @Compendium[sfrpg.rules.PqV3OCbUTyk2upPD]{Charm} or compulsion spells or spell-like abilities and negates the effect, it takes a –1 penalty to AC, attack rolls, and skill checks until the beginning of your next turn. This is a mind-affecting effect.</p>"
        },
        "descriptors": [],
        "duration": {
          "units": "",
          "value": ""
        },
        "formula": "",
        "modifiers": [],
        "range": {
          "additional": "",
          "per": "",
          "units": null,
          "value": null
        },
        "recharge": {
          "charged": false,
          "value": null
        },
        "requirements": "6th Level",
        "save": {
          "type": "",
          "dc": null,
          "descriptor": ""
        },
        "source": "Overlord Connection",
        "target": {
          "type": "",
          "value": ""
        },
        "uses": {
          "max": 0,
          "per": "",
          "value": 0
        }
      },
      "flags": {},
      "img": "systems/sfrpg/icons/classes/echoes_of_obedience.png"
    },
    {
      "_id": "6u8bnDojrEZTf4NS",
      "name": "Forced Amity (Sp) (DC 16)",
      "type": "feat",
<<<<<<< HEAD
=======
      "img": "systems/sfrpg/icons/classes/forced_amity.webp",
>>>>>>> 2b095a38
      "data": {
        "type": "",
        "ability": "",
        "abilityMods": {
          "parts": []
        },
        "actionType": "save",
        "activation": {
          "type": "reaction",
          "condition": "",
          "cost": 1
        },
        "area": {
          "effect": "",
          "shape": "",
          "units": null,
          "value": null
        },
        "attackBonus": 0,
        "chatFlavor": "",
        "critical": {
          "effect": "",
          "parts": []
        },
        "damage": {
          "parts": []
        },
        "description": {
          "chat": "",
          "unidentified": "",
          "value": "<p>&gt;<a class=\"entity-link\" data-pack=\"sfrpg.class-features\" data-id=\"5wf2lqWnQxuuTIU1\" draggable=\"true\"><i class=\"fas fa-suitcase\"></i> Overlord</a></p>\n        <p>You can spend 1 Resolve Point as a standard action to shunt positive emotions and thoughts through your connection, forcing a humanoid creature to become friendly to you for a time. This functions as&nbsp;@Compendium[sfrpg.spells.3nFCrisRp2GIjbR3]{Charm Person}.</p>"
        },
        "descriptors": [],
        "duration": {
          "units": "",
          "value": ""
        },
        "formula": "",
        "modifiers": [],
        "range": {
          "additional": "",
          "per": "",
          "units": null,
          "value": null
        },
        "recharge": {
          "charged": false,
          "value": null
        },
        "requirements": "3rd Level",
        "save": {
          "type": "will",
          "dc": "16",
          "descriptor": "negate"
        },
        "source": "Overlord Connection",
        "target": {
          "type": "",
          "value": ""
        },
        "uses": {
          "max": 0,
          "per": "",
          "value": 0
        }
      },
      "flags": {},
      "img": "systems/sfrpg/icons/classes/forced_amity.png"
    },
    {
      "_id": "B3xhH6p517f52IrU",
      "name": "Inexplicable Commands (Su)",
      "type": "feat",
<<<<<<< HEAD
=======
      "img": "systems/sfrpg/icons/classes/inexplicable_commands.webp",
>>>>>>> 2b095a38
      "data": {
        "type": "",
        "ability": null,
        "abilityMods": {
          "parts": []
        },
        "actionType": "",
        "activation": {
          "type": "",
          "condition": "",
          "cost": null
        },
        "area": {
          "effect": "",
          "shape": "",
          "units": null,
          "value": null
        },
        "attackBonus": 0,
        "chatFlavor": "",
        "critical": {
          "effect": "",
          "parts": []
        },
        "damage": {
          "parts": []
        },
        "description": {
          "chat": "",
          "unidentified": "",
          "value": "<p>&gt;<a class=\"entity-link\" data-pack=\"sfrpg.class-features\" data-id=\"5wf2lqWnQxuuTIU1\" draggable=\"true\"><i class=\"fas fa-suitcase\"></i> Overlord</a></p>\n                <p>When one of your mind-affecting @Compendium[sfrpg.rules.PqV3OCbUTyk2upPD]{Charm} or compulsion spells or spell-like abilities ends, the target loses all memory that it was magically controlled or influenced. That creature still remembers the actions it took, but may be confused by them.</p>"
        },
        "descriptors": [],
        "duration": {
          "units": "",
          "value": ""
        },
        "formula": "",
        "modifiers": [],
        "range": {
          "additional": "",
          "per": "",
          "units": null,
          "value": null
        },
        "recharge": {
          "charged": false,
          "value": null
        },
        "requirements": "1st Level",
        "save": {
          "type": "",
          "dc": null,
          "descriptor": ""
        },
        "source": "Overlord Connection",
        "target": {
          "type": "",
          "value": ""
        },
        "uses": {
          "max": 0,
          "per": "",
          "value": 0
        }
      },
      "flags": {},
      "img": "systems/sfrpg/icons/classes/inexplicable_commands.png"
    },
    {
      "_id": "KC5mUtmEBrsy84bl",
      "name": "Change Shape",
      "type": "feat",
      "data": {
        "type": "",
        "ability": null,
        "abilityMods": {
          "parts": []
        },
        "actionType": "",
        "activation": {
          "type": "",
          "condition": "",
          "cost": 0
        },
        "area": {
          "effect": "",
          "shape": "",
          "units": "",
          "value": null
        },
        "attackBonus": 0,
        "chatFlavor": "",
        "critical": {
          "effect": "",
          "parts": []
        },
        "damage": {
          "parts": []
        },
        "description": {
          "chat": "",
          "unidentified": "",
          "value": "<p>(SU)</p>\n<p>The creature has the ability to assume the appearance of a specific creature or type of creature, but it retains most of its own physical qualities. If the form assumed has any of the following abilities, the creature gains them while in that form: @Compendium[sfrpg.universal-creature-rules.4HvnYWLhFBiuvDxD]{Blindsight} (scent), @Compendium[sfrpg.universal-creature-rules.3Yg98sD5UymVymF9]{Darkvision}, @Compendium[sfrpg.universal-creature-rules.NRtNybzTZrVjbOYv]{Low Light Vision}, and swim 30 feet. The creature can retain its own breathing ability, or it can assume the ability to breathe in any environment the assumed shape can breathe in (including the no breath ability, which enables it to survive in the vacuum of space). If the ability does not specify what the creature can change shape into, it can assume the form of any creature of the humanoid type, but it can’t mimic a specific humanoid. Change shape grants a +10 bonus to Disguise checks to appear as a creature of the type and subtype of the new form, and the DC of the creature’s Disguise check is not modified as a result of altering major features or disguising itself as a different race or creature type.</p>\n<p>A creature can assume a form that is one size category smaller or larger than its original form; it becomes that size. Unless otherwise stated, it can remain in an alternate form indefinitely. Some creatures can transform into unique forms with special modifiers and abilities. These creatures adjust their ability scores, as noted in their description.</p>\n<hr>\n<p>&nbsp;</p>"
        },
        "descriptors": [],
        "duration": {
          "units": "",
          "value": null
        },
        "formula": "",
        "modifiers": [],
        "range": {
          "additional": "",
          "per": "",
          "units": "",
          "value": null
        },
        "recharge": {
          "charged": false,
          "value": null
        },
        "requirements": "",
        "save": {
          "type": "",
          "dc": null,
          "descriptor": ""
        },
        "source": "",
        "target": {
          "type": "",
          "value": null
        },
        "uses": {
          "max": 0,
          "per": null,
          "value": 0
        }
      },
      "flags": {},
      "img": "icons/svg/mystery-man.svg"
    },
    {
      "_id": "4Yernu5ppEaESmEs",
      "name": "Kasatha Microcord II",
      "type": "equipment",
<<<<<<< HEAD
=======
      "img": "systems/sfrpg/icons/equipment/armor/kasatha-microcord-2.webp",
>>>>>>> 2b095a38
      "data": {
        "type": "",
        "ability": null,
        "abilityMods": {
          "parts": []
        },
        "actionType": "",
        "activation": {
          "type": "",
          "condition": "",
          "cost": 0
        },
        "area": {
          "effect": "",
          "shape": "",
          "units": "",
          "value": null
        },
        "armor": {
          "type": "light",
          "acp": -1,
          "dex": 4,
          "eac": 6,
          "kac": 8,
          "speedAdjust": 0
        },
        "attackBonus": 0,
        "attributes": {
          "ac": {
            "value": ""
          },
          "customBuilt": false,
          "dex": {
            "mod": ""
          },
          "hardness": {
            "value": ""
          },
          "hp": {
            "max": "",
            "value": 33
          },
          "size": "medium",
          "sturdy": true
        },
        "attuned": false,
        "bulk": "L",
        "capacity": {
          "max": 0,
          "value": 0
        },
        "chatFlavor": "",
        "container": {
          "contents": [],
          "storage": [
            {
              "type": "slot",
              "acceptsType": [
                "upgrade",
                "weapon"
              ],
              "affectsEncumbrance": true,
              "amount": 1,
              "subtype": "armorUpgrade",
              "weightProperty": "slots"
            },
            {
              "type": "slot",
              "acceptsType": [
                "weapon"
              ],
              "affectsEncumbrance": true,
              "amount": 0,
              "subtype": "weaponSlot",
              "weightProperty": ""
            }
          ]
        },
        "critical": {
          "effect": "",
          "parts": []
        },
        "damage": {
          "parts": []
        },
        "description": {
          "chat": "",
          "unidentified": "",
          "value": "<p><span id=\"ctl00_MainContent_DataListTalentsAll_ctl00_LabelName\">These suits of ribbed protective fabric are slightly less advanced than comparable light armor but still provide good-quality protection at an affordable price. @Compendium[sfrpg.races.dGlSCMtFZ2ZIKUpl]{Kasatha}-made microcord suits are typically one-piece outfits of dark colors, sometimes with glowing trim, but other manufacturers produce such suits in a variety of colors and styles.&nbsp;</span></p>"
        },
        "descriptors": [],
        "duration": {
          "units": "",
          "value": null
        },
        "equipped": true,
        "formula": "",
        "identified": true,
        "level": 6,
        "modifiers": [],
        "price": 3670,
        "proficient": true,
        "quantity": 1,
        "range": {
          "additional": "",
          "per": "",
          "units": "",
          "value": null
        },
        "reach": "",
        "save": {
          "type": "",
          "dc": null,
          "descriptor": ""
        },
        "size": "",
        "source": "Core Rulebook",
        "speed": "",
        "strength": 0,
        "target": {
          "type": "",
          "value": null
        },
        "usage": {
          "per": "",
          "value": 0
        },
        "uses": {
          "max": 0,
          "per": null,
          "value": 0
        }
      },
      "flags": {},
      "img": "systems/sfrpg/icons/equipment/armor/kasatha-microcord-2.jpg"
    },
    {
      "_id": "HWzpsZ2PW4HA73OV",
      "name": "Daze Monster (DC 19)",
      "type": "spell",
<<<<<<< HEAD
=======
      "img": "systems/sfrpg/icons/spells/daze_monster.webp",
>>>>>>> 2b095a38
      "data": {
        "type": "",
        "ability": "",
        "abilityMods": {
          "parts": []
        },
        "actionType": "save",
        "activation": {
          "type": "action",
          "condition": "",
          "cost": 1
        },
        "allowedClasses": {
          "myst": true,
          "tech": true,
          "wysh": true
        },
        "area": {
          "effect": "",
          "shape": "",
          "units": null,
          "value": null
        },
        "attackBonus": 0,
        "chatFlavor": "",
        "concentration": false,
        "critical": {
          "effect": "",
          "parts": []
        },
        "damage": {
          "parts": []
        },
        "description": {
          "chat": "",
          "unidentified": "",
          "value": "<p><span id=\"ctl00_MainContent_DataListTalentsAll_ctl01_LabelName\">This spell functions like <em>daze</em>, but it can affect any one living creature of any type up to CR 5. Creatures of CR 6 or higher are not affected.&nbsp;</span></p>"
        },
        "descriptors": [],
        "dismissible": false,
        "duration": {
          "units": "",
          "value": "1 round"
        },
        "formula": "",
        "level": 2,
        "materials": {
          "consumed": false,
          "cost": 0,
          "supply": 0,
          "value": ""
        },
        "modifiers": [],
        "preparation": {
          "mode": "",
          "prepared": true
        },
        "range": {
          "additional": "10",
          "per": "level",
          "units": "ft",
          "value": 100
        },
        "save": {
          "type": "will",
          "dc": "19",
          "descriptor": "negate"
        },
        "school": "enc",
        "source": "Starfinder Core Rulebook pg. 347",
        "sr": true,
        "target": {
          "type": "",
          "value": "one living creature of CR 5 or lower"
        },
        "uses": {
          "max": 0,
          "per": "",
          "value": 0
        }
      },
      "flags": {},
      "img": "systems/sfrpg/icons/spells/daze_monster.png"
    },
    {
      "_id": "LNoW00UlyuUj0glS",
      "name": "Hold Person (DC 19)",
      "type": "spell",
<<<<<<< HEAD
=======
      "img": "systems/sfrpg/icons/spells/hold_person.webp",
>>>>>>> 2b095a38
      "data": {
        "type": "",
        "ability": "",
        "abilityMods": {
          "parts": []
        },
        "actionType": "save",
        "activation": {
          "type": "action",
          "condition": "",
          "cost": 1
        },
        "allowedClasses": {
          "myst": true,
          "tech": false,
          "wysh": true
        },
        "area": {
          "effect": "",
          "shape": "",
          "units": null,
          "value": null
        },
        "attackBonus": 0,
        "chatFlavor": "",
        "concentration": false,
        "critical": {
          "effect": "",
          "parts": []
        },
        "damage": {
          "parts": []
        },
        "description": {
          "chat": "",
          "unidentified": "",
          "value": "<p style=\"text-align: justify;\">The target becomes paralyzed and freezes in place. It is aware and breathes normally but can’t take any physical actions, even speech. A held creature can’t cast spells. Each round on its turn, the target can spend a full action to attempt a new saving throw to end the effect. This does not provoke attacks of opportunity. A winged creature that is paralyzed can’t flap its wings and falls. A swimmer can’t swim and may drown.</p>"
        },
        "descriptors": [],
        "dismissible": false,
        "duration": {
          "units": "",
          "value": ""
        },
        "formula": "",
        "level": 2,
        "materials": {
          "consumed": false,
          "cost": 0,
          "supply": 0,
          "value": ""
        },
        "modifiers": [],
        "preparation": {
          "mode": "",
          "prepared": true
        },
        "range": {
          "additional": "10",
          "per": "level",
          "units": "ft",
          "value": 100
        },
        "save": {
          "type": "will",
          "dc": "19",
          "descriptor": "negate"
        },
        "school": "enc",
        "source": "Starfinder Core Rulebook pg. 359",
        "sr": false,
        "target": {
          "type": "",
          "value": ""
        },
        "uses": {
          "max": 0,
          "per": "",
          "value": 0
        }
      },
      "flags": {},
      "img": "systems/sfrpg/icons/spells/hold_person.jpg"
    },
    {
      "_id": "fMrTwAxNbv11sLoG",
      "name": "Charm Person (DC 18)",
      "type": "spell",
<<<<<<< HEAD
=======
      "img": "systems/sfrpg/icons/spells/charm_person.webp",
>>>>>>> 2b095a38
      "data": {
        "type": "",
        "ability": "",
        "abilityMods": {
          "parts": []
        },
        "actionType": "save",
        "activation": {
          "type": "action",
          "condition": "",
          "cost": 1
        },
        "allowedClasses": {
          "myst": true,
          "tech": false,
          "wysh": true
        },
        "area": {
          "effect": "",
          "shape": "",
          "units": null,
          "value": null
        },
        "attackBonus": 0,
        "chatFlavor": "",
        "concentration": false,
        "critical": {
          "effect": "",
          "parts": []
        },
        "damage": {
          "parts": []
        },
        "description": {
          "chat": "",
          "unidentified": "",
          "value": "<p><span id=\"ctl00_MainContent_DataListTalentsAll_ctl00_LabelName\">This charm makes a humanoid creature regard you as its trusted friend and ally (treat the target’s attitude as friendly). If the creature is currently being threatened or attacked by you or your allies, however, it receives a +5 bonus to its saving throw.<br></span></p>\n<p><span id=\"ctl00_MainContent_DataListTalentsAll_ctl00_LabelName\">The spell does not enable you to control the charmed creature as if it were an automaton. It is unlikely to attempt to harm you, but it is also unlikely to attack any of its true friends or allies. You can try to give the target suggestions, but you must succeed at an opposed Charisma check to convince it to do anything it wouldn’t ordinarily do. (Retries of this check are not allowed.) An affected creature never obeys suicidal or obviously harmful suggestions. Any act by you or your apparent allies that threatens the charmed creature breaks the spell. You must speak the creature’s language to communicate your suggestions, or else be good at pantomiming.</span></p>"
        },
        "descriptors": [],
        "dismissible": false,
        "duration": {
          "units": "",
          "value": "1 hour/level"
        },
        "formula": "",
        "level": 1,
        "materials": {
          "consumed": false,
          "cost": 0,
          "supply": 0,
          "value": ""
        },
        "modifiers": [],
        "preparation": {
          "mode": "",
          "prepared": true
        },
        "range": {
          "additional": "5",
          "per": "2 levels",
          "units": "ft",
          "value": 25
        },
        "save": {
          "type": "will",
          "dc": "18",
          "descriptor": "negate"
        },
        "school": "enc",
        "source": "Starfinder Core Rulebook pg. 342",
        "sr": true,
        "target": {
          "type": "",
          "value": "one humanoid creature"
        },
        "uses": {
          "max": 0,
          "per": "",
          "value": 0
        }
      },
      "flags": {},
      "img": "systems/sfrpg/icons/spells/charm_person.jpg"
    },
    {
      "_id": "HXMcNXhjp92OeM4y",
      "name": "Command (DC 18)",
      "type": "spell",
<<<<<<< HEAD
=======
      "img": "systems/sfrpg/icons/spells/command.webp",
>>>>>>> 2b095a38
      "data": {
        "type": "",
        "ability": "",
        "abilityMods": {
          "parts": []
        },
        "actionType": "save",
        "activation": {
          "type": "action",
          "condition": "",
          "cost": 1
        },
        "allowedClasses": {
          "myst": true,
          "tech": false,
          "wysh": false
        },
        "area": {
          "effect": "",
          "shape": "",
          "units": null,
          "value": null
        },
        "attackBonus": 0,
        "chatFlavor": "",
        "concentration": false,
        "critical": {
          "effect": "",
          "parts": []
        },
        "damage": {
          "parts": []
        },
        "description": {
          "chat": "",
          "unidentified": "",
          "value": "<p><span id=\"ctl00_MainContent_DataListTalentsAll_ctl00_LabelName\">You give the target one of the following commands, which it obeys to the best of its ability at its earliest opportunity. If the target can’t carry out your command on its next turn, the spell automatically fails.<br></span></p>\n<p><span id=\"ctl00_MainContent_DataListTalentsAll_ctl00_LabelName\"><strong>Approach</strong>: The target moves toward you as quickly and directly as possible for 1 round, taking no other actions and triggering reactions (such as attacks of opportunity) for this movement as normal.<br></span></p>\n<p><span id=\"ctl00_MainContent_DataListTalentsAll_ctl00_LabelName\"><strong>Drop</strong>: The target drops whatever it is holding. It can’t pick up any dropped item until its next turn.<br></span></p>\n<p><span id=\"ctl00_MainContent_DataListTalentsAll_ctl00_LabelName\"><strong>Fall</strong>: The target falls to the ground and remains @Compendium[sfrpg.conditions.XeRGqHVtcZ7vsgJ0]{Prone} for 1 round. It can otherwise act normally.<br></span></p>\n<p><span id=\"ctl00_MainContent_DataListTalentsAll_ctl00_LabelName\"><strong>Flee</strong>: The target moves away from you as quickly and directly as possible for 1 round, taking no other actions and provoking reactions (such as attacks of opportunity) for this movement as normal.<br></span></p>\n<p><span id=\"ctl00_MainContent_DataListTalentsAll_ctl00_LabelName\"><strong>Halt</strong>: The target is dazed for 1 round.</span></p>"
        },
        "descriptors": [],
        "dismissible": false,
        "duration": {
          "units": "",
          "value": "1 round"
        },
        "formula": "",
        "level": 1,
        "materials": {
          "consumed": false,
          "cost": 0,
          "supply": 0,
          "value": ""
        },
        "modifiers": [],
        "preparation": {
          "mode": "",
          "prepared": true
        },
        "range": {
          "additional": "5",
          "per": "2 levels",
          "units": "ft",
          "value": 25
        },
        "save": {
          "type": "will",
          "dc": "18",
          "descriptor": "negate"
        },
        "school": "enc",
        "source": "Core Rulebook",
        "sr": true,
        "target": {
          "type": "",
          "value": "one living creature"
        },
        "uses": {
          "max": 0,
          "per": "",
          "value": 0
        }
      },
      "flags": {},
      "img": "systems/sfrpg/icons/spells/command.png"
    },
    {
      "_id": "q3cu2RWXyrAXbPtU",
      "name": "Lesser Confusion (DC 18)",
      "type": "spell",
<<<<<<< HEAD
=======
      "img": "systems/sfrpg/icons/spells/confusion_lesser.webp",
>>>>>>> 2b095a38
      "data": {
        "type": "",
        "ability": "cha",
        "abilityMods": {
          "parts": []
        },
        "actionType": "save",
        "activation": {
          "type": "action",
          "condition": "",
          "cost": 1
        },
        "allowedClasses": {
          "myst": true,
          "tech": false,
          "wysh": true
        },
        "area": {
          "effect": "",
          "shape": "",
          "units": "ft",
          "value": 15
        },
        "attackBonus": 0,
        "chatFlavor": "",
        "concentration": false,
        "critical": {
          "effect": "",
          "parts": []
        },
        "damage": {
          "parts": []
        },
        "description": {
          "chat": "",
          "unidentified": "",
          "value": "<p><span id=\"ctl00_MainContent_DataListTalentsAll_ctl01_LabelName\">This spell causes a single creature to become confused (as per the <em>@Compendium[sfrpg.spells.wSeE9HyAmM7lTdpo]{Confusion}</em> spell) for 1 round.</span></p>\n<table style=\"width: 403px; height: 85px;\" border=\"1\">\n<tbody>\n<tr style=\"height: 17px;\">\n<td style=\"height: 17px; background-color: #34495e; text-align: center; width: 44px;\">\n<p style=\"color: white;\">D%</p>\n</td>\n<td style=\"height: 17px; width: 352px; text-align: center; background-color: #34495e;\">\n<p style=\"color: white;\"><span id=\"ctl00_MainContent_DataListTalentsAll_ctl00_LabelName\"><strong>Behavior</strong></span></p>\n</td>\n</tr>\n<tr style=\"height: 17px;\">\n<td style=\"height: 17px; width: 44px; text-align: center; background-color: #7e8c8d;\">\n<p style=\"color: white;\">1-25</p>\n</td>\n<td style=\"height: 17px; width: 352px; text-align: center; background-color: #7e8c8d;\">\n<p style=\"color: white;\"><span id=\"ctl00_MainContent_DataListTalentsAll_ctl00_LabelName\">Act normally</span></p>\n</td>\n</tr>\n<tr style=\"height: 17px;\">\n<td style=\"height: 17px; width: 44px; text-align: center; background-color: #34495e;\">\n<p style=\"color: white;\">26-50</p>\n</td>\n<td style=\"height: 17px; width: 352px; text-align: center; background-color: #34495e;\">\n<p style=\"color: white;\"><span id=\"ctl00_MainContent_DataListTalentsAll_ctl00_LabelName\">Do nothing but babble incoherently</span></p>\n</td>\n</tr>\n<tr style=\"height: 17px;\">\n<td style=\"height: 17px; width: 44px; text-align: center; background-color: #7e8c8d;\">\n<p style=\"color: white;\">51-75</p>\n</td>\n<td style=\"height: 17px; width: 352px; text-align: center; background-color: #7e8c8d;\">\n<p style=\"color: white;\"><span id=\"ctl00_MainContent_DataListTalentsAll_ctl00_LabelName\">Deal 1d8 + Str modifier damage to self with item in hand</span></p>\n</td>\n</tr>\n<tr style=\"height: 17px;\">\n<td style=\"height: 17px; width: 44px; text-align: center; background-color: #34495e;\">\n<p style=\"color: white;\">76-100</p>\n</td>\n<td style=\"height: 17px; width: 352px; text-align: center; background-color: #34495e;\">\n<p style=\"color: white;\"><span id=\"ctl00_MainContent_DataListTalentsAll_ctl00_LabelName\">Attack nearest creature</span></p>\n</td>\n</tr>\n</tbody>\n</table>\n<p>&nbsp;</p>\n<p>&nbsp;</p>\n<p>&nbsp;</p>"
        },
        "descriptors": [],
        "dismissible": false,
        "duration": {
          "units": "",
          "value": "1 round"
        },
        "formula": "",
        "level": 1,
        "materials": {
          "consumed": false,
          "cost": 0,
          "supply": 0,
          "value": ""
        },
        "modifiers": [],
        "preparation": {
          "mode": "",
          "prepared": true
        },
        "range": {
          "additional": "5 ft",
          "per": "level",
          "units": "close",
          "value": 25
        },
        "save": {
          "type": "will",
          "dc": "18",
          "descriptor": "negate"
        },
        "school": "enc",
        "source": "Core Rulebook",
        "sr": true,
        "target": {
          "type": "",
          "value": "one living creature"
        },
        "uses": {
          "max": 0,
          "per": "",
          "value": 0
        }
      },
      "flags": {},
      "img": "systems/sfrpg/icons/spells/confusion_lesser.png"
    },
    {
      "_id": "8i7wVepWLvYYwYCL",
      "name": "Daze (DC 17)",
      "type": "spell",
<<<<<<< HEAD
=======
      "img": "systems/sfrpg/icons/spells/daze.webp",
>>>>>>> 2b095a38
      "data": {
        "type": "",
        "ability": "",
        "abilityMods": {
          "parts": []
        },
        "actionType": "save",
        "activation": {
          "type": "action",
          "condition": "",
          "cost": 1
        },
        "allowedClasses": {
          "myst": true,
          "tech": true,
          "wysh": true
        },
        "area": {
          "effect": "",
          "shape": "",
          "units": null,
          "value": null
        },
        "attackBonus": 0,
        "chatFlavor": "",
        "concentration": false,
        "critical": {
          "effect": "",
          "parts": []
        },
        "damage": {
          "parts": []
        },
        "description": {
          "chat": "",
          "unidentified": "",
          "value": "<p><span id=\"ctl00_MainContent_DataListTalentsAll_ctl00_LabelName\">This spell short-circuits the mind of a humanoid creature with a CR of 3 or lower so that it is dazed (unable to take actions, but taking no penalty to AC). Humanoids of CR 4 or higher are not affected. After a creature has been dazed by this spell, it is immune to it for 1 minute.&nbsp;</span></p>"
        },
        "descriptors": [],
        "dismissible": false,
        "duration": {
          "units": "",
          "value": "1 round"
        },
        "formula": "",
        "level": 0,
        "materials": {
          "consumed": false,
          "cost": 0,
          "supply": 0,
          "value": ""
        },
        "modifiers": [],
        "preparation": {
          "mode": "always",
          "prepared": true
        },
        "range": {
          "additional": "5",
          "per": "2 levels",
          "units": "ft",
          "value": 25
        },
        "save": {
          "type": "will",
          "dc": "17",
          "descriptor": "negate"
        },
        "school": "enc",
        "source": "Starfinder Core Rulebook pg. 347",
        "sr": true,
        "target": {
          "type": "",
          "value": "one humanoid creature of CR 3 or lower"
        },
        "uses": {
          "max": 0,
          "per": "",
          "value": 0
        }
      },
      "flags": {},
      "img": "systems/sfrpg/icons/spells/daze.png"
    },
    {
      "_id": "TIeJMZiehtgvAi5T",
      "name": "Telepathic Message",
      "type": "spell",
<<<<<<< HEAD
=======
      "img": "systems/sfrpg/icons/spells/telepathic_message.webp",
>>>>>>> 2b095a38
      "data": {
        "type": "",
        "ability": null,
        "abilityMods": {
          "parts": []
        },
        "actionType": "",
        "activation": {
          "type": "action",
          "condition": "",
          "cost": 1
        },
        "allowedClasses": {
          "myst": true,
          "tech": true,
          "wysh": false
        },
        "area": {
          "effect": "",
          "shape": "",
          "units": null,
          "value": null
        },
        "attackBonus": 0,
        "chatFlavor": "",
        "concentration": false,
        "critical": {
          "effect": "",
          "parts": []
        },
        "damage": {
          "parts": []
        },
        "description": {
          "chat": "",
          "unidentified": "",
          "value": "<p style=\"text-align: justify;\">You can send a short telepathic message and hear simple telepathic replies. Any living creature within 10 feet of you or an intended recipient also receives your telepathic message if it succeeds at a DC 25 Perception check. You must be able to see or hear each recipient. The creatures that receive the message can reply telepathically, but no more than a single message can be sent each round, and each message cannot exceed 10 words. A technomancer casting this spell can also use it to send a message to a computer or a construct with the technological subtype if the receiving target is designed to receive messages.</p>"
        },
        "descriptors": [],
        "dismissible": false,
        "duration": {
          "units": "",
          "value": "10 minutes/level"
        },
        "formula": "",
        "level": 0,
        "materials": {
          "consumed": false,
          "cost": 0,
          "supply": 0,
          "value": ""
        },
        "modifiers": [],
        "preparation": {
          "mode": "always",
          "prepared": true
        },
        "range": {
          "additional": "10",
          "per": "level",
          "units": "ft",
          "value": 100
        },
        "save": {
          "type": "",
          "dc": null,
          "descriptor": ""
        },
        "school": "div",
        "source": "Starfinder Core Rulebook pg. 381",
        "sr": false,
        "target": {
          "type": "",
          "value": "up to one creature/level"
        },
        "uses": {
          "max": 0,
          "per": "",
          "value": 0
        }
      },
      "flags": {},
      "img": "systems/sfrpg/icons/spells/telepathic_message.png"
    },
    {
      "_id": "v11zna1zPTLaUhsj",
      "name": "Battery, High-Capacity",
      "type": "goods",
<<<<<<< HEAD
=======
      "img": "systems/sfrpg/icons/equipment/weapons/battery-high-capacity.webp",
>>>>>>> 2b095a38
      "data": {
        "type": "",
        "attributes": {
          "ac": {
            "value": ""
          },
          "customBuilt": false,
          "dex": {
            "mod": ""
          },
          "hardness": {
            "value": ""
          },
          "hp": {
            "max": "",
            "value": 6
          },
          "size": "medium",
          "sturdy": false
        },
        "attuned": false,
        "bulk": "-",
        "damage": {
          "parts": []
        },
        "description": {
          "chat": "",
          "unidentified": "",
          "value": "<p><span id=\"ctl00_MainContent_DataListTalentsAll_ctl00_LabelName\">Batteries charge powered weapons, but they can also be used to power an array of items, including powered armor and technological items. Batteries have a standardized size and weight, and items that take batteries all have a slot into which they fit, regardless of the item&rsquo;s actual size. Weapons that use batteries list the highest-capacity battery they are capable of using as well as how many charges from the battery that each shot consumes.&nbsp;</span></p>\n<p><strong>Capacity:</strong> 40</p>"
        },
        "equipped": false,
        "identified": true,
        "level": 4,
        "modifiers": [],
        "price": 330,
        "quantity": 2,
        "source": "Core Rulebook"
      },
      "flags": {},
      "img": "systems/sfrpg/icons/equipment/weapons/battery-high-capacity.jpg"
    },
    {
      "_id": "yasKodR0sCpDqPE3",
      "name": "Mind Link",
      "type": "spell",
<<<<<<< HEAD
=======
      "img": "systems/sfrpg/icons/spells/mindlink.webp",
>>>>>>> 2b095a38
      "data": {
        "type": "",
        "ability": "",
        "abilityMods": {
          "parts": []
        },
        "actionType": "save",
        "activation": {
          "type": "action",
          "condition": "",
          "cost": 1
        },
        "allowedClasses": {
          "myst": true,
          "tech": false,
          "wysh": false
        },
        "area": {
          "effect": "",
          "shape": "",
          "units": "touch",
          "value": null
        },
        "attackBonus": 0,
        "chatFlavor": "",
        "concentration": false,
        "critical": {
          "effect": "",
          "parts": []
        },
        "damage": {
          "parts": []
        },
        "description": {
          "chat": "",
          "unidentified": "",
          "value": "<p style=\"text-align: justify;\">You link your mind to that of a touched creature to swiftly communicate a large amount of complex information in an instant. You decide what the target learns, limited to any amount of information that otherwise could be communicated in 10 minutes. This information comes in a series of visual images and emotional sensations, and it isn’t @Compendium[sfrpg.rules.PqV3OCbUTyk2upPD]{Language-dependent}.</p>"
        },
        "descriptors": [],
        "dismissible": false,
        "duration": {
          "units": "",
          "value": "instantaneous"
        },
        "formula": "",
        "level": 1,
        "materials": {
          "consumed": false,
          "cost": 0,
          "supply": 0,
          "value": ""
        },
        "modifiers": [],
        "preparation": {
          "mode": "",
          "prepared": false
        },
        "range": {
          "additional": "",
          "per": "",
          "units": "touch",
          "value": null
        },
        "save": {
          "type": "will",
          "dc": "12",
          "descriptor": "harmless"
        },
        "school": "div",
        "source": "Starfinder Core Rulebook pg. 365",
        "sr": false,
        "target": {
          "type": "",
          "value": "one creature"
        },
        "uses": {
          "max": 0,
          "per": "",
          "value": 0
        }
      },
      "flags": {},
      "img": "systems/sfrpg/icons/spells/mindlink.jpg"
    }
  ],
  "token": {
    "name": "Reptoid Master",
    "actorData": {},
    "actorId": "Wf7pvNvnZVqCzLRK",
    "actorLink": false,
    "bar1": {
      "attribute": "attributes.hp"
    },
    "bar2": {
      "attribute": ""
    },
    "brightLight": 0,
    "brightSight": 0,
    "dimLight": 0,
    "dimSight": 0,
    "displayBars": 40,
    "displayName": 0,
    "disposition": 0,
    "flags": {},
    "height": 1,
    "img": "icons/svg/mystery-man.svg",
    "lightAlpha": 1,
    "lightAngle": 360,
    "lightColor": "",
    "lockRotation": false,
    "mirrorX": false,
    "mirrorY": false,
    "randomImg": false,
    "rotation": 0,
    "scale": 1,
    "sightAngle": 360,
    "tint": "",
    "vision": false,
    "width": 1
  }
}<|MERGE_RESOLUTION|>--- conflicted
+++ resolved
@@ -653,65 +653,12 @@
           "variantBoost": false,
           "wideLine": false
         },
-<<<<<<< HEAD
         "quantity": 1,
         "range": {
           "additional": "",
           "per": "",
           "units": "",
           "value": null
-=======
-        "proficient": true,
-        "abilityMods": {
-          "parts": []
-        }
-      },
-      "img": "icons/svg/mystery-man.svg"
-    },
-    {
-      "_id": "ixiNIuTT2P2pECbF",
-      "flags": {},
-      "name": "Laser pistol, corona",
-      "type": "weapon",
-      "img": "systems/sfrpg/icons/equipment/weapons/laser-pistol-corona.webp",
-      "data": {
-        "description": {
-          "value": "<p>The laser pistol is possibly the most common small arm used by explorers, guards, mercenaries, and traders. Laser pistols are light and reliable, yet they still deal a respectable amount of damage.</p>",
-          "chat": "",
-          "unidentified": ""
-        },
-        "source": "Core Rulebook, P. 173",
-        "type": "",
-        "quantity": null,
-        "bulk": "L",
-        "price": 4270,
-        "level": 6,
-        "attuned": false,
-        "equipped": true,
-        "identified": true,
-        "attributes": {
-          "sturdy": true,
-          "customBuilt": false,
-          "size": "medium",
-          "dex": {
-            "mod": ""
-          },
-          "hp": {
-            "value": 33,
-            "max": ""
-          },
-          "hardness": {
-            "value": ""
-          },
-          "ac": {
-            "value": ""
-          }
-        },
-        "activation": {
-          "type": "none",
-          "cost": null,
-          "condition": ""
->>>>>>> 2b095a38
         },
         "save": {
           "type": "",
@@ -960,16 +907,12 @@
         "weaponType": "smallA"
       },
       "flags": {},
-      "img": "systems/sfrpg/icons/equipment/weapons/laser-pistol-corona.jpg"
+      "img": "systems/sfrpg/icons/equipment/weapons/laser-pistol-corona.webp"
     },
     {
       "_id": "YSsrgB8AnjqBU2hD",
       "name": "Echoes of Obedience (Su)",
       "type": "feat",
-<<<<<<< HEAD
-=======
-      "img": "systems/sfrpg/icons/classes/echoes_of_obedience.webp",
->>>>>>> 2b095a38
       "data": {
         "type": "",
         "ability": null,
@@ -1037,16 +980,12 @@
         }
       },
       "flags": {},
-      "img": "systems/sfrpg/icons/classes/echoes_of_obedience.png"
+      "img": "systems/sfrpg/icons/classes/echoes_of_obedience.webp"
     },
     {
       "_id": "6u8bnDojrEZTf4NS",
       "name": "Forced Amity (Sp) (DC 16)",
       "type": "feat",
-<<<<<<< HEAD
-=======
-      "img": "systems/sfrpg/icons/classes/forced_amity.webp",
->>>>>>> 2b095a38
       "data": {
         "type": "",
         "ability": "",
@@ -1114,16 +1053,12 @@
         }
       },
       "flags": {},
-      "img": "systems/sfrpg/icons/classes/forced_amity.png"
+      "img": "systems/sfrpg/icons/classes/forced_amity.webp"
     },
     {
       "_id": "B3xhH6p517f52IrU",
       "name": "Inexplicable Commands (Su)",
       "type": "feat",
-<<<<<<< HEAD
-=======
-      "img": "systems/sfrpg/icons/classes/inexplicable_commands.webp",
->>>>>>> 2b095a38
       "data": {
         "type": "",
         "ability": null,
@@ -1191,7 +1126,7 @@
         }
       },
       "flags": {},
-      "img": "systems/sfrpg/icons/classes/inexplicable_commands.png"
+      "img": "systems/sfrpg/icons/classes/inexplicable_commands.webp"
     },
     {
       "_id": "KC5mUtmEBrsy84bl",
@@ -1270,10 +1205,6 @@
       "_id": "4Yernu5ppEaESmEs",
       "name": "Kasatha Microcord II",
       "type": "equipment",
-<<<<<<< HEAD
-=======
-      "img": "systems/sfrpg/icons/equipment/armor/kasatha-microcord-2.webp",
->>>>>>> 2b095a38
       "data": {
         "type": "",
         "ability": null,
@@ -1408,16 +1339,12 @@
         }
       },
       "flags": {},
-      "img": "systems/sfrpg/icons/equipment/armor/kasatha-microcord-2.jpg"
+      "img": "systems/sfrpg/icons/equipment/armor/kasatha-microcord-2.webp"
     },
     {
       "_id": "HWzpsZ2PW4HA73OV",
       "name": "Daze Monster (DC 19)",
       "type": "spell",
-<<<<<<< HEAD
-=======
-      "img": "systems/sfrpg/icons/spells/daze_monster.webp",
->>>>>>> 2b095a38
       "data": {
         "type": "",
         "ability": "",
@@ -1500,16 +1427,12 @@
         }
       },
       "flags": {},
-      "img": "systems/sfrpg/icons/spells/daze_monster.png"
+      "img": "systems/sfrpg/icons/spells/daze_monster.webp"
     },
     {
       "_id": "LNoW00UlyuUj0glS",
       "name": "Hold Person (DC 19)",
       "type": "spell",
-<<<<<<< HEAD
-=======
-      "img": "systems/sfrpg/icons/spells/hold_person.webp",
->>>>>>> 2b095a38
       "data": {
         "type": "",
         "ability": "",
@@ -1592,16 +1515,12 @@
         }
       },
       "flags": {},
-      "img": "systems/sfrpg/icons/spells/hold_person.jpg"
+      "img": "systems/sfrpg/icons/spells/hold_person.webp"
     },
     {
       "_id": "fMrTwAxNbv11sLoG",
       "name": "Charm Person (DC 18)",
       "type": "spell",
-<<<<<<< HEAD
-=======
-      "img": "systems/sfrpg/icons/spells/charm_person.webp",
->>>>>>> 2b095a38
       "data": {
         "type": "",
         "ability": "",
@@ -1684,16 +1603,12 @@
         }
       },
       "flags": {},
-      "img": "systems/sfrpg/icons/spells/charm_person.jpg"
+      "img": "systems/sfrpg/icons/spells/charm_person.webp"
     },
     {
       "_id": "HXMcNXhjp92OeM4y",
       "name": "Command (DC 18)",
       "type": "spell",
-<<<<<<< HEAD
-=======
-      "img": "systems/sfrpg/icons/spells/command.webp",
->>>>>>> 2b095a38
       "data": {
         "type": "",
         "ability": "",
@@ -1776,16 +1691,12 @@
         }
       },
       "flags": {},
-      "img": "systems/sfrpg/icons/spells/command.png"
+      "img": "systems/sfrpg/icons/spells/command.webp"
     },
     {
       "_id": "q3cu2RWXyrAXbPtU",
       "name": "Lesser Confusion (DC 18)",
       "type": "spell",
-<<<<<<< HEAD
-=======
-      "img": "systems/sfrpg/icons/spells/confusion_lesser.webp",
->>>>>>> 2b095a38
       "data": {
         "type": "",
         "ability": "cha",
@@ -1868,16 +1779,12 @@
         }
       },
       "flags": {},
-      "img": "systems/sfrpg/icons/spells/confusion_lesser.png"
+      "img": "systems/sfrpg/icons/spells/confusion_lesser.webp"
     },
     {
       "_id": "8i7wVepWLvYYwYCL",
       "name": "Daze (DC 17)",
       "type": "spell",
-<<<<<<< HEAD
-=======
-      "img": "systems/sfrpg/icons/spells/daze.webp",
->>>>>>> 2b095a38
       "data": {
         "type": "",
         "ability": "",
@@ -1960,16 +1867,12 @@
         }
       },
       "flags": {},
-      "img": "systems/sfrpg/icons/spells/daze.png"
+      "img": "systems/sfrpg/icons/spells/daze.webp"
     },
     {
       "_id": "TIeJMZiehtgvAi5T",
       "name": "Telepathic Message",
       "type": "spell",
-<<<<<<< HEAD
-=======
-      "img": "systems/sfrpg/icons/spells/telepathic_message.webp",
->>>>>>> 2b095a38
       "data": {
         "type": "",
         "ability": null,
@@ -2052,16 +1955,12 @@
         }
       },
       "flags": {},
-      "img": "systems/sfrpg/icons/spells/telepathic_message.png"
+      "img": "systems/sfrpg/icons/spells/telepathic_message.webp"
     },
     {
       "_id": "v11zna1zPTLaUhsj",
       "name": "Battery, High-Capacity",
       "type": "goods",
-<<<<<<< HEAD
-=======
-      "img": "systems/sfrpg/icons/equipment/weapons/battery-high-capacity.webp",
->>>>>>> 2b095a38
       "data": {
         "type": "",
         "attributes": {
@@ -2101,16 +2000,12 @@
         "source": "Core Rulebook"
       },
       "flags": {},
-      "img": "systems/sfrpg/icons/equipment/weapons/battery-high-capacity.jpg"
+      "img": "systems/sfrpg/icons/equipment/weapons/battery-high-capacity.webp"
     },
     {
       "_id": "yasKodR0sCpDqPE3",
       "name": "Mind Link",
       "type": "spell",
-<<<<<<< HEAD
-=======
-      "img": "systems/sfrpg/icons/spells/mindlink.webp",
->>>>>>> 2b095a38
       "data": {
         "type": "",
         "ability": "",
@@ -2193,7 +2088,7 @@
         }
       },
       "flags": {},
-      "img": "systems/sfrpg/icons/spells/mindlink.jpg"
+      "img": "systems/sfrpg/icons/spells/mindlink.webp"
     }
   ],
   "token": {
