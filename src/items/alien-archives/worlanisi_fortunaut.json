{
  "_id": "EVW74qudLPnnzkQF",
  "name": "Worlanisi Fortunaut",
  "type": "npc2",
  "data": {
    "abilities": {
      "cha": {
        "base": 4,
        "min": 3,
        "misc": 0,
        "mod": 4,
        "value": 18
      },
      "con": {
        "base": 3,
        "min": 3,
        "misc": 0,
        "mod": 3,
        "value": 16
      },
      "dex": {
        "base": 4,
        "min": 3,
        "misc": 0,
        "mod": 4,
        "value": 18
      },
      "int": {
        "base": 6,
        "min": 3,
        "misc": 0,
        "mod": 6,
        "value": 22
      },
      "str": {
        "base": 2,
        "min": 3,
        "misc": 0,
        "mod": 2,
        "value": 14
      },
      "wis": {
        "base": 2,
        "min": 3,
        "misc": 0,
        "mod": 2,
        "value": 14
      }
    },
    "attributes": {
      "arms": "2",
      "bab": 0,
      "baseAttackBonus": {
        "rolledMods": [],
        "tooltip": [],
        "value": 0
      },
      "cmd": {
        "min": 0,
        "tooltip": [],
        "value": 10
      },
      "eac": {
        "base": 22,
        "min": 0,
        "tooltip": [],
        "value": 22
      },
      "fort": {
        "base": 10,
        "bonus": 10,
        "misc": 0,
        "tooltip": [],
        "value": 0
      },
      "hp": {
        "max": 135,
        "min": 0,
        "temp": null,
        "tempmax": null,
        "tooltip": [],
        "value": 135
      },
      "init": {
        "bonus": 0,
        "tooltip": [],
        "total": 4,
        "value": 4
      },
      "kac": {
        "base": 23,
        "min": 0,
        "tooltip": [],
        "value": 23
      },
      "keyability": "",
      "reach": "5",
      "reflex": {
        "base": 10,
        "bonus": 10,
        "misc": 0,
        "tooltip": [],
        "value": 0
      },
      "rp": {
        "max": 0,
        "min": 0,
        "tooltip": [],
        "value": 0
      },
      "sp": {
        "max": 0,
        "min": 0,
        "tooltip": [],
        "value": 0
      },
      "space": "",
      "speed": {
        "burrowing": {
          "base": 0
        },
        "climbing": {
          "base": 0
        },
        "flying": {
          "base": 0
        },
        "land": {
          "base": 30
        },
        "mainMovement": "land",
        "special": "original base: 30 ft.; original special: climb 20 ft.",
        "swimming": {
          "base": 0
        }
      },
      "spellcasting": "",
      "will": {
        "base": 10,
        "bonus": 10,
        "misc": 0,
        "tooltip": [],
        "value": 0
      }
    },
    "classes": {},
    "conditions": {
      "asleep": false,
      "bleeding": false,
      "blinded": false,
      "broken": false,
      "burning": false,
      "confused": false,
      "cowering": false,
      "dazed": false,
      "dazzled": false,
      "dead": false,
      "deafened": false,
      "dying": false,
      "encumbered": false,
      "entangled": false,
      "exhausted": false,
      "fascinated": false,
      "fatigued": false,
      "flat-footed": false,
      "frightened": false,
      "grappled": false,
      "helpless": false,
      "nauseated": false,
      "off-kilter": false,
      "off-target": false,
      "overburdened": false,
      "panicked": false,
      "paralyzed": false,
      "pinned": false,
      "prone": false,
      "shaken": false,
      "sickened": false,
      "stable": false,
      "staggered": false,
      "stunned": false,
      "unconscious": false
    },
    "counterClasses": {
      "values": {}
    },
    "currency": {
      "credit": 0,
      "upb": 0
    },
    "details": {
      "type": "Humanoid (worlasnisi)",
      "alignment": "CG",
      "aura": "",
      "biography": {
        "public": "",
        "value": "<h2>Description</h2>\n<p>Hailing from the Near Space planet of Worlan, worlanisi have become known across the galaxy for their preternatural luck. This luck seems to stem from some inborn trait, and worlanisi society has affirmed and integrated this luck into its collective mindset for generations. From an early age, worlanisi are taught to see the lucky side of virtually every event. Even situations that others might see as significant downturns in fortune, worlanisi typically interpret as blessings in disguise.</p>\n<p>Despite (or perhaps because of) worlanisi&rsquo;s ubiquitous good fortune, many aspects of their culture account for or even offset luck, favoring meritocracy and egalitarian processes. Their most popular sports and games, including the strategic card game Seven Suns, have little to no element of luck&mdash;often the only kind of games that others play with worlanisi. In places where their lucky reputation precedes them, worlanisi earn steady work from those seeking an extra edge. Most such endeavors prove to be self-fulfilling prophecies, as associates commonly attribute fortunate outcomes to their worlanisi comrades&mdash;whether or not the latter&rsquo;s fate-bending knack played any role. This narrative has become so entrenched in popular culture that to &ldquo;draw straws with a worlanisi&rdquo; has since turned into a common expression meaning to accept one&rsquo;s fate. Disreputable worlanisi enjoy playing on this reputation and pushing it to its extreme, bilking the gullible by claiming to offer, for instance, excellent investment schemes that can&rsquo;t possibly go wrong.</p>\n<p>@Compendium[sfrpg.setting.Jr4DAaJPRZYMAV1n]{Desna}, goddess of luck and travelers, is a favorite patron among the worlanisi. Many of them take to the stars upon reaching early adulthood&mdash;often with very little direction or preplanning&mdash;making a hitchhiking worlanisi a common sight in starship hubs. Worlanisi as a whole tend to look upon other species as tragically unfortunate, though usually with great sympathy for their plights. Even more pitiable are those individuals who try to augment their luck with superstitions, rituals, or talismans; to worlanisi you either have it or you don&rsquo;t. Some worlanisi cheerfully offer themselves for various dangerous ventures in the name of balancing a crew&rsquo;s long odds&mdash;some parties consider the presence of these four-armed good luck charms a boon while others interpret a worlanisi&rsquo;s confidence as reckless or condescending.</p>\n<p>Worlanisi develop horn-cones at an early age, with additional concentric rings forming during puberty. These structures amplify both incoming and outgoing mental signals. In their distant evolutionary past, worlanisi used these structures to detect and follow faint telepathic signatures while on the hunt, similar to how some insects track pheromone trails. However, untold millennia of other selective pressures and improved technologies have diminished their horn-cones&rsquo; size and functions. Presently, many worlanisi have to exercise their minds regularly to simply maintain their telepathic abilities. Though no longer sensitive enough to detect minds or parse others&rsquo; thoughts, the vestigial horn-cones still painfully amplify incoming mental effects to psychically deafening levels.</p>\n<section>\n<h2>Ecology</h2>\n<h3>Environment</h3>\n<p>any (Worlan)</p>\n<p>&nbsp;</p>\n<h3>Organization</h3>\n<p>solitary, pair, or jackpot (3&ndash;5)</p>\n<p>&nbsp;</p>\n</section>"
      },
      "class": "",
      "cr": 9,
      "environment": "",
      "race": "",
      "raceAndGrafts": "",
      "source": "AA4 pg. 138",
      "subtype": "Worlanisi",
      "xp": {
        "value": 6400
      }
    },
    "modifiers": [],
    "skillpoints": {
      "max": 0,
      "tooltip": [],
      "used": 0
    },
    "skills": {
      "acr": {
        "ability": "dex",
        "enabled": true,
        "hasArmorCheckPenalty": true,
        "isTrainedOnly": false,
        "min": 0,
        "misc": 0,
        "mod": 17,
        "ranks": 17,
        "value": 0
      },
      "ath": {
        "ability": "str",
        "enabled": true,
        "hasArmorCheckPenalty": true,
        "isTrainedOnly": false,
        "min": 0,
        "misc": 0,
        "mod": 22,
        "ranks": 22,
        "value": 0
      },
      "blu": {
        "ability": "cha",
        "enabled": false,
        "hasArmorCheckPenalty": false,
        "isTrainedOnly": false,
        "min": 0,
        "misc": 0,
        "mod": 0,
        "ranks": 0,
        "value": 0
      },
      "com": {
        "ability": "int",
        "enabled": true,
        "hasArmorCheckPenalty": false,
        "isTrainedOnly": true,
        "min": 0,
        "misc": 0,
        "mod": 22,
        "ranks": 22,
        "value": 0
      },
      "cul": {
        "ability": "int",
        "enabled": false,
        "hasArmorCheckPenalty": false,
        "isTrainedOnly": true,
        "min": 0,
        "misc": 0,
        "mod": 0,
        "ranks": 0,
        "value": 0
      },
      "dip": {
        "ability": "cha",
        "enabled": true,
        "hasArmorCheckPenalty": false,
        "isTrainedOnly": false,
        "min": 0,
        "misc": 0,
        "mod": 17,
        "ranks": 17,
        "value": 0
      },
      "dis": {
        "ability": "cha",
        "enabled": false,
        "hasArmorCheckPenalty": false,
        "isTrainedOnly": false,
        "min": 0,
        "misc": 0,
        "mod": 0,
        "ranks": 0,
        "value": 0
      },
      "eng": {
        "ability": "int",
        "enabled": true,
        "hasArmorCheckPenalty": false,
        "isTrainedOnly": true,
        "min": 0,
        "misc": 0,
        "mod": 22,
        "ranks": 22,
        "value": 0
      },
      "int": {
        "ability": "cha",
        "enabled": false,
        "hasArmorCheckPenalty": false,
        "isTrainedOnly": false,
        "min": 0,
        "misc": 0,
        "mod": 0,
        "ranks": 0,
        "value": 0
      },
      "lsc": {
        "ability": "int",
        "enabled": false,
        "hasArmorCheckPenalty": false,
        "isTrainedOnly": true,
        "min": 0,
        "misc": 0,
        "mod": 0,
        "ranks": 0,
        "value": 0
      },
      "med": {
        "ability": "int",
        "enabled": false,
        "hasArmorCheckPenalty": false,
        "isTrainedOnly": true,
        "min": 0,
        "misc": 0,
        "mod": 0,
        "ranks": 0,
        "value": 0
      },
      "mys": {
        "ability": "wis",
        "enabled": false,
        "hasArmorCheckPenalty": false,
        "isTrainedOnly": true,
        "min": 0,
        "misc": 0,
        "mod": 0,
        "ranks": 0,
        "value": 0
      },
      "per": {
        "ability": "wis",
        "enabled": true,
        "hasArmorCheckPenalty": false,
        "isTrainedOnly": false,
        "min": 0,
        "misc": 0,
        "mod": 17,
        "ranks": 17,
        "value": 0
      },
      "phs": {
        "ability": "int",
        "enabled": false,
        "hasArmorCheckPenalty": false,
        "isTrainedOnly": true,
        "min": 0,
        "misc": 0,
        "mod": 0,
        "ranks": 0,
        "value": 0
      },
      "pil": {
        "ability": "dex",
        "enabled": false,
        "hasArmorCheckPenalty": false,
        "isTrainedOnly": false,
        "min": 0,
        "misc": 0,
        "mod": 0,
        "ranks": 0,
        "value": 0
      },
      "pro": {
        "ability": "int",
        "enabled": false,
        "hasArmorCheckPenalty": false,
        "isTrainedOnly": true,
        "min": 0,
        "misc": 0,
        "mod": 0,
        "ranks": 0,
        "subname": "",
        "value": 3
      },
      "sen": {
        "ability": "wis",
        "enabled": false,
        "hasArmorCheckPenalty": false,
        "isTrainedOnly": false,
        "min": 0,
        "misc": 0,
        "mod": 0,
        "ranks": 0,
        "value": 0
      },
      "sle": {
        "ability": "dex",
        "enabled": false,
        "hasArmorCheckPenalty": true,
        "isTrainedOnly": true,
        "min": 0,
        "misc": 0,
        "mod": 0,
        "ranks": 0,
        "value": 0
      },
      "ste": {
        "ability": "dex",
        "enabled": false,
        "hasArmorCheckPenalty": true,
        "isTrainedOnly": false,
        "min": 0,
        "misc": 0,
        "mod": 0,
        "ranks": 0,
        "value": 0
      },
      "sur": {
        "ability": "wis",
        "enabled": false,
        "hasArmorCheckPenalty": false,
        "isTrainedOnly": false,
        "min": 0,
        "misc": 0,
        "mod": 0,
        "ranks": 0,
        "value": 0
      }
    },
    "spells": {
      "spell0": {
        "max": 0,
        "value": 0
      },
      "spell1": {
        "max": 0,
        "value": 0
      },
      "spell2": {
        "max": 0,
        "value": 0
      },
      "spell3": {
        "max": 0,
        "value": 0
      },
      "spell4": {
        "max": 0,
        "value": 0
      },
      "spell5": {
        "max": 0,
        "value": 0
      },
      "spell6": {
        "max": 0,
        "value": 0
      }
    },
    "traits": {
      "ci": {
        "custom": "",
        "value": []
      },
      "damageReduction": {
        "negatedBy": "",
        "value": 0
      },
      "di": {
        "custom": "",
        "value": []
      },
      "dr": {
        "custom": "",
        "value": []
      },
      "dv": {
        "custom": "Psychic Reverb",
        "value": []
      },
      "languages": {
        "custom": "Limited Telepathy 60 ft.; Worlanisi",
        "value": [
          "common"
        ]
      },
      "senses": "",
      "size": "small",
      "sr": 0
    }
  },
  "effects": [],
  "flags": {},
  "img": "icons/svg/mystery-man.svg",
  "items": [
    {
      "_id": "OZ757My7HkU9zGCZ",
      "name": "Incapacitator",
      "type": "weapon",
      "data": {
        "type": "",
        "ability": "",
        "abilityMods": {
          "parts": []
        },
        "actionType": "mwak",
        "activation": {
          "type": "none",
          "condition": "",
          "cost": null
        },
        "area": {
          "effect": "",
          "shape": "",
          "units": null,
          "value": null
        },
        "attackBonus": 17,
        "attributes": {
          "ac": {
            "value": ""
          },
          "customBuilt": false,
          "dex": {
            "mod": ""
          },
          "hardness": {
            "value": ""
          },
          "hp": {
            "max": "",
            "value": 6
          },
          "size": "medium",
          "sturdy": true
        },
        "attuned": false,
        "bulk": "L",
        "capacity": {
          "max": 20,
          "value": 20
        },
        "chatFlavor": "",
        "container": {
          "contents": [
            {
              "id": "rcapdWedrLmTV017",
              "index": 0
            }
          ],
          "isOpen": true,
          "storage": [
            {
              "type": "slot",
              "acceptsType": [
                "fusion"
              ],
              "affectsEncumbrance": true,
              "amount": 9,
              "subtype": "fusion",
              "weightProperty": "level"
            },
            {
              "type": "slot",
              "acceptsType": [
                "goods"
              ],
              "affectsEncumbrance": true,
              "amount": 1,
              "subtype": "",
              "weightProperty": ""
            }
          ]
        },
        "critical": {
          "effect": "",
          "parts": []
        },
        "damage": {
          "parts": [
            {
              "formula": "3d4+11",
              "operator": "",
              "types": {
                "bludgeoning": true
              }
            }
          ]
        },
        "description": {
          "chat": "",
          "unidentified": "",
          "value": "<p>When this nonreflective, dark-gray baton connects with a target, it discharges an electrical pulse that can stagger its victim.</p>"
        },
        "descriptors": [],
        "duration": {
          "units": "",
          "value": ""
        },
        "equipped": true,
        "formula": "",
        "identified": true,
        "isActive": null,
        "level": 9,
        "modifiers": [],
        "price": 14200,
        "proficient": true,
        "properties": {
          "aeon": false,
          "amm": false,
          "analog": false,
          "antibiological": false,
          "archaic": false,
          "aurora": false,
          "automatic": false,
          "blast": false,
          "block": false,
          "boost": false,
          "breach": false,
          "breakdown": false,
          "bright": false,
          "cluster": false,
          "conceal": false,
          "deconstruct": false,
          "deflect": false,
          "disarm": false,
          "double": false,
          "drainCharge": false,
          "echo": false,
          "entangle": false,
          "explode": false,
          "extinguish": false,
          "feint": false,
          "fiery": false,
          "firstArc": false,
          "flexibleLine": false,
          "force": false,
          "freeHands": false,
          "fueled": false,
          "grapple": false,
          "gravitation": false,
          "guided": false,
          "harrying": false,
          "holyWater": false,
          "hybrid": false,
          "ignite": false,
          "indirect": false,
          "injection": false,
          "integrated": false,
          "line": false,
          "living": false,
          "lockdown": false,
          "mind-affecting": false,
          "mine": false,
          "mire": false,
          "modal": false,
          "necrotic": false,
          "nonlethal": true,
          "one": true,
          "operative": true,
          "penetrating": false,
          "polarize": false,
          "polymorphic": false,
          "powered": true,
          "professional": false,
          "punchGun": false,
          "qreload": false,
          "radioactive": false,
          "reach": false,
          "recall": false,
          "regrowth": false,
          "relic": false,
          "reposition": false,
          "shape": false,
          "shells": false,
          "shield": false,
          "sniper": false,
          "stun": false,
          "subtle": false,
          "sunder": false,
          "swarm": false,
          "tail": false,
          "teleportive": false,
          "thought": false,
          "throttle": false,
          "thrown": false,
          "trip": false,
          "two": false,
          "unbalancing": false,
          "underwater": false,
          "unwieldy": false,
          "variantBoost": false,
          "wideLine": false
        },
        "quantity": null,
        "range": {
          "additional": "",
          "per": "",
          "units": null,
          "value": null
        },
        "save": {
          "type": "",
          "dc": "",
          "descriptor": "negate"
        },
        "source": "Core Rulebook, P. 171",
        "special": "",
        "target": {
          "type": "",
          "value": ""
        },
        "usage": {
          "per": "minute",
          "value": 2
        },
        "uses": {
          "max": 0,
          "per": "",
          "value": 0
        },
        "weaponCategory": "uncategorized",
        "weaponType": "basicM"
      },
      "effects": [],
      "flags": {},
<<<<<<< HEAD
      "img": "systems/sfrpg/icons/equipment/weapons/incapacitator.jpg",
      "sort": 800000
=======
      "img": "systems/sfrpg/icons/equipment/weapons/incapacitator.webp",
      "effects": []
>>>>>>> 2b095a38
    },
    {
      "_id": "hJ4QINp88yDF3QSg",
      "name": "Persuader",
      "type": "weapon",
      "data": {
        "type": "",
        "ability": "",
        "abilityMods": {
          "parts": []
        },
        "actionType": "rwak",
        "activation": {
          "type": "none",
          "condition": "",
          "cost": null
        },
        "area": {
          "effect": "",
          "shape": "",
          "units": "none",
          "value": null
        },
        "attackBonus": 19,
        "attributes": {
          "ac": {
            "value": ""
          },
          "customBuilt": false,
          "dex": {
            "mod": ""
          },
          "hardness": {
            "value": ""
          },
          "hp": {
            "max": "",
            "value": 6
          },
          "size": "medium",
          "sturdy": true
        },
        "attuned": false,
        "bulk": "L",
        "capacity": {
          "max": 20,
          "value": 20
        },
        "chatFlavor": "",
        "container": {
          "contents": [],
          "isOpen": true,
          "storage": [
            {
              "type": "slot",
              "acceptsType": [
                "fusion"
              ],
              "affectsEncumbrance": true,
              "amount": 9,
              "subtype": "fusion",
              "weightProperty": "level"
            }
          ]
        },
        "critical": {
          "effect": "wound",
          "parts": []
        },
        "damage": {
          "parts": [
            {
              "formula": "2d4+9",
              "operator": "and",
              "types": {
                "electricity": true,
                "fire": true
              }
            }
          ]
        },
        "description": {
          "chat": "",
          "unidentified": "",
          "value": ""
        },
        "descriptors": [],
        "duration": {
          "units": "",
          "value": ""
        },
        "equipped": true,
        "formula": "",
        "identified": true,
        "isActive": null,
        "level": 9,
        "modifiers": [],
        "price": 13500,
        "proficient": true,
        "properties": {
          "aeon": false,
          "amm": true,
          "analog": false,
          "antibiological": false,
          "archaic": false,
          "aurora": false,
          "automatic": false,
          "blast": false,
          "block": false,
          "boost": true,
          "breach": false,
          "breakdown": false,
          "bright": false,
          "cluster": false,
          "conceal": false,
          "deconstruct": false,
          "deflect": false,
          "disarm": false,
          "double": false,
          "drainCharge": false,
          "echo": false,
          "entangle": false,
          "explode": false,
          "extinguish": false,
          "feint": false,
          "fiery": false,
          "firstArc": false,
          "flexibleLine": false,
          "force": false,
          "freeHands": false,
          "fueled": false,
          "grapple": false,
          "gravitation": false,
          "guided": false,
          "harrying": false,
          "holyWater": false,
          "hybrid": false,
          "ignite": false,
          "indirect": false,
          "injection": false,
          "integrated": false,
          "line": false,
          "living": false,
          "lockdown": false,
          "mind-affecting": false,
          "mine": false,
          "mire": false,
          "modal": false,
          "necrotic": false,
          "nonlethal": false,
          "one": true,
          "operative": false,
          "penetrating": false,
          "polarize": false,
          "polymorphic": false,
          "powered": false,
          "professional": false,
          "punchGun": false,
          "qreload": false,
          "radioactive": false,
          "reach": false,
          "recall": false,
          "regrowth": false,
          "relic": false,
          "reposition": false,
          "shape": false,
          "shells": false,
          "shield": false,
          "sniper": false,
          "stun": false,
          "subtle": false,
          "sunder": false,
          "swarm": false,
          "tail": false,
          "teleportive": false,
          "thought": false,
          "throttle": false,
          "thrown": false,
          "trip": false,
          "two": false,
          "unbalancing": false,
          "underwater": false,
          "unwieldy": false,
          "variantBoost": false,
          "wideLine": false
        },
        "quantity": 4,
        "range": {
          "additional": "",
          "per": "",
          "units": "ft",
          "value": 30
        },
        "save": {
          "type": "",
          "dc": "",
          "descriptor": "negate"
        },
        "source": "AR",
        "special": "",
        "target": {
          "type": "",
          "value": ""
        },
        "usage": {
          "per": "shot",
          "value": 2
        },
        "uses": {
          "max": 0,
          "per": "",
          "value": 2
        },
        "weaponCategory": "plasma",
        "weaponType": "smallA"
      },
      "effects": [],
      "flags": {},
      "img": "icons/svg/mystery-man.svg",
      "sort": 900000
    },
    {
      "_id": "ZXBTEEf5MM6QlZ1h",
      "name": "Overload (DC 18)",
      "type": "feat",
      "data": {
        "type": "",
        "ability": null,
        "abilityMods": {
          "parts": []
        },
        "actionType": "",
        "activation": {
          "type": "action",
          "condition": "",
          "cost": 1
        },
        "area": {
          "effect": "",
          "shape": "",
          "units": "none",
          "value": null
        },
        "attackBonus": 0,
        "chatFlavor": "",
        "critical": {
          "effect": "",
          "parts": []
        },
        "damage": {
          "parts": []
        },
        "description": {
          "chat": "",
          "unidentified": "",
          "value": "<p>&gt;<a class=\"entity-link\" data-pack=\"sfrpg.classes\" data-id=\"HNCQFSPw4DVTATHv\" draggable=\"true\"><i class=\"fas fa-suitcase\"></i> Mechanic</a></p>\n        <p>As a standard action, you can cause a short in an electronic device, including most ranged energy weapons, melee weapons with the powered special property, or a single armor upgrade. This makes the device nonfunctional for 1 round. Overload doesn’t cause a locked door, safe, or other device to open, but it prevents anyone from opening it for 1 round. You must be adjacent to the device to use this ability. If you have a drone, you can instead use this ability on an electronic device adjacent to your drone. If you have an exocortex with the wireless hack ability, you can instead use this ability on any electronic device within range of your exocortex’s wireless hack. If you use overload on an item or armor upgrade in someone’s possession, the owner can attempt a Reflex saving throw to negate the effect (DC = 10 + half your mechanic level + your Intelligence modifier). Overload doesn’t affect androids, cybernetics, drones, powered armor, robots, or creatures with the technological subtype (all of which have shielding against this sort of attack), or items larger than Medium. Once a device has been successfully overloaded, a residual static charge prevents that device from being overloaded again for 1 minute.</p>"
        },
        "descriptors": [],
        "duration": {
          "units": "",
          "value": ""
        },
        "formula": "",
        "isActive": null,
        "modifiers": [],
        "range": {
          "additional": "",
          "per": "",
          "units": "none",
          "value": null
        },
        "recharge": {
          "charged": false,
          "value": null
        },
        "requirements": "3rd Level",
        "save": {
          "type": "",
          "dc": null,
          "descriptor": ""
        },
        "source": "Mechanic",
        "target": {
          "type": "",
          "value": ""
        },
        "uses": {
          "max": 0,
          "per": "",
          "value": 0
        }
      },
      "effects": [],
      "flags": {},
<<<<<<< HEAD
      "img": "systems/sfrpg/icons/classes/overload.jpg",
      "sort": 1000000
=======
      "img": "systems/sfrpg/icons/classes/overload.webp",
      "effects": []
>>>>>>> 2b095a38
    },
    {
      "_id": "qnqVZ96HXeXR5yR8",
      "name": "Override (Ex)",
      "type": "feat",
      "data": {
        "type": "",
        "ability": null,
        "abilityMods": {
          "parts": []
        },
        "actionType": "",
        "activation": {
          "type": "",
          "condition": "",
          "cost": 0
        },
        "area": {
          "effect": "",
          "shape": "",
          "units": "",
          "value": null
        },
        "attackBonus": 0,
        "chatFlavor": "",
        "critical": {
          "effect": "",
          "parts": []
        },
        "damage": {
          "parts": []
        },
        "description": {
          "chat": "",
          "unidentified": "",
          "value": "<p>&gt;<a class=\"entity-link\" data-pack=\"sfrpg.classes\" data-id=\"HNCQFSPw4DVTATHv\" draggable=\"true\"><i class=\"fas fa-suitcase\"></i> Mechanic</a></p>\n        <p>Your overload class feature now affects androids, drones, robots, and creatures with the technological subtype, which must succeed at a Will saving throw (DC = 10 + half your mechanic level + your Intelligence modifier) or be dazed for 1 round. If the target fails its saving throw by 10 or more, it is not dazed and you can dictate its actions for 1 round, though these actions can’t be obviously self-destructive. Once a creature has attempted a saving throw against this attack (regardless of the result), it is immune to this attack for 24 hours.</p>"
        },
        "descriptors": [],
        "duration": {
          "units": "",
          "value": null
        },
        "formula": "",
        "isActive": null,
        "modifiers": [],
        "range": {
          "additional": "",
          "per": "",
          "units": "",
          "value": null
        },
        "recharge": {
          "charged": false,
          "value": null
        },
        "requirements": "9th Level",
        "save": {
          "type": "",
          "dc": null,
          "descriptor": ""
        },
        "source": "Mechanic",
        "target": {
          "type": "",
          "value": null
        },
        "uses": {
          "max": 0,
          "per": null,
          "value": 0
        }
      },
      "effects": [],
      "flags": {},
<<<<<<< HEAD
      "img": "systems/sfrpg/icons/classes/override.png",
      "sort": 1100000
=======
      "img": "systems/sfrpg/icons/classes/override.webp",
      "effects": []
>>>>>>> 2b095a38
    },
    {
      "_id": "C05BJN2AbFwlu9yd",
      "name": "Fusillade (Combat)",
      "type": "feat",
      "data": {
        "type": "",
        "ability": null,
        "actionType": "",
        "activation": {
          "type": "full",
          "condition": "Wielding four or more identical small arms.",
          "cost": 1
        },
        "area": {
          "effect": "",
          "shape": "",
          "units": "",
          "value": null
        },
        "attackBonus": 0,
        "chatFlavor": "",
        "critical": {
          "effect": "",
          "parts": []
        },
        "damage": {
          "parts": []
        },
        "description": {
          "chat": "",
          "unidentified": "",
          "value": "<p>You use your numerous limbs to lay down a hail of fire.<br /><strong>Prerequisites</strong>: Base attack bonus +1, four or more arms.</p>\n<hr />\n<p><span id=\"ctl00_MainContent_DataListTypes_ctl00_LabelName\"><strong>Benefit</strong>: As a full attack when you are wielding four or more identical small arms, you can fire them all simultaneously to duplicate the effects of an automatic weapon (see page 180). You use all of the ammunition in all the small arms used, and you treat this as an attack in automatic mode. Add all the ammunition expended from all of your small arms when determining the maximum number of creatures you can hit.</span></p>"
        },
        "descriptors": [],
        "duration": {
          "units": "",
          "value": null
        },
        "formula": "",
        "isActive": null,
        "modifiers": [],
        "range": {
          "additional": "",
          "per": "",
          "units": "",
          "value": null
        },
        "recharge": {
          "charged": false,
          "value": null
        },
        "requirements": "",
        "save": {
          "type": "",
          "dc": null,
          "descriptor": ""
        },
        "source": "Core Rulebook",
        "target": {
          "type": "",
          "value": null
        },
        "uses": {
          "max": 0,
          "per": null,
          "value": 0
        }
      },
      "effects": [],
      "flags": {},
<<<<<<< HEAD
      "img": "systems/sfrpg/icons/feats/fusillade.png",
      "sort": 1300000
=======
      "img": "systems/sfrpg/icons/feats/fusillade.webp",
      "effects": []
>>>>>>> 2b095a38
    },
    {
      "_id": "REnZpCvzYBqTNdO5",
      "name": "Artificial Intelligence (Ex)",
      "type": "feat",
      "data": {
        "type": "",
        "ability": null,
        "abilityMods": {
          "parts": []
        },
        "actionType": "",
        "activation": {
          "type": "",
          "condition": "",
          "cost": 0
        },
        "area": {
          "effect": "",
          "shape": "",
          "units": "",
          "value": null
        },
        "attackBonus": 0,
        "chatFlavor": "",
        "critical": {
          "effect": "",
          "parts": []
        },
        "damage": {
          "parts": []
        },
        "description": {
          "chat": "",
          "unidentified": "",
          "value": "<p>&gt;@Compendium[sfrpg.classes.HNCQFSPw4DVTATHv]{Mechanic}</p>\n<p><span id=\"ctl00_MainContent_DataListClasses_ctl00_LabelName\">You construct an artificial intelligence (or AI), a sophisticated program of self-motivated code that you can access for help in a variety of endeavors. This AI is the product of your own genius, far more advanced and complicated than any available for sale to consumers (though it falls short of being truly self-aware), and only you know the secrets of its creation and operation. Your AI can take one of two forms: a drone or an exocortex. You must pick one of these forms upon taking your first level of mechanic, and once this choice is made, it cannot be changed.<br></span></p>\n<h2>@Compendium[sfrpg.class-features.cA0NuGh484BwlDjX]{Drone}</h2>\n<p>You begin play with a powerful robotic drone to house your AI. You build and control this drone, which accompanies you on your adventures and is capable of combat, espionage, and other specialized tasks. As you gain levels, your drone advances in sophistication and gain additional abilities. While the value of your drone is immense, only you, with your extensive knowledge of its quirks and security measures, can ever hope to operate or repair it. Drones are detailed in Drones beginning on page 74.</p>\n<h2>@Compendium[sfrpg.class-features.cM54UpNXExgDSbq4]{Exocortex}</h2>\n<p>You begin play with an exocortex, an artificial processor that interacts with and augments your biological brain’s cognitive functions, which can aid you in a variety of tasks, from combat to digital infiltration. Your exocortex is implanted within your physical body or brain, similar to a piece of cybernetic hardware, allowing your AI to access your mind and feed you information. As you gain levels, your exocortex advances in sophistication and processing power—see Exocortex on page 79. Only you can access or interact with your exocortex.</p>"
        },
        "descriptors": [],
        "duration": {
          "units": "",
          "value": null
        },
        "formula": "",
        "isActive": null,
        "modifiers": [],
        "range": {
          "additional": "",
          "per": "",
          "units": "",
          "value": null
        },
        "recharge": {
          "charged": false,
          "value": null
        },
        "requirements": "1st Level",
        "save": {
          "type": "",
          "dc": null,
          "descriptor": ""
        },
        "source": "Mechanic",
        "target": {
          "type": "",
          "value": null
        },
        "uses": {
          "max": 0,
          "per": null,
          "value": 0
        }
      },
      "effects": [],
      "flags": {},
<<<<<<< HEAD
      "img": "systems/sfrpg/icons/classes/artificial_intelligence.png",
      "sort": 1400000
=======
      "img": "systems/sfrpg/icons/classes/artificial_intelligence.webp",
      "effects": []
>>>>>>> 2b095a38
    },
    {
      "_id": "GYH6PLZEUQ6cnuzc",
      "name": "Expert Rig (Ex)",
      "type": "feat",
      "data": {
        "type": "",
        "ability": null,
        "abilityMods": {
          "parts": []
        },
        "actionType": "",
        "activation": {
          "type": "",
          "condition": "",
          "cost": 0
        },
        "area": {
          "effect": "",
          "shape": "",
          "units": "",
          "value": null
        },
        "attackBonus": 0,
        "chatFlavor": "",
        "critical": {
          "effect": "",
          "parts": []
        },
        "damage": {
          "parts": []
        },
        "description": {
          "chat": "",
          "unidentified": "",
          "value": "<p>&gt;@Compendium[sfrpg.classes.HNCQFSPw4DVTATHv]{Mechanic}</p>\n<p>Your custom rig has improved. Whenever you use your custom rig to successfully hack into a computer, you can also disable one countermeasure installed in the system (except firewalls). In addition, your custom rig can now be used as any engineering or hacking specialty kit of item level 6th or lower, and it has the features of a computer with a tier equal to half your level with the artificial personality, hardened, or security I upgrade module. It also has an audio/video recorder. You can add extra modules or countermeasures to your custom rig at the normal prices. See page 213 for more information on computers.<br><br>You can also use your custom rig to communicate over an encrypted channel with your ship, allowing you to access your ship’s downloaded data sets and transponder (see page 430) at a range of 5 miles. If you have a drone, you can issue commands to or directly control your drone at the same range.</p>"
        },
        "descriptors": [],
        "duration": {
          "units": "",
          "value": null
        },
        "formula": "",
        "isActive": null,
        "modifiers": [],
        "range": {
          "additional": "",
          "per": "",
          "units": "",
          "value": null
        },
        "recharge": {
          "charged": false,
          "value": null
        },
        "requirements": "7th Level",
        "save": {
          "type": "",
          "dc": null,
          "descriptor": ""
        },
        "source": "Mechanic",
        "target": {
          "type": "",
          "value": null
        },
        "uses": {
          "max": 0,
          "per": null,
          "value": 0
        }
      },
      "effects": [],
      "flags": {},
<<<<<<< HEAD
      "img": "systems/sfrpg/icons/classes/expert_rig.png",
      "sort": 1500000
=======
      "img": "systems/sfrpg/icons/classes/expert_rig.webp",
      "effects": []
>>>>>>> 2b095a38
    },
    {
      "_id": "ZgrWeEcb40n9CuLT",
      "name": "Miracle Worker (Ex; Medicine)",
      "type": "feat",
      "data": {
        "type": "",
        "ability": null,
        "abilityMods": {
          "parts": []
        },
        "actionType": "",
        "activation": {
          "type": "",
          "condition": "",
          "cost": null
        },
        "area": {
          "effect": "",
          "shape": "",
          "units": null,
          "value": null
        },
        "attackBonus": 0,
        "chatFlavor": "",
        "critical": {
          "effect": "",
          "parts": []
        },
        "damage": {
          "parts": []
        },
        "description": {
          "chat": "",
          "unidentified": "",
          "value": "<p>&gt;@Compendium[sfrpg.class-features.DR8JvF0xiwsXggxj]{Expertise Talent}</p>\n<p><span id=\"ctl00_MainContent_DataListTalentsAll_ctl27_LabelName\">Your high spirits and unrelenting resolve to save lives allows you to pull your patients from the brink of death, even in dire circumstances. If you succeed at a Medicine check to treat deadly wounds and exceed the DC by 5 or more, you add your Charisma modifier in addition to your Intelligence modifier to the amount of Hit Points restored. If you forgo your expertise die on a Medicine check to treat deadly wounds and exceed the DC by 5 or more, your target regains an additional 1d8 Hit Points. This increases to 3d8 at 4th level, 5d8 at 7th level, 12d8 at 10th level, 16d8 at 13th level, or 20d8 at 16th level.</span></p>"
        },
        "descriptors": [],
        "duration": {
          "units": "",
          "value": ""
        },
        "formula": "",
        "isActive": null,
        "modifiers": [],
        "range": {
          "additional": "",
          "per": "",
          "units": null,
          "value": null
        },
        "recharge": {
          "charged": false,
          "value": null
        },
        "requirements": "3rd Level",
        "save": {
          "type": "",
          "dc": null,
          "descriptor": ""
        },
        "source": "Expertise Talent",
        "target": {
          "type": "",
          "value": ""
        },
        "uses": {
          "max": 0,
          "per": "",
          "value": 0
        }
      },
      "effects": [],
      "flags": {},
      "img": "icons/svg/mystery-man.svg",
      "sort": 1700000
    },
    {
      "_id": "tYEScJQvapXTIghj",
      "name": "Multiarmed",
      "type": "feat",
      "data": {
        "type": "",
        "ability": null,
        "abilityMods": {
          "parts": []
        },
        "actionType": "",
        "activation": {
          "type": "",
          "condition": "",
          "cost": 0
        },
        "area": {
          "effect": "",
          "shape": "",
          "units": "",
          "value": null
        },
        "attackBonus": 0,
        "chatFlavor": "",
        "critical": {
          "effect": "",
          "parts": []
        },
        "damage": {
          "parts": []
        },
        "description": {
          "chat": "",
          "unidentified": "",
          "value": "<p>&nbsp;(EX)</p>\n<p>The creature has the number of arms listed. This allows it to wield and hold up to that many hands’ worth of weapons and equipment. While this increases the number of items it can have at the ready, it doesn’t increase the number of attacks it can make during combat.</p>\n<hr>\n<p>&nbsp;</p>"
        },
        "descriptors": [],
        "duration": {
          "units": "",
          "value": null
        },
        "formula": "",
        "isActive": null,
        "modifiers": [],
        "range": {
          "additional": "",
          "per": "",
          "units": "",
          "value": null
        },
        "recharge": {
          "charged": false,
          "value": null
        },
        "requirements": "",
        "save": {
          "type": "",
          "dc": null,
          "descriptor": ""
        },
        "source": "",
        "target": {
          "type": "",
          "value": null
        },
        "uses": {
          "max": 0,
          "per": null,
          "value": 0
        }
      },
      "effects": [],
      "flags": {},
      "img": "icons/svg/mystery-man.svg",
      "sort": 1800000
    },
    {
      "_id": "fuFUnnjb4hjua9XE",
      "name": "Remote Hack (40 ft.)",
      "type": "feat",
      "data": {
        "type": "",
        "ability": null,
        "abilityMods": {
          "parts": []
        },
        "actionType": "",
        "activation": {
          "type": "",
          "condition": "",
          "cost": 0
        },
        "area": {
          "effect": "",
          "shape": "",
          "units": "",
          "value": null
        },
        "attackBonus": 0,
        "chatFlavor": "",
        "critical": {
          "effect": "",
          "parts": []
        },
        "damage": {
          "parts": []
        },
        "description": {
          "chat": "",
          "unidentified": "",
          "value": "<p>&gt;<a class=\"entity-link\" data-pack=\"sfrpg.classes\" data-id=\"HNCQFSPw4DVTATHv\" draggable=\"true\"><i class=\"fas fa-suitcase\"></i> Mechanic</a></p>\n        <p>You can use your custom rig to attempt Computers and Engineering skill checks at a range of 20 feet. At 7th level and every 2 levels thereafter, this range increases by 10 feet. A target of this ability (or a creature attending or observing your target) can attempt a Perception or Sense Motive check (DC = 10 + 1-1/2 × your mechanic level + your Intelligence modifier) to determine that you are the origin of this activity.</p>"
        },
        "descriptors": [],
        "duration": {
          "units": "",
          "value": null
        },
        "formula": "",
        "isActive": null,
        "modifiers": [],
        "range": {
          "additional": "",
          "per": "",
          "units": "",
          "value": null
        },
        "recharge": {
          "charged": false,
          "value": null
        },
        "requirements": "5th Level",
        "save": {
          "type": "",
          "dc": null,
          "descriptor": ""
        },
        "source": "Mechanic",
        "target": {
          "type": "",
          "value": null
        },
        "uses": {
          "max": 0,
          "per": null,
          "value": 0
        }
      },
      "effects": [],
      "flags": {},
<<<<<<< HEAD
      "img": "systems/sfrpg/icons/classes/remote_hack.png",
      "sort": 1900000
=======
      "img": "systems/sfrpg/icons/classes/remote_hack.webp",
      "effects": []
>>>>>>> 2b095a38
    },
    {
      "_id": "WaI05yso5UuVTipY",
      "name": "Wireless Hack (Ex)",
      "type": "feat",
      "data": {
        "type": "",
        "ability": null,
        "abilityMods": {
          "parts": []
        },
        "actionType": "",
        "activation": {
          "type": "",
          "condition": "",
          "cost": 0
        },
        "area": {
          "effect": "",
          "shape": "",
          "units": "",
          "value": null
        },
        "attackBonus": 0,
        "chatFlavor": "",
        "critical": {
          "effect": "",
          "parts": []
        },
        "damage": {
          "parts": []
        },
        "description": {
          "chat": "",
          "unidentified": "",
          "value": "<p>&gt;<a class=\"entity-link broken\" draggable=\"true\" data-entity=\"Item\"><i class=\"fas fa-unlink\"></i> Exocortex</a></p>\n        <p><span id=\"ctl00_MainContent_DataListTalentsAll_ctl02_LabelName\">Instead of combat tracking, your exocortex can access another computer system within 20 feet, allowing it to attempt a Computers check against that computer each round, using your skill bonus. This counts as a standard action for the purpose of the Computers skill. You must remain within 20 feet of the computer system for the entire time your exocortex is interacting with the computer. If the task requires multiple actions (or even rounds) to accomplish, you can spend your actions to work in concert with your exocortex, counting both your action and the exocortex’s effective standard action toward the total time required. If you don’t have the remote hack class feature, you must be adjacent to the computer to attempt your checks.</span></p>\n        <p>&nbsp;</p>"
        },
        "descriptors": [],
        "duration": {
          "units": "",
          "value": null
        },
        "formula": "",
        "isActive": null,
        "modifiers": [],
        "range": {
          "additional": "",
          "per": "",
          "units": "",
          "value": null
        },
        "recharge": {
          "charged": false,
          "value": null
        },
        "requirements": "5th Level",
        "save": {
          "type": "",
          "dc": null,
          "descriptor": ""
        },
        "source": "Exocortex",
        "target": {
          "type": "",
          "value": null
        },
        "uses": {
          "max": 0,
          "per": null,
          "value": 0
        }
      },
      "effects": [],
      "flags": {},
<<<<<<< HEAD
      "img": "systems/sfrpg/icons/classes/wireless_hack.png",
      "sort": 2000000
=======
      "img": "systems/sfrpg/icons/classes/wireless_hack.webp",
      "effects": []
>>>>>>> 2b095a38
    },
    {
      "_id": "dYnx6GDvaZwyNmN1",
      "name": "Worlanisi Gamble (Ex)",
      "type": "feat",
      "data": {
        "type": "",
        "ability": null,
        "abilityMods": {
          "parts": []
        },
        "actionType": "",
        "activation": {
          "type": "reaction",
          "condition": "",
          "cost": 1
        },
        "area": {
          "effect": "",
          "shape": "",
          "units": "none",
          "value": null
        },
        "attackBonus": 0,
        "chatFlavor": "",
        "critical": {
          "effect": "",
          "parts": []
        },
        "damage": {
          "parts": []
        },
        "description": {
          "chat": "",
          "unidentified": "",
          "value": "Once per day as a reaction when the worlanisi or an ally they can see within 15 feet rolls an attack roll, saving throw, or skill check, the worlanisi causes that creature to roll twice and take the better result."
        },
        "descriptors": [],
        "duration": {
          "units": "",
          "value": ""
        },
        "formula": "",
        "isActive": null,
        "modifiers": [],
        "range": {
          "additional": "",
          "per": "",
          "units": "none",
          "value": null
        },
        "recharge": {
          "charged": false,
          "value": null
        },
        "requirements": "",
        "save": {
          "type": "",
          "dc": null,
          "descriptor": ""
        },
        "source": "",
        "target": {
          "type": "",
          "value": ""
        },
        "uses": {
          "max": 1,
          "per": "day",
          "value": 1
        }
      },
      "effects": [],
      "flags": {},
      "img": "icons/svg/mystery-man.svg",
      "sort": 2100000
    },
    {
      "_id": "A5llHYH7SfIPfVcu",
      "name": "Worlanisi Luck (Ex)",
      "type": "feat",
      "data": {
        "type": "",
        "ability": null,
        "actionType": null,
        "activation": {
          "type": "",
          "condition": "",
          "cost": 0
        },
        "area": {
          "effect": "",
          "shape": "",
          "units": "",
          "value": 0
        },
        "attackBonus": 0,
        "chatFlavor": "",
        "critical": {
          "effect": "",
          "parts": []
        },
        "damage": {
          "parts": []
        },
        "description": {
          "chat": "",
          "unidentified": "",
          "value": "The first time each day that a worlanisi rolls a natural 1 on a d20 roll, they treat it as a natural 20 instead."
        },
        "descriptors": [],
        "duration": {
          "units": "",
          "value": null
        },
        "formula": "",
        "isActive": null,
        "modifiers": [],
        "range": {
          "additional": "",
          "per": "",
          "units": "",
          "value": null
        },
        "recharge": {
          "charged": false,
          "value": null
        },
        "requirements": "",
        "save": {
          "type": "",
          "dc": null,
          "descriptor": ""
        },
        "source": "",
        "target": {
          "type": "",
          "value": null
        },
        "uses": {
          "max": 0,
          "per": null,
          "value": 0
        }
      },
      "effects": [],
      "flags": {},
      "sort": 2200000
    },
    {
      "_id": "BJ4HelqxkY9p4her",
      "name": "D-suit III",
      "type": "equipment",
      "data": {
        "type": "",
        "ability": null,
        "abilityMods": {
          "parts": []
        },
        "actionType": "",
        "activation": {
          "type": "",
          "condition": "",
          "cost": 0
        },
        "area": {
          "effect": "",
          "shape": "",
          "units": "",
          "value": null
        },
        "armor": {
          "type": "light",
          "acp": 0,
          "dex": 6,
          "eac": 11,
          "kac": 12,
          "speedAdjust": 0
        },
        "attackBonus": 0,
        "attributes": {
          "ac": {
            "value": ""
          },
          "customBuilt": false,
          "dex": {
            "mod": ""
          },
          "hardness": {
            "value": ""
          },
          "hp": {
            "max": "",
            "value": 6
          },
          "size": "medium",
          "sturdy": true
        },
        "attuned": false,
        "bulk": "L",
        "capacity": {
          "max": 0,
          "value": 0
        },
        "chatFlavor": "",
        "container": {
          "contents": [],
          "isOpen": true,
          "storage": [
            {
              "type": "slot",
              "acceptsType": [
                "upgrade",
                "weapon"
              ],
              "affectsEncumbrance": true,
              "amount": 3,
              "subtype": "armorUpgrade",
              "weightProperty": "slots"
            },
            {
              "type": "slot",
              "acceptsType": [
                "weapon"
              ],
              "affectsEncumbrance": true,
              "amount": 0,
              "subtype": "weaponSlot",
              "weightProperty": ""
            }
          ]
        },
        "critical": {
          "effect": "",
          "parts": []
        },
        "damage": {
          "parts": []
        },
        "description": {
          "chat": "",
          "unidentified": "",
          "value": "<p>Disembarkment suits, or d-suits, are designed for spacefarers who expect to leave their ship and visit a planet&rsquo;s surface. Most d-suits are jumpsuits or flight suits worn under reinforced breeches, heavy boots, and a thick jacket. A helmet or rebreather and a utility belt with an attached holster complete the outfit.</p>"
        },
        "descriptors": [],
        "duration": {
          "units": "",
          "value": null
        },
        "equipped": true,
        "formula": "",
        "identified": true,
        "isActive": null,
        "level": 9,
        "modifiers": [],
        "price": 13300,
        "proficient": true,
        "quantity": 1,
        "range": {
          "additional": "",
          "per": "",
          "units": "",
          "value": null
        },
        "reach": "",
        "save": {
          "type": "",
          "dc": null,
          "descriptor": ""
        },
        "size": "",
        "source": "SCR",
        "speed": "",
        "strength": 0,
        "target": {
          "type": "",
          "value": null
        },
        "usage": {
          "per": "",
          "value": 0
        },
        "uses": {
          "max": 0,
          "per": null,
          "value": 0
        }
      },
      "effects": [],
      "flags": {},
<<<<<<< HEAD
      "img": "systems/sfrpg/icons/equipment/armor/d-suit-III.jpg",
      "sort": 2300000
=======
      "img": "systems/sfrpg/icons/equipment/armor/d-suit-III.webp",
      "effects": []
>>>>>>> 2b095a38
    },
    {
      "_id": "62TmUeIC1OZtcPvy",
      "name": "Holographic Projector (Ex)",
      "type": "feat",
      "data": {
        "type": "",
        "ability": null,
        "abilityMods": {
          "parts": []
        },
        "actionType": "",
        "activation": {
          "type": "",
          "condition": "",
          "cost": 0
        },
        "area": {
          "effect": "",
          "shape": "",
          "units": "",
          "value": null
        },
        "attackBonus": 0,
        "chatFlavor": "",
        "critical": {
          "effect": "",
          "parts": []
        },
        "damage": {
          "parts": []
        },
        "description": {
          "chat": "",
          "unidentified": "",
          "value": "<p>&gt;@Compendium[sfrpg.class-features.YMGOKoZtKgJqIsAD]{Mechanic Trick}</p>\n<p><span id=\"ctl00_MainContent_DataListTalentsAll_ctl29_LabelName\">Your custom rig can project holographic images as a standard action as often as you like, as per 2nd-level holographic image except it can create speech and has a range of only 120 feet.</span></p>"
        },
        "descriptors": [],
        "duration": {
          "units": "",
          "value": null
        },
        "formula": "",
        "isActive": null,
        "modifiers": [],
        "range": {
          "additional": "",
          "per": "",
          "units": "",
          "value": null
        },
        "recharge": {
          "charged": false,
          "value": null
        },
        "requirements": "8th Level",
        "save": {
          "type": "",
          "dc": null,
          "descriptor": ""
        },
        "source": "Mechanic",
        "target": {
          "type": "",
          "value": null
        },
        "uses": {
          "max": 0,
          "per": null,
          "value": 0
        }
      },
      "effects": [],
      "flags": {},
<<<<<<< HEAD
      "img": "systems/sfrpg/icons/classes/holographic_projector.png",
      "sort": 1350000
=======
      "img": "systems/sfrpg/icons/classes/holographic_projector.webp",
      "effects": []
>>>>>>> 2b095a38
    },
    {
      "_id": "4WCXc2GL1b7eLaFT",
      "name": "Neural Shunt (Ex)",
      "type": "feat",
      "data": {
        "type": "",
        "ability": null,
        "abilityMods": {
          "parts": []
        },
        "actionType": "",
        "activation": {
          "type": "reaction",
          "condition": "",
          "cost": 1
        },
        "area": {
          "effect": "",
          "shape": "",
          "units": "none",
          "value": null
        },
        "attackBonus": 0,
        "chatFlavor": "",
        "critical": {
          "effect": "",
          "parts": []
        },
        "damage": {
          "parts": []
        },
        "description": {
          "chat": "",
          "unidentified": "",
          "value": "<p>&gt;<a class=\"entity-link\" data-pack=\"sfrpg.class-features\" data-id=\"YMGOKoZtKgJqIsAD\" draggable=\"true\"><i class=\"fas fa-suitcase\"></i> Mechanic Trick</a></p>\n        <p><span id=\"ctl00_MainContent_DataListTalentsAll_ctl08_LabelName\">Once per day, as a reaction when you fail a saving throw against a mind-affecting effect, you can shunt that effect into your exocortex instead. When you do so, you are not affected by the mind-affecting effect, but for the normal duration of that effect, you lose the Skill Focus feat granted by your exocortex’s memory module and cannot use any of the exocortex’s abilities in any way (including any proficiencies and mods it grants you). When a mind-affecting effect is shunted into the exocortex, spells such as <em>dispel magic</em> or <em>break enchantment</em> can be cast on you to end the effect as if you were affected by it. Once the duration of the mind-affecting effect has ended, your exocortex resumes its normal functions. You must have an exocortex to learn this trick.</span></p>"
        },
        "descriptors": [],
        "duration": {
          "units": "",
          "value": ""
        },
        "formula": "",
        "isActive": null,
        "modifiers": [],
        "range": {
          "additional": "",
          "per": "",
          "units": "none",
          "value": null
        },
        "recharge": {
          "charged": false,
          "value": null
        },
        "requirements": "2nd Level",
        "save": {
          "type": "",
          "dc": null,
          "descriptor": ""
        },
        "source": "Mechanic",
        "target": {
          "type": "",
          "value": ""
        },
        "uses": {
          "max": 0,
          "per": "",
          "value": 0
        }
      },
      "effects": [],
      "flags": {},
<<<<<<< HEAD
      "img": "systems/sfrpg/icons/classes/neural_shunt.png",
      "sort": 1150000
=======
      "img": "systems/sfrpg/icons/classes/neural_shunt.webp",
      "effects": []
>>>>>>> 2b095a38
    },
    {
      "_id": "3scZEwVPHdNeHvhr",
      "name": "Exocortex",
      "type": "feat",
      "data": {
        "type": "",
        "ability": null,
        "abilityMods": {
          "parts": []
        },
        "actionType": "",
        "activation": {
          "type": "",
          "condition": "",
          "cost": 0
        },
        "area": {
          "effect": "",
          "shape": "",
          "units": "",
          "value": null
        },
        "attackBonus": 0,
        "chatFlavor": "",
        "critical": {
          "effect": "",
          "parts": []
        },
        "damage": {
          "parts": []
        },
        "description": {
          "chat": "",
          "unidentified": "",
          "value": "<p>&gt;@Compendium[sfrpg.class-features.i7zwEHz2RWkZVOAM]{Artificial Intelligence (Ex)}</p>\n<p><span id=\"ctl00_MainContent_SectionHeader\">Your exocortex grants you all of the following abilities as you advance in level.</span></p>\n<h2 class=\"title\">@Compendium[sfrpg.class-features.epd9RUmCm20NBKBt]{Combat Tracking (Ex) - 1st Level}</h2>\n<p><span id=\"ctl00_MainContent_DataListTalentsAll_ctl00_LabelName\">Your exocortex provides you with enhanced combat ability, granting you proficiency with heavy armor and longarms. At 3rd level, you gain weapon specialization in longarms just as if your class granted proficiency. As a move action during combat, you can designate a foe for your exocortex to track. As long as that target is in sight, the exocortex feeds you telemetry, vulnerabilities, and combat tactics, allowing you to make attacks against that target as if your base attack bonus from your mechanic levels were equal to your mechanic level. Designating another target causes you to immediately lose this bonus against the previous target.</span></p>\n<h2 class=\"title\">@Compendium[sfrpg.class-features.yeAW67ho3SsxqJNR]{Memory Module (Ex) - 1st Level}</h2>\n<p class=\"title\"><span id=\"ctl00_MainContent_DataListTalentsAll_ctl01_LabelName\">You can use your exocortex’s memory module to enhance your own knowledge. Once per day, as a reaction while not in combat, you can reroll a failed skill check (see page 243) to recall knowledge (see page 143). In addition, your exocortex grants you the Skill Focus feat as a bonus feat. You can’t use your exocortex’s memory module while combat tracking is activated. Every time you gain a mechanic level, you can rebuild your exocortex’s memory module, replacing the exocortex’s bonus Skill Focus feat with Skill Focus in a different skill.</span></p>\n<h2 class=\"title\">@Compendium[sfrpg.class-features.bczND131fy2XFpN0]{Wireless Hack (Ex) - 5th Level}</h2>\n<p><span id=\"ctl00_MainContent_DataListTalentsAll_ctl02_LabelName\">Instead of combat tracking, your exocortex can access another computer system within 20 feet, allowing it to attempt a Computers check against that computer each round, using your skill bonus. This counts as a standard action for the purpose of the Computers skill. You must remain within 20 feet of the computer system for the entire time your exocortex is interacting with the computer. If the task requires multiple actions (or even rounds) to accomplish, you can spend your actions to work in concert with your exocortex, counting both your action and the exocortex’s effective standard action toward the total time required. If you don’t have the remote hack class feature, you must be adjacent to the computer to attempt your checks.</span></p>\n<h2 class=\"title\">@Compendium[sfrpg.class-features.z8iOan4RJXYvVhit]{Exocortex Mods (Ex) - 7th Level}</h2>\n<p><span id=\"ctl00_MainContent_DataListTalentsAll_ctl03_LabelName\">Your exocortex allows you to apply any one of the following drone mods to yourself as if you were a drone with that mod installed: armor slot, cargo rack, climbing claws, enhanced senses, hydrojets, jump jets, resistance, smuggler’s compartment, speed, or weapon proficiency (gaining proficiency in advanced melee or heavy weapons). At 11th level, you can apply an additional mod, and your options expand to include echolocators, excavator, flight system, greater resistance, invisibility field, and reactive camouflage. At 14th and 17th levels, you can apply an additional mod. Each time you gain a level, you can switch any of your mods for different mods, but you must always choose at least one mod from the 7th-level list.</span></p>\n<h2 class=\"title\">@Compendium[sfrpg.class-features.4niFkgzfwyOAoOcd]{Twin Tracking (Ex) - 10th Level}</h2>\n<p><span id=\"ctl00_MainContent_DataListTalentsAll_ctl04_LabelName\">You can designate two targets for your exocortex to track, increasing your base attack bonus against each. You can designate both targets with a single move action, but you must be able to see them both at that time.</span></p>\n<h2 class=\"title\">@Compendium[sfrpg.class-features.R9W0ZkZezXLci357]{Multitasking (Ex) - 15th Level}</h2>\n<p><span id=\"ctl00_MainContent_DataListTalentsAll_ctl05_LabelName\">You can designate three targets for your exocortex to track (and designate them all as a single move action). In addition, the range of your exocortex’s wireless hack increases to 40 feet. Your exocortex can also engage in combat tracking and hack a nearby computer at the same time, but the computer counts as one of the exocortex’s designated targets (allowing you to track only two targets at the same time while wirelessly hacking the computer). Lastly, you can access your exocortex’s memory module in combat, even while it is engaged in combat tracking.</span></p>\n<h2 class=\"title\">@Compendium[sfrpg.class-features.scbcE4mjiHoNK7Wi]{Quad Attack (Ex) - 20th Level}</h2>\n<p><span id=\"ctl00_MainContent_DataListTalentsAll_ctl06_LabelName\">Your exocortex can track four targets simultaneously, and hacking a nearby computer doesn’t count against that limit.</span></p>\n<p>&nbsp;</p>"
        },
        "descriptors": [],
        "duration": {
          "units": "",
          "value": null
        },
        "formula": "",
        "isActive": null,
        "modifiers": [],
        "range": {
          "additional": "",
          "per": "",
          "units": "",
          "value": null
        },
        "recharge": {
          "charged": false,
          "value": null
        },
        "requirements": "1st Level",
        "save": {
          "type": "",
          "dc": null,
          "descriptor": ""
        },
        "source": "Artificial Intelligence",
        "target": {
          "type": "",
          "value": null
        },
        "uses": {
          "max": 0,
          "per": null,
          "value": 0
        }
      },
      "effects": [],
      "flags": {},
<<<<<<< HEAD
      "img": "systems/sfrpg/icons/classes/exocortex.jpg",
      "sort": 1125000
=======
      "img": "systems/sfrpg/icons/classes/exocortex.webp",
      "effects": []
>>>>>>> 2b095a38
    },
    {
      "_id": "wzhRSY9pRGoo3J9K",
      "name": "Combat Tracking (Ex)",
      "type": "feat",
      "data": {
        "type": "",
        "ability": null,
        "abilityMods": {
          "parts": []
        },
        "actionType": "",
        "activation": {
          "type": "move",
          "condition": "",
          "cost": 1
        },
        "area": {
          "effect": "",
          "shape": "",
          "units": "none",
          "value": null
        },
        "attackBonus": 0,
        "chatFlavor": "",
        "critical": {
          "effect": "",
          "parts": []
        },
        "damage": {
          "parts": []
        },
        "description": {
          "chat": "",
          "unidentified": "",
          "value": "<p>&gt;@Compendium[sfrpg.class-features.cM54UpNXExgDSbq4]{Exocortex}</p>\n<p><span id=\"ctl00_MainContent_DataListTalentsAll_ctl00_LabelName\">Your exocortex provides you with enhanced combat ability, granting you proficiency with heavy armor and longarms. At 3rd level, you gain weapon specialization in longarms just as if your class granted proficiency. As a move action during combat, you can designate a foe for your exocortex to track. As long as that target is in sight, the exocortex feeds you telemetry, vulnerabilities, and combat tactics, allowing you to make attacks against that target as if your base attack bonus from your mechanic levels were equal to your mechanic level. Designating another target causes you to immediately lose this bonus against the previous target.</span></p>"
        },
        "descriptors": [],
        "duration": {
          "units": "",
          "value": ""
        },
        "formula": "",
        "isActive": null,
        "modifiers": [],
        "range": {
          "additional": "",
          "per": "",
          "units": "none",
          "value": null
        },
        "recharge": {
          "charged": false,
          "value": null
        },
        "requirements": "1st Level",
        "save": {
          "type": "",
          "dc": null,
          "descriptor": ""
        },
        "source": "Exocortex",
        "target": {
          "type": "",
          "value": ""
        },
        "uses": {
          "max": 0,
          "per": "",
          "value": 0
        }
      },
      "effects": [],
      "flags": {},
<<<<<<< HEAD
      "img": "systems/sfrpg/icons/classes/combat_tracking.png",
      "sort": 2300000
=======
      "img": "systems/sfrpg/icons/classes/combat_tracking.webp",
      "effects": []
>>>>>>> 2b095a38
    },
    {
      "_id": "8D4x9VhHymvK6wg9",
      "name": "Battery",
      "type": "goods",
      "data": {
        "type": "",
        "abilityMods": {
          "parts": []
        },
        "attributes": {
          "ac": {
            "value": ""
          },
          "customBuilt": false,
          "dex": {
            "mod": ""
          },
          "hardness": {
            "value": ""
          },
          "hp": {
            "max": "",
            "value": 6
          },
          "size": "medium",
          "sturdy": false
        },
        "attuned": false,
        "bulk": "-",
        "critical": {
          "parts": []
        },
        "damage": {
          "parts": []
        },
        "description": {
          "chat": "",
          "unidentified": "",
          "value": "<p><span id=\"ctl00_MainContent_DataListTalentsAll_ctl00_LabelName\">Batteries charge powered weapons, but they can also be used to power an array of items, including powered armor and technological items. Batteries have a standardized size and weight, and items that take batteries all have a slot into which they fit, regardless of the item’s actual size. Weapons that use batteries list the highest-capacity battery they are capable of using as well as how many charges from the battery that each shot consumes.&nbsp;</span></p>\n<p><strong>Capacity:</strong> 20</p>"
        },
        "equipped": false,
        "identified": true,
        "level": 1,
        "modifiers": [],
        "price": 60,
        "quantity": 4,
        "source": "Core Rulebook"
      },
      "effects": [],
      "flags": {},
<<<<<<< HEAD
      "img": "systems/sfrpg/icons/equipment/weapons/battery-standard.jpg",
      "sort": 100000
=======
      "img": "systems/sfrpg/icons/equipment/weapons/battery-standard.webp",
      "effects": []
>>>>>>> 2b095a38
    },
    {
      "_id": "rcapdWedrLmTV017",
      "name": "Battery",
      "type": "goods",
      "data": {
        "type": "",
        "attributes": {
          "ac": {
            "value": ""
          },
          "customBuilt": false,
          "dex": {
            "mod": ""
          },
          "hardness": {
            "value": ""
          },
          "hp": {
            "max": "",
            "value": 6
          },
          "size": "medium",
          "sturdy": false
        },
        "attuned": false,
        "bulk": "-",
        "damage": {
          "parts": []
        },
        "description": {
          "chat": "",
          "unidentified": "",
          "value": "<p><span id=\"ctl00_MainContent_DataListTalentsAll_ctl00_LabelName\">Batteries charge powered weapons, but they can also be used to power an array of items, including powered armor and technological items. Batteries have a standardized size and weight, and items that take batteries all have a slot into which they fit, regardless of the item’s actual size. Weapons that use batteries list the highest-capacity battery they are capable of using as well as how many charges from the battery that each shot consumes.&nbsp;</span></p>\n<p><strong>Capacity:</strong> 20</p>"
        },
        "equipped": false,
        "identified": true,
        "level": 1,
        "modifiers": [],
        "price": 60,
        "quantity": 1,
        "source": "Core Rulebook"
      },
      "effects": [],
      "flags": {},
<<<<<<< HEAD
      "img": "systems/sfrpg/icons/equipment/weapons/battery-standard.jpg",
      "sort": 200000
=======
      "img": "systems/sfrpg/icons/equipment/weapons/battery-standard.webp",
      "effects": []
>>>>>>> 2b095a38
    }
  ],
  "token": {
    "name": "Worlanisi Fortunaut",
    "actorId": "O1RUEDb9L3S8aEde",
    "actorLink": false,
    "bar1": {
      "attribute": "attributes.hp"
    },
    "bar2": {
      "attribute": ""
    },
    "brightLight": 0,
    "brightSight": 0,
    "dimLight": 0,
    "dimSight": 0,
    "displayBars": 40,
    "displayName": 0,
    "disposition": -1,
    "flags": {},
    "height": 1,
    "img": "icons/svg/mystery-man.svg",
    "lightAlpha": 1,
    "lightAngle": 360,
    "lightAnimation": {
      "type": "",
      "intensity": 5,
      "speed": 5
    },
    "lightColor": "",
    "lockRotation": false,
    "mirrorX": false,
    "mirrorY": false,
    "randomImg": false,
    "rotation": 0,
    "scale": 1,
    "sightAngle": 360,
    "tint": "",
    "vision": false,
    "width": 1
  }
}<|MERGE_RESOLUTION|>--- conflicted
+++ resolved
@@ -733,13 +733,8 @@
       },
       "effects": [],
       "flags": {},
-<<<<<<< HEAD
-      "img": "systems/sfrpg/icons/equipment/weapons/incapacitator.jpg",
+      "img": "systems/sfrpg/icons/equipment/weapons/incapacitator.webp",
       "sort": 800000
-=======
-      "img": "systems/sfrpg/icons/equipment/weapons/incapacitator.webp",
-      "effects": []
->>>>>>> 2b095a38
     },
     {
       "_id": "hJ4QINp88yDF3QSg",
@@ -1034,13 +1029,8 @@
       },
       "effects": [],
       "flags": {},
-<<<<<<< HEAD
-      "img": "systems/sfrpg/icons/classes/overload.jpg",
+      "img": "systems/sfrpg/icons/classes/overload.webp",
       "sort": 1000000
-=======
-      "img": "systems/sfrpg/icons/classes/overload.webp",
-      "effects": []
->>>>>>> 2b095a38
     },
     {
       "_id": "qnqVZ96HXeXR5yR8",
@@ -1115,13 +1105,8 @@
       },
       "effects": [],
       "flags": {},
-<<<<<<< HEAD
-      "img": "systems/sfrpg/icons/classes/override.png",
+      "img": "systems/sfrpg/icons/classes/override.webp",
       "sort": 1100000
-=======
-      "img": "systems/sfrpg/icons/classes/override.webp",
-      "effects": []
->>>>>>> 2b095a38
     },
     {
       "_id": "C05BJN2AbFwlu9yd",
@@ -1193,13 +1178,8 @@
       },
       "effects": [],
       "flags": {},
-<<<<<<< HEAD
-      "img": "systems/sfrpg/icons/feats/fusillade.png",
+      "img": "systems/sfrpg/icons/feats/fusillade.webp",
       "sort": 1300000
-=======
-      "img": "systems/sfrpg/icons/feats/fusillade.webp",
-      "effects": []
->>>>>>> 2b095a38
     },
     {
       "_id": "REnZpCvzYBqTNdO5",
@@ -1274,13 +1254,8 @@
       },
       "effects": [],
       "flags": {},
-<<<<<<< HEAD
-      "img": "systems/sfrpg/icons/classes/artificial_intelligence.png",
+      "img": "systems/sfrpg/icons/classes/artificial_intelligence.webp",
       "sort": 1400000
-=======
-      "img": "systems/sfrpg/icons/classes/artificial_intelligence.webp",
-      "effects": []
->>>>>>> 2b095a38
     },
     {
       "_id": "GYH6PLZEUQ6cnuzc",
@@ -1355,13 +1330,8 @@
       },
       "effects": [],
       "flags": {},
-<<<<<<< HEAD
-      "img": "systems/sfrpg/icons/classes/expert_rig.png",
+      "img": "systems/sfrpg/icons/classes/expert_rig.webp",
       "sort": 1500000
-=======
-      "img": "systems/sfrpg/icons/classes/expert_rig.webp",
-      "effects": []
->>>>>>> 2b095a38
     },
     {
       "_id": "ZgrWeEcb40n9CuLT",
@@ -1588,13 +1558,8 @@
       },
       "effects": [],
       "flags": {},
-<<<<<<< HEAD
-      "img": "systems/sfrpg/icons/classes/remote_hack.png",
+      "img": "systems/sfrpg/icons/classes/remote_hack.webp",
       "sort": 1900000
-=======
-      "img": "systems/sfrpg/icons/classes/remote_hack.webp",
-      "effects": []
->>>>>>> 2b095a38
     },
     {
       "_id": "WaI05yso5UuVTipY",
@@ -1669,13 +1634,8 @@
       },
       "effects": [],
       "flags": {},
-<<<<<<< HEAD
-      "img": "systems/sfrpg/icons/classes/wireless_hack.png",
+      "img": "systems/sfrpg/icons/classes/wireless_hack.webp",
       "sort": 2000000
-=======
-      "img": "systems/sfrpg/icons/classes/wireless_hack.webp",
-      "effects": []
->>>>>>> 2b095a38
     },
     {
       "_id": "dYnx6GDvaZwyNmN1",
@@ -1823,6 +1783,7 @@
       },
       "effects": [],
       "flags": {},
+      "img": "icons/svg/mystery-man.svg",
       "sort": 2200000
     },
     {
@@ -1966,13 +1927,8 @@
       },
       "effects": [],
       "flags": {},
-<<<<<<< HEAD
-      "img": "systems/sfrpg/icons/equipment/armor/d-suit-III.jpg",
+      "img": "systems/sfrpg/icons/equipment/armor/d-suit-III.webp",
       "sort": 2300000
-=======
-      "img": "systems/sfrpg/icons/equipment/armor/d-suit-III.webp",
-      "effects": []
->>>>>>> 2b095a38
     },
     {
       "_id": "62TmUeIC1OZtcPvy",
@@ -2047,13 +2003,8 @@
       },
       "effects": [],
       "flags": {},
-<<<<<<< HEAD
-      "img": "systems/sfrpg/icons/classes/holographic_projector.png",
+      "img": "systems/sfrpg/icons/classes/holographic_projector.webp",
       "sort": 1350000
-=======
-      "img": "systems/sfrpg/icons/classes/holographic_projector.webp",
-      "effects": []
->>>>>>> 2b095a38
     },
     {
       "_id": "4WCXc2GL1b7eLaFT",
@@ -2128,13 +2079,8 @@
       },
       "effects": [],
       "flags": {},
-<<<<<<< HEAD
-      "img": "systems/sfrpg/icons/classes/neural_shunt.png",
+      "img": "systems/sfrpg/icons/classes/neural_shunt.webp",
       "sort": 1150000
-=======
-      "img": "systems/sfrpg/icons/classes/neural_shunt.webp",
-      "effects": []
->>>>>>> 2b095a38
     },
     {
       "_id": "3scZEwVPHdNeHvhr",
@@ -2209,13 +2155,8 @@
       },
       "effects": [],
       "flags": {},
-<<<<<<< HEAD
-      "img": "systems/sfrpg/icons/classes/exocortex.jpg",
+      "img": "systems/sfrpg/icons/classes/exocortex.webp",
       "sort": 1125000
-=======
-      "img": "systems/sfrpg/icons/classes/exocortex.webp",
-      "effects": []
->>>>>>> 2b095a38
     },
     {
       "_id": "wzhRSY9pRGoo3J9K",
@@ -2290,13 +2231,8 @@
       },
       "effects": [],
       "flags": {},
-<<<<<<< HEAD
-      "img": "systems/sfrpg/icons/classes/combat_tracking.png",
+      "img": "systems/sfrpg/icons/classes/combat_tracking.webp",
       "sort": 2300000
-=======
-      "img": "systems/sfrpg/icons/classes/combat_tracking.webp",
-      "effects": []
->>>>>>> 2b095a38
     },
     {
       "_id": "8D4x9VhHymvK6wg9",
@@ -2348,13 +2284,8 @@
       },
       "effects": [],
       "flags": {},
-<<<<<<< HEAD
-      "img": "systems/sfrpg/icons/equipment/weapons/battery-standard.jpg",
+      "img": "systems/sfrpg/icons/equipment/weapons/battery-standard.webp",
       "sort": 100000
-=======
-      "img": "systems/sfrpg/icons/equipment/weapons/battery-standard.webp",
-      "effects": []
->>>>>>> 2b095a38
     },
     {
       "_id": "rcapdWedrLmTV017",
@@ -2400,13 +2331,8 @@
       },
       "effects": [],
       "flags": {},
-<<<<<<< HEAD
-      "img": "systems/sfrpg/icons/equipment/weapons/battery-standard.jpg",
+      "img": "systems/sfrpg/icons/equipment/weapons/battery-standard.webp",
       "sort": 200000
-=======
-      "img": "systems/sfrpg/icons/equipment/weapons/battery-standard.webp",
-      "effects": []
->>>>>>> 2b095a38
     }
   ],
   "token": {
