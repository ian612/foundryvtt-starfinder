{
  "_id": "xRpOXP0jjdRX83IR",
  "name": "Daemon, Alorbidaemon",
  "type": "npc2",
  "data": {
    "abilities": {
      "cha": {
        "base": 5,
        "min": 3,
        "misc": 0,
        "mod": 5,
        "value": 20
      },
      "con": {
        "base": 2,
        "min": 3,
        "misc": 0,
        "mod": 2,
        "value": 14
      },
      "dex": {
        "base": 8,
        "min": 3,
        "misc": 0,
        "mod": 8,
        "value": 26
      },
      "int": {
        "base": 3,
        "min": 3,
        "misc": 0,
        "mod": 3,
        "value": 16
      },
      "str": {
        "base": 4,
        "min": 3,
        "misc": 0,
        "mod": 4,
        "value": 18
      },
      "wis": {
        "base": 3,
        "min": 3,
        "misc": 0,
        "mod": 3,
        "value": 16
      }
    },
    "attributes": {
      "arms": "2",
      "bab": 0,
      "baseAttackBonus": {
        "rolledMods": [],
        "tooltip": [],
        "value": 0
      },
      "cmd": {
        "min": 0,
        "tooltip": [],
        "value": 10
      },
      "eac": {
        "base": 26,
        "min": 0,
        "tooltip": [],
        "value": 26
      },
      "fort": {
        "base": 11,
        "bonus": 11,
        "misc": 0,
        "tooltip": [],
        "value": 0
      },
      "hp": {
        "max": 200,
        "min": 0,
        "temp": null,
        "tempmax": null,
        "tooltip": [],
        "value": 200
      },
      "init": {
        "bonus": 0,
        "tooltip": [],
        "total": 8,
        "value": 8
      },
      "kac": {
        "base": 27,
        "min": 0,
        "tooltip": [],
        "value": 27
      },
      "keyability": "",
      "reach": "5 ft.",
      "reflex": {
        "base": 13,
        "bonus": 13,
        "misc": 0,
        "tooltip": [],
        "value": 0
      },
      "rp": {
        "max": 0,
        "min": 0,
        "tooltip": [],
        "value": 0
      },
      "sp": {
        "max": 0,
        "min": 0,
        "tooltip": [],
        "value": 0
      },
      "space": "10 ft.",
      "speed": {
        "burrowing": {
          "base": 0
        },
        "climbing": {
          "base": 0
        },
        "flying": {
          "base": 0
        },
        "land": {
          "base": 10
        },
        "mainMovement": "land",
        "special": "original base: 10 ft.; original special: fly 50 ft. (Su, average)",
        "swimming": {
          "base": 0
        }
      },
      "spellcasting": "",
      "will": {
        "base": 17,
        "bonus": 17,
        "misc": 0,
        "tooltip": [],
        "value": 0
      }
    },
    "classes": {},
    "conditions": {
      "asleep": false,
      "bleeding": false,
      "blinded": false,
      "broken": false,
      "burning": false,
      "confused": false,
      "cowering": false,
      "dazed": false,
      "dazzled": false,
      "dead": false,
      "deafened": false,
      "dying": false,
      "encumbered": false,
      "entangled": false,
      "exhausted": false,
      "fascinated": false,
      "fatigued": false,
      "flat-footed": false,
      "frightened": false,
      "grappled": false,
      "helpless": false,
      "nauseated": false,
      "off-kilter": false,
      "off-target": false,
      "overburdened": false,
      "panicked": false,
      "paralyzed": false,
      "pinned": false,
      "prone": false,
      "shaken": false,
      "sickened": false,
      "stable": false,
      "staggered": false,
      "stunned": false,
      "unconscious": false
    },
    "counterClasses": {
      "values": {}
    },
    "currency": {
      "credit": 0,
      "upb": 0
    },
    "details": {
      "type": "Outsider (daemon, evil, extraplanar)",
      "alignment": "NE",
      "aura": "Hazardous Reality - 100 ft.",
      "biography": {
        "public": "",
        "value": "<h2>Description</h2>\n<p>Originating from the desolate plane of Abaddon, daemons strive to end all life in existence&mdash;even destroying themselves after snuffing out or consuming every other soul. A daemon&rsquo;s favorite method of killing often shapes their form and abilities. Traditional daemons might embrace more conventional means of inflicting death, though newer daemons have adapted to the galaxy&rsquo;s evolving technology. Both alucidaemons and alorbidaemons prey upon those who lose themselves in digital media. The former drain the life from those who grow obsessed with vidgames. Especially dangerous, alorbidaemons arise from the souls of wicked sensates who perish while engrossed in virtual reality as their bodies withered from neglect.</p>\n<p>Alucidaemons take the form of gaunt, child-like figures, their eyes covered by a visor feeding them various realities while they watch in slack-jawed awe. Nearly all of them move with the help of a floating pod that serves as an extension of their bodies; they control its movements with the mechanical gauntlets permanently locked onto their withered hands. Alorbidaemons appear as horrible amalgams of several alucidaemons, joined together in a connected set of pods to form a single body.</p>\n<p>A typical alucidaemon is 3 to 4 feet tall but weighs 200 pounds due to their mechanical components. A typical alorbidaemon is 4&ndash;5 feet tall but can weigh 1,000 pounds</p>\n<section>\n<h2>Ecology</h2>\n<h3>Environment</h3>\n<p>any (Abaddon)</p>\n<p>&nbsp;</p>\n<h3>Organization</h3>\n<p>solitary</p>\n</section>"
      },
      "class": "",
      "cr": 12,
      "environment": "",
      "race": "",
      "raceAndGrafts": "",
      "source": "AA4 pg. 24",
      "subtype": "Daemon, Evil, Extraplanar",
      "xp": {
        "value": 19200
      }
    },
    "modifiers": [],
    "skillpoints": {
      "max": 0,
      "tooltip": [],
      "used": 0
    },
    "skills": {
      "acr": {
        "ability": "dex",
        "enabled": false,
        "hasArmorCheckPenalty": true,
        "isTrainedOnly": false,
        "min": 0,
        "misc": 0,
        "mod": 0,
        "ranks": 0,
        "value": 0
      },
      "ath": {
        "ability": "str",
        "enabled": false,
        "hasArmorCheckPenalty": true,
        "isTrainedOnly": false,
        "min": 0,
        "misc": 0,
        "mod": 0,
        "ranks": 0,
        "value": 0
      },
      "blu": {
        "ability": "cha",
        "enabled": true,
        "hasArmorCheckPenalty": false,
        "isTrainedOnly": false,
        "min": 0,
        "misc": 0,
        "mod": 27,
        "ranks": 27,
        "value": 0
      },
      "com": {
        "ability": "int",
        "enabled": true,
        "hasArmorCheckPenalty": false,
        "isTrainedOnly": true,
        "min": 0,
        "misc": 0,
        "mod": 27,
        "ranks": 27,
        "value": 0
      },
      "cul": {
        "ability": "int",
        "enabled": true,
        "hasArmorCheckPenalty": false,
        "isTrainedOnly": true,
        "min": 0,
        "misc": 0,
        "mod": 27,
        "ranks": 27,
        "value": 0
      },
      "dip": {
        "ability": "cha",
        "enabled": false,
        "hasArmorCheckPenalty": false,
        "isTrainedOnly": false,
        "min": 0,
        "misc": 0,
        "mod": 0,
        "ranks": 0,
        "value": 0
      },
      "dis": {
        "ability": "cha",
        "enabled": false,
        "hasArmorCheckPenalty": false,
        "isTrainedOnly": false,
        "min": 0,
        "misc": 0,
        "mod": 0,
        "ranks": 0,
        "value": 0
      },
      "eng": {
        "ability": "int",
        "enabled": true,
        "hasArmorCheckPenalty": false,
        "isTrainedOnly": true,
        "min": 0,
        "misc": 0,
        "mod": 22,
        "ranks": 22,
        "value": 0
      },
      "int": {
        "ability": "cha",
        "enabled": false,
        "hasArmorCheckPenalty": false,
        "isTrainedOnly": false,
        "min": 0,
        "misc": 0,
        "mod": 0,
        "ranks": 0,
        "value": 0
      },
      "lsc": {
        "ability": "int",
        "enabled": false,
        "hasArmorCheckPenalty": false,
        "isTrainedOnly": true,
        "min": 0,
        "misc": 0,
        "mod": 0,
        "ranks": 0,
        "value": 0
      },
      "med": {
        "ability": "int",
        "enabled": false,
        "hasArmorCheckPenalty": false,
        "isTrainedOnly": true,
        "min": 0,
        "misc": 0,
        "mod": 0,
        "ranks": 0,
        "value": 0
      },
      "mys": {
        "ability": "wis",
        "enabled": false,
        "hasArmorCheckPenalty": false,
        "isTrainedOnly": true,
        "min": 0,
        "misc": 0,
        "mod": 0,
        "ranks": 0,
        "value": 0
      },
      "per": {
        "ability": "wis",
        "enabled": true,
        "hasArmorCheckPenalty": false,
        "isTrainedOnly": false,
        "min": 0,
        "misc": 0,
        "mod": 22,
        "ranks": 22,
        "value": 0
      },
      "phs": {
        "ability": "int",
        "enabled": false,
        "hasArmorCheckPenalty": false,
        "isTrainedOnly": true,
        "min": 0,
        "misc": 0,
        "mod": 0,
        "ranks": 0,
        "value": 0
      },
      "pil": {
        "ability": "dex",
        "enabled": true,
        "hasArmorCheckPenalty": false,
        "isTrainedOnly": false,
        "min": 0,
        "misc": 0,
        "mod": 22,
        "ranks": 22,
        "value": 0
      },
      "pro": {
        "ability": "int",
        "enabled": false,
        "hasArmorCheckPenalty": false,
        "isTrainedOnly": true,
        "min": 0,
        "misc": 0,
        "mod": 0,
        "ranks": 0,
        "subname": "",
        "value": 3
      },
      "sen": {
        "ability": "wis",
        "enabled": false,
        "hasArmorCheckPenalty": false,
        "isTrainedOnly": false,
        "min": 0,
        "misc": 0,
        "mod": 0,
        "ranks": 0,
        "value": 0
      },
      "sle": {
        "ability": "dex",
        "enabled": false,
        "hasArmorCheckPenalty": true,
        "isTrainedOnly": true,
        "min": 0,
        "misc": 0,
        "mod": 0,
        "ranks": 0,
        "value": 0
      },
      "ste": {
        "ability": "dex",
        "enabled": false,
        "hasArmorCheckPenalty": true,
        "isTrainedOnly": false,
        "min": 0,
        "misc": 0,
        "mod": 0,
        "ranks": 0,
        "value": 0
      },
      "sur": {
        "ability": "wis",
        "enabled": false,
        "hasArmorCheckPenalty": false,
        "isTrainedOnly": false,
        "min": 0,
        "misc": 0,
        "mod": 0,
        "ranks": 0,
        "value": 0
      }
    },
    "spells": {
      "spell0": {
        "max": 0,
        "value": 0
      },
      "spell1": {
        "max": 0,
        "value": 0
      },
      "spell2": {
        "max": 0,
        "value": 0
      },
      "spell3": {
        "max": 0,
        "value": 0
      },
      "spell4": {
        "max": 0,
        "value": 0
      },
      "spell5": {
        "max": 0,
        "value": 0
      },
      "spell6": {
        "max": 0,
        "value": 0
      }
    },
    "traits": {
      "ci": {
        "custom": "Death Effects, Disease, Poison",
        "value": []
      },
      "damageReduction": {
        "negatedBy": "",
        "value": 0
      },
      "di": {
        "custom": "Death Effects, Disease, Poison",
        "value": [
          "acid"
        ]
      },
      "dr": {
        "custom": "",
        "value": [
          {
            "cold": "10"
          },
          {
            "electricity": "10"
          },
          {
            "fire": "10"
          }
        ]
      },
      "dv": {
        "custom": "",
        "value": []
      },
      "languages": {
        "custom": "",
        "value": [
          "abyssal",
          "infernal"
        ]
      },
      "senses": "blindsense (life) 60 ft., darkvision 120 ft.;",
      "size": "large",
      "sr": 0
    }
  },
  "effects": [],
  "flags": {},
  "img": "icons/svg/mystery-man.svg",
  "items": [
    {
      "_id": "a7muwihVU2wrw9VR",
      "name": "Hazardous Dedication - 100 Ft., DC 21",
      "type": "feat",
      "data": {
        "type": "",
        "ability": "",
        "abilityMods": {
          "parts": []
        },
        "actionType": "save",
        "activation": {
          "type": "none",
          "condition": "",
          "cost": 0
        },
        "area": {
          "effect": "",
          "shape": "",
          "units": "ft",
          "value": 100
        },
        "attackBonus": 0,
        "chatFlavor": "",
        "critical": {
          "effect": "",
          "parts": []
        },
        "damage": {
          "parts": [
            {
              "formula": "4d10",
              "operator": "",
              "types": {}
            }
          ]
        },
        "description": {
          "chat": "",
          "unidentified": "",
          "value": "<p>An alorbidaemon can distort reality around themself. Each creature within 100 feet of the alorbidaemon must succeed at a DC 21 Will save or take a &ndash;2 penalty to saving throws against illusions; this penalty persists while the creature remains in the aura and for 1 minute afterward. Any creature taking this penalty also takes 4d10 damage at the end of each turn that they&rsquo;re within an area of holographic terrain or within 30 feet of a holographic image (Will DC 21 negates), as the holographic threats attack them and inflict mental strain. A creature that succeeds at either Will save against hazardous reality is immune to that alorbidaemon&rsquo;s aura for 24 hours. This is a mind-affecting effect.</p>"
        },
        "descriptors": [],
        "duration": {
          "units": "",
          "value": ""
        },
        "formula": "",
        "isActive": null,
        "modifiers": [],
        "range": {
          "additional": "",
          "per": "",
          "units": "personal",
          "value": null
        },
        "recharge": {
          "charged": false,
          "value": null
        },
        "requirements": "",
        "save": {
          "type": "will",
          "dc": "21",
          "descriptor": "negate"
        },
        "source": "",
        "target": {
          "type": "",
          "value": ""
        },
        "uses": {
          "max": 0,
          "per": "",
          "value": 0
        }
      },
      "effects": [],
      "flags": {},
      "img": "icons/svg/mystery-man.svg",
      "sort": 100000
    },
    {
      "_id": "yq91BF7sRGGiDHSC",
      "name": "Slam",
      "type": "weapon",
      "data": {
        "type": "",
        "ability": "",
        "actionType": "mwak",
        "activation": {
          "type": "",
          "condition": "",
          "cost": 0
        },
        "area": {
          "effect": "",
          "shape": "",
          "units": "",
          "value": 0
        },
        "attackBonus": 22,
        "attributes": {
          "ac": {
            "value": ""
          },
          "customBuilt": false,
          "dex": {
            "mod": ""
          },
          "hardness": {
            "value": ""
          },
          "hp": {
            "max": "",
            "value": 6
          },
          "size": "medium",
          "sturdy": true
        },
        "attuned": false,
        "bulk": "L",
        "capacity": {
          "max": 0,
          "value": 0
        },
        "chatFlavor": "",
        "container": {
          "contents": [],
          "isOpen": true,
          "storage": [
            {
              "type": "slot",
              "acceptsType": [
                "fusion"
              ],
              "affectsEncumbrance": true,
              "amount": 0,
              "subtype": "fusion",
              "weightProperty": "level"
            }
          ]
        },
        "critical": {
          "effect": "",
          "parts": []
        },
        "damage": {
          "parts": [
            {
              "formula": "2d10+16",
              "operator": "",
              "types": {
                "bludgeoning": true
              }
            }
          ]
        },
        "description": {
          "chat": "",
          "unidentified": "",
          "value": ""
        },
        "descriptors": [],
        "duration": {
          "units": "",
          "value": null
        },
        "equipped": true,
        "formula": "",
        "identified": true,
        "isActive": null,
        "level": 1,
        "modifiers": [],
        "price": 0,
        "proficient": true,
        "properties": {},
        "quantity": 1,
        "range": {
          "additional": "",
          "per": "",
          "units": "",
          "value": null
        },
        "save": {
          "type": "",
          "dc": null,
          "descriptor": ""
        },
        "source": "",
        "special": "",
        "target": {
          "type": "",
          "value": null
        },
        "usage": {
          "per": "",
          "value": 0
        },
        "uses": {
          "max": 0,
          "per": null,
          "value": 0
        },
        "weaponCategory": "uncategorized",
        "weaponType": "basicM"
      },
      "effects": [],
      "flags": {},
      "sort": 200000
    },
    {
      "_id": "5j2vrUGNA1zgIWZT",
      "name": "Electro Discharge (Su)",
      "type": "weapon",
      "data": {
        "type": "",
        "ability": "",
        "abilityMods": {
          "parts": []
        },
        "actionType": "rwak",
        "activation": {
          "type": "none",
          "condition": "",
          "cost": 0
        },
        "area": {
          "effect": "",
          "shape": "",
          "units": "none",
          "value": null
        },
        "attackBonus": 24,
        "attributes": {
          "ac": {
            "value": ""
          },
          "customBuilt": false,
          "dex": {
            "mod": ""
          },
          "hardness": {
            "value": ""
          },
          "hp": {
            "max": "",
            "value": 6
          },
          "size": "medium",
          "sturdy": true
        },
        "attuned": false,
        "bulk": "L",
        "capacity": {
          "max": 0,
          "value": 0
        },
        "chatFlavor": "",
        "container": {
          "contents": [],
          "isOpen": true,
          "storage": [
            {
              "type": "slot",
              "acceptsType": [
                "fusion"
              ],
              "affectsEncumbrance": true,
              "amount": 0,
              "subtype": "fusion",
              "weightProperty": "level"
            }
          ]
        },
        "critical": {
          "effect": "Arc",
          "parts": [
            {
              "formula": "3d6",
              "operator": "",
              "types": {
                "electricity": true
              }
            }
          ]
        },
        "damage": {
          "parts": [
            {
              "formula": "2d8+12",
              "operator": "",
              "types": {
                "electricity": true
              }
            }
          ]
        },
        "description": {
          "chat": "",
          "unidentified": "",
          "value": "An alorbidaemon can produce an electric discharge from their gauntlets. This is a ranged attack against EAC that has a range increment of 20 feet."
        },
        "descriptors": [],
        "duration": {
          "units": "",
          "value": ""
        },
        "equipped": true,
        "formula": "",
        "identified": true,
        "isActive": null,
        "level": 1,
        "modifiers": [],
        "price": 0,
        "proficient": true,
        "properties": {
          "aeon": false,
          "amm": false,
          "analog": false,
          "antibiological": false,
          "archaic": false,
          "aurora": false,
          "automatic": false,
          "blast": false,
          "block": false,
          "boost": false,
          "breach": false,
          "breakdown": false,
          "bright": false,
          "cluster": false,
          "conceal": false,
          "deconstruct": false,
          "deflect": false,
          "disarm": false,
          "double": false,
          "drainCharge": false,
          "echo": false,
          "entangle": false,
          "explode": false,
          "extinguish": false,
          "feint": false,
          "fiery": false,
          "firstArc": false,
          "flexibleLine": false,
          "force": false,
          "freeHands": false,
          "fueled": false,
          "grapple": false,
          "gravitation": false,
          "guided": false,
          "harrying": false,
          "holyWater": false,
          "hybrid": false,
          "ignite": false,
          "indirect": false,
          "injection": false,
          "integrated": false,
          "line": false,
          "living": false,
          "lockdown": false,
          "mind-affecting": false,
          "mine": false,
          "mire": false,
          "modal": false,
          "necrotic": false,
          "nonlethal": false,
          "one": false,
          "operative": false,
          "penetrating": false,
          "polarize": false,
          "polymorphic": false,
          "powered": false,
          "professional": false,
          "punchGun": false,
          "qreload": false,
          "radioactive": false,
          "reach": false,
          "recall": false,
          "regrowth": false,
          "relic": false,
          "reposition": false,
          "shape": false,
          "shells": false,
          "shield": false,
          "sniper": false,
          "stun": false,
          "subtle": false,
          "sunder": false,
          "swarm": false,
          "tail": false,
          "teleportive": false,
          "thought": false,
          "throttle": false,
          "thrown": false,
          "trip": false,
          "two": false,
          "unbalancing": false,
          "underwater": false,
          "unwieldy": false,
          "variantBoost": false,
          "wideLine": false
        },
        "quantity": 1,
        "range": {
          "additional": "",
          "per": "",
          "units": "ft",
          "value": 20
        },
        "save": {
          "type": "",
          "dc": "",
          "descriptor": "negate"
        },
        "source": "",
        "special": "",
        "target": {
          "type": "",
          "value": ""
        },
        "usage": {
          "per": "",
          "value": 0
        },
        "uses": {
          "max": 0,
          "per": "",
          "value": 0
        },
        "weaponCategory": "uncategorized",
        "weaponType": "smallA"
      },
      "effects": [],
      "flags": {},
      "img": "icons/svg/mystery-man.svg",
      "sort": 300000
    },
    {
      "_id": "ykvj9VCL8kqfecmC",
      "name": "Virtual Mortality (Su)",
      "type": "feat",
      "data": {
        "type": "",
        "ability": "",
        "abilityMods": {
          "parts": []
        },
        "actionType": "save",
        "activation": {
          "type": "action",
          "condition": "",
          "cost": 1
        },
        "area": {
          "effect": "",
          "shape": "",
          "units": "none",
          "value": null
        },
        "attackBonus": 0,
        "chatFlavor": "",
        "critical": {
          "effect": "",
          "parts": []
        },
        "damage": {
          "parts": [
            {
              "formula": "3d8",
              "operator": "",
              "types": {}
            }
          ]
        },
        "description": {
          "chat": "",
          "unidentified": "",
          "value": "As a standard action, an alucidaemon can focus on a single living creature within 60 feet that has immediate access to a personal comm unit or datapad. Unless the target succeeds at a DC 21 Will save, the device immediately activates a vidgame that compels the target to play it. While the vidgame is active, the target takes a -2 penalty to AC and saving throws. The target can take a move action to play the vidgame, allowing it to attempt another DC 21 Will save to end the effect. At the end of each turn that the target doesn't take this move action, it begins to lose the vidgame and takes 3d8 damage from the vidgame as deadly feedback. Whether or not a creature succeeds at its saving throw against this ability, it's immune to further instances of this effect for 24 hours. This is a mind-affecting effect."
        },
        "descriptors": [],
        "duration": {
          "units": "",
          "value": ""
        },
        "formula": "",
        "isActive": null,
        "modifiers": [],
        "range": {
          "additional": "",
          "per": "",
          "units": "ft",
          "value": 60
        },
        "recharge": {
          "charged": false,
          "value": null
        },
        "requirements": "",
        "save": {
          "type": "will",
          "dc": "21",
          "descriptor": "negate"
        },
        "source": "",
        "target": {
          "type": "",
          "value": ""
        },
        "uses": {
          "max": 0,
          "per": "",
          "value": 0
        }
      },
      "effects": [],
      "flags": {},
      "img": "icons/svg/mystery-man.svg",
      "sort": 400000
    },
    {
      "_id": "yRVHiJyywXGDdOFs",
      "name": "Holographic Terrain (DC 22)",
      "type": "spell",
      "data": {
        "type": "",
        "ability": "",
        "abilityMods": {
          "parts": []
        },
        "actionType": "save",
        "activation": {
          "type": "action",
          "condition": "",
          "cost": 1
        },
        "allowedClasses": {
          "myst": false,
          "tech": true,
          "wysh": false
        },
        "area": {
          "effect": "",
          "shape": "shapable",
          "units": "ft",
          "value": 20
        },
        "attackBonus": 0,
        "chatFlavor": "",
        "concentration": false,
        "critical": {
          "effect": "",
          "parts": []
        },
        "damage": {
          "parts": []
        },
        "description": {
          "chat": "",
          "unidentified": "",
          "value": "<p style=\"text-align: justify;\">You make terrain look, sound, and smell like some other sort of terrain. Equipment, structures, and vehicles within the area can be hidden or changed in appearance. The illusion includes audible, olfactory, tactile, and visual elements and is effective against cameras, living creatures, robots, and scrying spells. This spell can't disguise or add creatures nor can it make them invisible (though creatures within the area might hide themselves within the illusion just as they can hide themselves within a real location).</p>"
        },
        "descriptors": [],
        "dismissible": true,
        "duration": {
          "units": "",
          "value": "2 hour/level (D)"
        },
        "formula": "",
        "isActive": null,
        "level": 5,
        "materials": {
          "consumed": false,
          "cost": 0,
          "supply": 0,
          "value": ""
        },
        "modifiers": [],
        "preparation": {
          "mode": "innate",
          "prepared": true
        },
        "range": {
          "additional": "40 ft",
          "per": "level",
          "units": "ft",
          "value": 400
        },
        "save": {
          "type": "will",
          "dc": "22",
          "descriptor": "disbelieve"
        },
        "school": "ill",
        "source": "CRB pg. 360",
        "sr": false,
        "target": {
          "type": "",
          "value": ""
        },
        "uses": {
          "max": 1,
          "per": "day",
          "value": 1
        }
      },
      "effects": [],
      "flags": {},
<<<<<<< HEAD
      "img": "systems/sfrpg/icons/spells/holographic_terrain.png",
      "sort": 500000
=======
      "img": "systems/sfrpg/icons/spells/holographic_terrain.webp",
      "effects": []
>>>>>>> 2b095a38
    },
    {
      "_id": "nXu3XSHipMgvuQox",
      "name": "Overload Systems (DC 21)",
      "type": "spell",
      "data": {
        "type": "",
        "ability": "",
        "abilityMods": {
          "parts": []
        },
        "actionType": "msak",
        "activation": {
          "type": "action",
          "condition": "",
          "cost": 1
        },
        "allowedClasses": {
          "myst": false,
          "tech": true,
          "wysh": false
        },
        "area": {
          "effect": "",
          "shape": "",
          "units": "none",
          "value": null
        },
        "attackBonus": 22,
        "chatFlavor": "",
        "concentration": false,
        "critical": {
          "effect": "",
          "parts": []
        },
        "damage": {
          "parts": []
        },
        "description": {
          "chat": "",
          "unidentified": "",
          "value": "<p style=\"text-align: justify;\">By touching the target (usually requiring a melee attack roll against the target's EAC, but you can add your key ability score modifier instead of your Strength modifier if it is higher), you flood the target's body with random jolts of electricity or other interference. On a failed Fortitude save, the target is overwhelmed and potentially unable to perform tasks as normal. While this spell is in effect, whenever the target takes any action or reaction, there is a 50% chance that the target simply takes no action instead. Roll this chance separately for each action the target would take. For example, if the target wishes to move and attack during its turn, it would roll d% twice to determine whether it could take those actions窶俳nce before each action it wishes to take. Each attack of a full attack action counts as separate action.<br><br>This spell is effective against living and unliving creatures, and casting it doesn't provoke attacks of opportunity.</p>"
        },
        "descriptors": [],
        "dismissible": false,
        "duration": {
          "units": "",
          "value": "1 round/level"
        },
        "formula": "",
        "isActive": null,
        "level": 4,
        "materials": {
          "consumed": false,
          "cost": 0,
          "supply": 0,
          "value": ""
        },
        "modifiers": [],
        "preparation": {
          "mode": "innate",
          "prepared": true
        },
        "range": {
          "additional": "",
          "per": "",
          "units": "touch",
          "value": null
        },
        "save": {
          "type": "fort",
          "dc": "21",
          "descriptor": "negate"
        },
        "school": "enc",
        "source": "CRB pg. 368",
        "sr": true,
        "target": {
          "type": "",
          "value": "one creature"
        },
        "uses": {
          "max": 1,
          "per": "day",
          "value": 1
        }
      },
      "effects": [],
      "flags": {},
<<<<<<< HEAD
      "img": "systems/sfrpg/icons/spells/overload_system.png",
      "sort": 600000
=======
      "img": "systems/sfrpg/icons/spells/overload_system.webp",
      "effects": []
>>>>>>> 2b095a38
    },
    {
      "_id": "zHwaTmqBdIOj3TtI",
      "name": "Arcing Surge (DC 20)",
      "type": "spell",
      "data": {
        "type": "",
        "ability": "",
        "abilityMods": {
          "parts": []
        },
        "actionType": "save",
        "activation": {
          "type": "action",
          "condition": "",
          "cost": 1
        },
        "allowedClasses": {
          "myst": false,
          "tech": true,
          "wysh": false
        },
        "area": {
          "effect": "burst",
          "shape": "line",
          "units": "ft",
          "value": 120
        },
        "attackBonus": 0,
        "chatFlavor": "",
        "concentration": false,
        "critical": {
          "effect": "",
          "parts": []
        },
        "damage": {
          "parts": [
            {
              "formula": "10d6",
              "operator": "",
              "types": {
                "electricity": true
              }
            }
          ]
        },
        "description": {
          "chat": "",
          "unidentified": "",
          "value": "<p><span id=\"ctl00_MainContent_DataListTalentsAll_ctl00_LabelName\">You cause an electrical device in your possession to surge in power and unleash a line of electricity from the massive oversurge. This deals 10d6 electricity damage to all creatures and objects in the area.&nbsp;&nbsp;</span></p>"
        },
        "descriptors": [],
        "dismissible": false,
        "duration": {
          "units": "",
          "value": "instantaneous"
        },
        "formula": "",
        "isActive": null,
        "level": 3,
        "materials": {
          "consumed": false,
          "cost": 0,
          "supply": 0,
          "value": ""
        },
        "modifiers": [],
        "preparation": {
          "mode": "innate",
          "prepared": true
        },
        "range": {
          "additional": "",
          "per": "",
          "units": "none",
          "value": null
        },
        "save": {
          "type": "reflex",
          "dc": "20",
          "descriptor": "half"
        },
        "school": "evo",
        "source": "CRB pg. 340",
        "sr": true,
        "target": {
          "type": "",
          "value": ""
        },
        "uses": {
          "max": 3,
          "per": "day",
          "value": 3
        }
      },
      "effects": [],
      "flags": {},
<<<<<<< HEAD
      "img": "systems/sfrpg/icons/spells/arcing_surge.jpg",
      "sort": 700000
=======
      "img": "systems/sfrpg/icons/spells/arcing_surge.webp",
      "effects": []
>>>>>>> 2b095a38
    },
    {
      "_id": "HxnywQ8mKnRzWuht",
      "name": "Displacement",
      "type": "spell",
      "data": {
        "type": "",
        "ability": "",
        "abilityMods": {
          "parts": []
        },
        "actionType": "save",
        "activation": {
          "type": "action",
          "condition": "",
          "cost": 1
        },
        "allowedClasses": {
          "myst": false,
          "tech": true,
          "wysh": true
        },
        "area": {
          "effect": "",
          "shape": "",
          "units": null,
          "value": null
        },
        "attackBonus": 0,
        "chatFlavor": "",
        "concentration": false,
        "critical": {
          "effect": "",
          "parts": []
        },
        "damage": {
          "parts": []
        },
        "description": {
          "chat": "",
          "unidentified": "",
          "value": "<p><span id=\"ctl00_MainContent_DataListTalentsAll_ctl00_LabelName\">The target of this spell appears to be about 2 feet away from its true location. The creature benefits from a 50% miss chance as if it had total concealment. Unlike actual total concealment, <em>displacement</em> doesn't prevent enemies from targeting the creature normally. True seeing reveals the target's true location and negates the miss chance. If a creature with blindsense can also see the displaced creature, the visual and blindsense information combined are enough for the creature with blindsense to attack the displaced creature without a miss chance, unlike normal for blindsense.&nbsp;</span></p>"
        },
        "descriptors": [],
        "dismissible": false,
        "duration": {
          "units": "",
          "value": "1 round/level (D)"
        },
        "formula": "",
        "isActive": null,
        "level": 3,
        "materials": {
          "consumed": false,
          "cost": 0,
          "supply": 0,
          "value": ""
        },
        "modifiers": [],
        "preparation": {
          "mode": "innate",
          "prepared": true
        },
        "range": {
          "additional": "",
          "per": "",
          "units": "touch",
          "value": null
        },
        "save": {
          "type": "will",
          "dc": "",
          "descriptor": "harmless"
        },
        "school": "ill",
        "source": "CRB pg. 352",
        "sr": true,
        "target": {
          "type": "",
          "value": "one creature"
        },
        "uses": {
          "max": 3,
          "per": "day",
          "value": 3
        }
      },
      "effects": [],
      "flags": {},
<<<<<<< HEAD
      "img": "systems/sfrpg/icons/spells/displacement.png",
      "sort": 800000
=======
      "img": "systems/sfrpg/icons/spells/displacement.webp",
      "effects": []
>>>>>>> 2b095a38
    },
    {
      "_id": "bI6FQwWtvWLuI6XP",
      "name": "Holographic Image (Lvl 5, DC 22)",
      "type": "spell",
      "data": {
        "type": "",
        "ability": "",
        "abilityMods": {
          "parts": []
        },
        "actionType": "save",
        "activation": {
          "type": "action",
          "condition": "",
          "cost": 1
        },
        "allowedClasses": {
          "myst": false,
          "tech": true,
          "wysh": false
        },
        "area": {
          "effect": "",
          "shape": "",
          "units": "none",
          "value": null
        },
        "attackBonus": 0,
        "chatFlavor": "",
        "concentration": false,
        "critical": {
          "effect": "",
          "parts": []
        },
        "damage": {
          "parts": []
        },
        "description": {
          "chat": "",
          "unidentified": "",
          "value": "<p style=\"text-align: justify;\">You weave nearby photons into illusory holograms that can take almost any form you can imagine. These holograms are usually effective against cameras, robots, and living creatures.<br /><br /></p>\n<ul>\n<li style=\"text-align: justify;\"><strong>1st:</strong> When you cast holographic image as a 1st-level spell, it produces a purely visual hologram at long range (400 feet + 40 feet/level). The image has no sound, smell, texture, or temperature. The image can&rsquo;t extend beyond four 10-foot cubes plus one 10-foot cube per caster level. The image lasts for as long as you concentrate. You can move the image within the limits of the size of the effect.</li>\n<li style=\"text-align: justify;\"><strong>2nd:</strong> When you cast holographic image as a 2nd-level spell, it produces a hologram as per the 1st-level version of the spell, except the hologram can include minor sounds, but not understandable speech. The image lasts for as long as you concentrate plus 2 additional rounds.</li>\n<li style=\"text-align: justify;\"><strong>3rd:</strong> When you cast holographic image as a 3rd-level spell, it produces a hologram as per the 1st-level version of the spell, except the hologram can include sound, smell, and thermal illusions (but not speech). The image disappears when it is struck by an opponent, unless you cause the hologram to react appropriately. The image lasts for as long as you concentrate plus 3 additional rounds.</li>\n<li style=\"text-align: justify;\"><strong>4th:</strong> When you cast holographic image as a 4th-level spell, it produces a hologram as per the 3rd-level version of the spell, except the hologram follows a script determined by you. It follows that script for 1 minute per level without you having to concentrate on it. The hologram can include intelligible speech, if you wish.</li>\n<li style=\"text-align: justify;\"><strong>5th:</strong> When you cast holographic image as a 5th-level spell, it produces a hologram as per the 4th-level version of the spell, except the size of the hologram can&rsquo;t extend beyond a 20-foot cube plus one 10-foot cube per caster level. You can choose to make the hologram permanent at the time of casting. By concentrating, you can move the image within the limits of the range, but it is static while you are not concentrating. Alternatively, you can have the hologram activate when a specific condition (which you set at the time of casting) occurs. The event that triggers the hologram can be as general or as specific and detailed as desired, but it must be based on an audible, olfactory, tactile, or visual trigger. The trigger can&rsquo;t be based on some quality not normally obvious to the senses, such as alignment. The spell lasts until it is triggered, and then the hologram lasts for 1 round per caster level.</li>\n<li style=\"text-align: justify;\"><strong>6th:</strong> When you cast holographic image as a 6th-level spell, it creates a quasi-real, illusory version of yourself at medium range (100 feet + 10 feet/level). This hologram looks, sounds, and smells like you, but it is intangible. The hologram mimics your actions (including speech) unless you use a move action to direct it to act differently. You can see through its eyes and hear through its ears as if you were standing where it is, and during your turn you can switch from using its senses to using your own, or back again, as a move action. While you are using its senses, your body is considered blinded and deafened.If you desire, any spell you cast with a range of touch or greater can originate from the hologram instead of from you. The hologram can&rsquo;t cast spells on itself except for illusion spells. Spells cast in this manner affect other targets normally, despite originating from the hologram. An object isn&rsquo;t deceived by illusions (treat as if it had succeeded at its Will saving throw). The hologram remains for 1 round per level, and you must maintain line of effect to the hologram at all times. If your line of effect is obstructed, the spell ends. If you use&nbsp;dimension door,&nbsp;plane shift,&nbsp;teleport, or a similar spell that breaks your line of effect, even momentarily, the spell ends. This casting of the spell is a shadow effect.</li>\n</ul>"
        },
        "descriptors": [],
        "dismissible": false,
        "duration": {
          "units": "",
          "value": "see text"
        },
        "formula": "",
        "isActive": null,
        "level": 3,
        "materials": {
          "consumed": false,
          "cost": 0,
          "supply": 0,
          "value": ""
        },
        "modifiers": [],
        "preparation": {
          "mode": "innate",
          "prepared": true
        },
        "range": {
          "additional": "",
          "per": "",
          "units": "none",
          "value": null
        },
        "save": {
          "type": "will",
          "dc": "22",
          "descriptor": "disbelieve"
        },
        "school": "ill",
        "source": "CRB pg. 360",
        "sr": false,
        "target": {
          "type": "",
          "value": "see text"
        },
        "uses": {
          "max": 3,
          "per": "day",
          "value": 3
        }
      },
      "effects": [],
      "flags": {},
<<<<<<< HEAD
      "img": "systems/sfrpg/icons/spells/holographic_image.png",
      "sort": 900000
=======
      "img": "systems/sfrpg/icons/spells/holographic_image.webp",
      "effects": []
>>>>>>> 2b095a38
    },
    {
      "_id": "ebPTnz74JZT1QWEw",
      "name": "Instant Virus (DC 20)",
      "type": "spell",
      "data": {
        "type": "",
        "ability": "",
        "abilityMods": {
          "parts": []
        },
        "actionType": "save",
        "activation": {
          "type": "action",
          "condition": "",
          "cost": 1
        },
        "allowedClasses": {
          "myst": false,
          "tech": true,
          "wysh": false
        },
        "area": {
          "effect": "",
          "shape": "",
          "units": "none",
          "value": null
        },
        "attackBonus": 0,
        "chatFlavor": "",
        "concentration": false,
        "critical": {
          "effect": "",
          "parts": []
        },
        "damage": {
          "parts": []
        },
        "description": {
          "chat": "",
          "unidentified": "",
          "value": "<p style=\"text-align: justify;\">You overwhelm your target's programming, installing a dangerous self-replicating programming virus. This works like a physical or mental @Compendium[sfrpg.rules.GnEF27Oot3zqTaBQ]{disease} (your choice), except it ignores the target's immunity to @Compendium[sfrpg.rules.GnEF27Oot3zqTaBQ]{Diseases}. The programming virus has a frequency of 1 hour and requires two consecutive saving throws to cure.&nbsp;Detect affliction&nbsp;can reveal the existence of this virus in a construct (the virus is considered a @Compendium[sfrpg.rules.GnEF27Oot3zqTaBQ]{disease} for purposes of that spell). Additionally,&nbsp;remove affliction&nbsp;can remove this virus.</p>"
        },
        "descriptors": [],
        "dismissible": false,
        "duration": {
          "units": "",
          "value": "instantaneous; see text"
        },
        "formula": "",
        "isActive": null,
        "level": 3,
        "materials": {
          "consumed": false,
          "cost": 0,
          "supply": 0,
          "value": ""
        },
        "modifiers": [],
        "preparation": {
          "mode": "innate",
          "prepared": true
        },
        "range": {
          "additional": "",
          "per": "",
          "units": "touch",
          "value": null
        },
        "save": {
          "type": "fort",
          "dc": "20",
          "descriptor": "negate"
        },
        "school": "nec",
        "source": "CRB pg. 361",
        "sr": true,
        "target": {
          "type": "",
          "value": "one construct with the technological subtype"
        },
        "uses": {
          "max": 3,
          "per": "day",
          "value": 3
        }
      },
      "effects": [],
      "flags": {},
<<<<<<< HEAD
      "img": "systems/sfrpg/icons/spells/instant_virus.PNG",
      "sort": 1000000
=======
      "img": "systems/sfrpg/icons/spells/instant_virus.webp",
      "effects": []
>>>>>>> 2b095a38
    },
    {
      "_id": "g8eoIhkG72U7G96i",
      "name": "Magic Missile (At Will)",
      "type": "spell",
      "data": {
        "type": "",
        "ability": "",
        "abilityMods": {
          "parts": []
        },
        "actionType": "other",
        "activation": {
          "type": "special",
          "condition": "",
          "cost": 0
        },
        "allowedClasses": {
          "myst": false,
          "tech": true,
          "wysh": false
        },
        "area": {
          "effect": "",
          "shape": "",
          "units": null,
          "value": null
        },
        "attackBonus": 0,
        "chatFlavor": "",
        "concentration": false,
        "critical": {
          "effect": "",
          "parts": []
        },
        "damage": {
          "parts": [
            {
              "formula": "1d4+1",
              "operator": "",
              "types": {
                "force": true
              }
            },
            {
              "formula": "1d4+1",
              "operator": "",
              "types": {
                "force": true
              }
            },
            {
              "formula": "1d4+1",
              "operator": "",
              "types": {
                "force": true
              }
            }
          ]
        },
        "description": {
          "chat": "",
          "unidentified": "",
          "value": "<p style=\"text-align: justify;\">You fire two missiles of magical energy that strike targets unerringly (the creatures must still be valid targets) and deal 1d4+1 force damage each. You can't target specific parts of a creature, and objects are not damaged by the spell.<br><br>You can target a single creature or several creatures, but each missile can strike only one creature. You must designate targets before you attempt to overcome spell resistance or roll damage.<br><br>You can cast this spell as a full action. If you do, you fire three missiles instead of two.</p>"
        },
        "descriptors": [],
        "dismissible": false,
        "duration": {
          "units": "",
          "value": "instantaneous"
        },
        "formula": "",
        "isActive": null,
        "level": 1,
        "materials": {
          "consumed": false,
          "cost": 0,
          "supply": 0,
          "value": ""
        },
        "modifiers": [],
        "preparation": {
          "mode": "always",
          "prepared": true
        },
        "range": {
          "additional": "10 ft.",
          "per": "level",
          "units": "ft",
          "value": 100
        },
        "save": {
          "type": "",
          "dc": null,
          "descriptor": "negate"
        },
        "school": "evo",
        "source": "CRB pg. 364",
        "sr": true,
        "target": {
          "type": "",
          "value": "up to three creatures, no two of which can be more than 15 ft. apart; see text"
        },
        "uses": {
          "max": null,
          "per": "",
          "value": null
        }
      },
      "effects": [],
      "flags": {},
<<<<<<< HEAD
      "img": "systems/sfrpg/icons/spells/magic_missile.png",
      "sort": 1100000
=======
      "img": "systems/sfrpg/icons/spells/magic_missile.webp",
      "effects": []
>>>>>>> 2b095a38
    },
    {
      "_id": "Hmf64P0Dv14tA6bM",
      "name": "Remote Operation",
      "type": "spell",
      "data": {
        "type": "",
        "ability": null,
        "abilityMods": {
          "parts": []
        },
        "actionType": "",
        "activation": {
          "type": "action",
          "condition": "",
          "cost": 1
        },
        "allowedClasses": {
          "myst": false,
          "tech": true,
          "wysh": false
        },
        "area": {
          "effect": "",
          "shape": "",
          "units": "none",
          "value": null
        },
        "attackBonus": 0,
        "chatFlavor": "",
        "concentration": true,
        "critical": {
          "effect": "",
          "parts": []
        },
        "damage": {
          "parts": []
        },
        "description": {
          "chat": "",
          "unidentified": "",
          "value": "<p style=\"text-align: justify;\">A holographic duplicate of the target’s controls appears within your reach. If the target has no controls, the spell fails. As part of concentrating on this spell, you (and only you) can use these holocontrols to operate the target as if you were able to touch its actual controls. The spell ends if the target moves out of range.</p>"
        },
        "descriptors": [],
        "dismissible": false,
        "duration": {
          "units": "",
          "value": "concentration + 1 round/level"
        },
        "formula": "",
        "isActive": null,
        "level": 1,
        "materials": {
          "consumed": false,
          "cost": 0,
          "supply": 0,
          "value": ""
        },
        "modifiers": [],
        "preparation": {
          "mode": "always",
          "prepared": false
        },
        "range": {
          "additional": "",
          "per": "",
          "units": "ft",
          "value": 60
        },
        "save": {
          "type": "",
          "dc": null,
          "descriptor": ""
        },
        "school": "con",
        "source": "COM pg. 140",
        "sr": true,
        "target": {
          "type": "",
          "value": "one operable technological device no larger than a vehicle that is not a starship"
        },
        "uses": {
          "max": null,
          "per": "",
          "value": null
        }
      },
      "effects": [],
      "flags": {},
<<<<<<< HEAD
      "img": "systems/sfrpg/icons/spells/remote_operation.PNG",
      "sort": 1200000
=======
      "img": "systems/sfrpg/icons/spells/remote_operation.webp",
      "effects": []
>>>>>>> 2b095a38
    },
    {
      "_id": "27kJa7EsQQZyS8mo",
      "name": "Holographic Image (Lvl 3, DC 20)",
      "type": "spell",
      "data": {
        "type": "",
        "ability": "",
        "abilityMods": {
          "parts": []
        },
        "actionType": "save",
        "activation": {
          "type": "action",
          "condition": "",
          "cost": 1
        },
        "allowedClasses": {
          "myst": false,
          "tech": true,
          "wysh": false
        },
        "area": {
          "effect": "",
          "shape": "",
          "units": "none",
          "value": null
        },
        "attackBonus": 0,
        "chatFlavor": "",
        "concentration": false,
        "critical": {
          "effect": "",
          "parts": []
        },
        "damage": {
          "parts": []
        },
        "description": {
          "chat": "",
          "unidentified": "",
          "value": "<p style=\"text-align: justify;\">You weave nearby photons into illusory holograms that can take almost any form you can imagine. These holograms are usually effective against cameras, robots, and living creatures.<br /><br /></p>\n<ul>\n<li style=\"text-align: justify;\"><strong>1st:</strong> When you cast holographic image as a 1st-level spell, it produces a purely visual hologram at long range (400 feet + 40 feet/level). The image has no sound, smell, texture, or temperature. The image can&rsquo;t extend beyond four 10-foot cubes plus one 10-foot cube per caster level. The image lasts for as long as you concentrate. You can move the image within the limits of the size of the effect.</li>\n<li style=\"text-align: justify;\"><strong>2nd:</strong> When you cast holographic image as a 2nd-level spell, it produces a hologram as per the 1st-level version of the spell, except the hologram can include minor sounds, but not understandable speech. The image lasts for as long as you concentrate plus 2 additional rounds.</li>\n<li style=\"text-align: justify;\"><strong>3rd:</strong> When you cast holographic image as a 3rd-level spell, it produces a hologram as per the 1st-level version of the spell, except the hologram can include sound, smell, and thermal illusions (but not speech). The image disappears when it is struck by an opponent, unless you cause the hologram to react appropriately. The image lasts for as long as you concentrate plus 3 additional rounds.</li>\n<li style=\"text-align: justify;\"><strong>4th:</strong> When you cast holographic image as a 4th-level spell, it produces a hologram as per the 3rd-level version of the spell, except the hologram follows a script determined by you. It follows that script for 1 minute per level without you having to concentrate on it. The hologram can include intelligible speech, if you wish.</li>\n<li style=\"text-align: justify;\"><strong>5th:</strong> When you cast holographic image as a 5th-level spell, it produces a hologram as per the 4th-level version of the spell, except the size of the hologram can&rsquo;t extend beyond a 20-foot cube plus one 10-foot cube per caster level. You can choose to make the hologram permanent at the time of casting. By concentrating, you can move the image within the limits of the range, but it is static while you are not concentrating. Alternatively, you can have the hologram activate when a specific condition (which you set at the time of casting) occurs. The event that triggers the hologram can be as general or as specific and detailed as desired, but it must be based on an audible, olfactory, tactile, or visual trigger. The trigger can&rsquo;t be based on some quality not normally obvious to the senses, such as alignment. The spell lasts until it is triggered, and then the hologram lasts for 1 round per caster level.</li>\n<li style=\"text-align: justify;\"><strong>6th:</strong> When you cast holographic image as a 6th-level spell, it creates a quasi-real, illusory version of yourself at medium range (100 feet + 10 feet/level). This hologram looks, sounds, and smells like you, but it is intangible. The hologram mimics your actions (including speech) unless you use a move action to direct it to act differently. You can see through its eyes and hear through its ears as if you were standing where it is, and during your turn you can switch from using its senses to using your own, or back again, as a move action. While you are using its senses, your body is considered blinded and deafened.If you desire, any spell you cast with a range of touch or greater can originate from the hologram instead of from you. The hologram can&rsquo;t cast spells on itself except for illusion spells. Spells cast in this manner affect other targets normally, despite originating from the hologram. An object isn&rsquo;t deceived by illusions (treat as if it had succeeded at its Will saving throw). The hologram remains for 1 round per level, and you must maintain line of effect to the hologram at all times. If your line of effect is obstructed, the spell ends. If you use&nbsp;dimension door,&nbsp;plane shift,&nbsp;teleport, or a similar spell that breaks your line of effect, even momentarily, the spell ends. This casting of the spell is a shadow effect.</li>\n</ul>"
        },
        "descriptors": [],
        "dismissible": false,
        "duration": {
          "units": "",
          "value": "see text"
        },
        "formula": "",
        "isActive": null,
        "level": 3,
        "materials": {
          "consumed": false,
          "cost": 0,
          "supply": 0,
          "value": ""
        },
        "modifiers": [],
        "preparation": {
          "mode": "always",
          "prepared": false
        },
        "range": {
          "additional": "",
          "per": "",
          "units": "none",
          "value": null
        },
        "save": {
          "type": "will",
          "dc": "20",
          "descriptor": "disbelieve"
        },
        "school": "ill",
        "source": "CRB pg. 360",
        "sr": false,
        "target": {
          "type": "",
          "value": "see text"
        },
        "uses": {
          "max": null,
          "per": "",
          "value": null
        }
      },
      "effects": [],
      "flags": {},
<<<<<<< HEAD
      "img": "systems/sfrpg/icons/spells/holographic_image.png",
      "sort": 1050000
=======
      "img": "systems/sfrpg/icons/spells/holographic_image.webp",
      "effects": []
>>>>>>> 2b095a38
    }
  ],
  "token": {
    "name": "Daemon, Alorbidaemon",
    "actorId": "kP4UIiiswXb9T37V",
    "actorLink": false,
    "bar1": {
      "attribute": "attributes.hp"
    },
    "bar2": {
      "attribute": ""
    },
    "brightLight": 0,
    "brightSight": 0,
    "dimLight": 0,
    "dimSight": 0,
    "displayBars": 40,
    "displayName": 0,
    "disposition": -1,
    "flags": {},
    "height": 2,
    "img": "icons/svg/mystery-man.svg",
    "lightAlpha": 1,
    "lightAngle": 360,
    "lightAnimation": {
      "type": "",
      "intensity": 5,
      "speed": 5
    },
    "lightColor": "",
    "lockRotation": false,
    "mirrorX": false,
    "mirrorY": false,
    "randomImg": false,
    "rotation": 0,
    "scale": 1,
    "sightAngle": 360,
    "tint": "",
    "vision": false,
    "width": 2
  }
}<|MERGE_RESOLUTION|>--- conflicted
+++ resolved
@@ -724,6 +724,7 @@
       },
       "effects": [],
       "flags": {},
+      "img": "icons/svg/mystery-man.svg",
       "sort": 200000
     },
     {
@@ -1123,13 +1124,8 @@
       },
       "effects": [],
       "flags": {},
-<<<<<<< HEAD
-      "img": "systems/sfrpg/icons/spells/holographic_terrain.png",
+      "img": "systems/sfrpg/icons/spells/holographic_terrain.webp",
       "sort": 500000
-=======
-      "img": "systems/sfrpg/icons/spells/holographic_terrain.webp",
-      "effects": []
->>>>>>> 2b095a38
     },
     {
       "_id": "nXu3XSHipMgvuQox",
@@ -1219,13 +1215,8 @@
       },
       "effects": [],
       "flags": {},
-<<<<<<< HEAD
-      "img": "systems/sfrpg/icons/spells/overload_system.png",
+      "img": "systems/sfrpg/icons/spells/overload_system.webp",
       "sort": 600000
-=======
-      "img": "systems/sfrpg/icons/spells/overload_system.webp",
-      "effects": []
->>>>>>> 2b095a38
     },
     {
       "_id": "zHwaTmqBdIOj3TtI",
@@ -1323,13 +1314,8 @@
       },
       "effects": [],
       "flags": {},
-<<<<<<< HEAD
-      "img": "systems/sfrpg/icons/spells/arcing_surge.jpg",
+      "img": "systems/sfrpg/icons/spells/arcing_surge.webp",
       "sort": 700000
-=======
-      "img": "systems/sfrpg/icons/spells/arcing_surge.webp",
-      "effects": []
->>>>>>> 2b095a38
     },
     {
       "_id": "HxnywQ8mKnRzWuht",
@@ -1419,13 +1405,8 @@
       },
       "effects": [],
       "flags": {},
-<<<<<<< HEAD
-      "img": "systems/sfrpg/icons/spells/displacement.png",
+      "img": "systems/sfrpg/icons/spells/displacement.webp",
       "sort": 800000
-=======
-      "img": "systems/sfrpg/icons/spells/displacement.webp",
-      "effects": []
->>>>>>> 2b095a38
     },
     {
       "_id": "bI6FQwWtvWLuI6XP",
@@ -1515,13 +1496,8 @@
       },
       "effects": [],
       "flags": {},
-<<<<<<< HEAD
-      "img": "systems/sfrpg/icons/spells/holographic_image.png",
+      "img": "systems/sfrpg/icons/spells/holographic_image.webp",
       "sort": 900000
-=======
-      "img": "systems/sfrpg/icons/spells/holographic_image.webp",
-      "effects": []
->>>>>>> 2b095a38
     },
     {
       "_id": "ebPTnz74JZT1QWEw",
@@ -1611,13 +1587,8 @@
       },
       "effects": [],
       "flags": {},
-<<<<<<< HEAD
-      "img": "systems/sfrpg/icons/spells/instant_virus.PNG",
+      "img": "systems/sfrpg/icons/spells/instant_virus.webp",
       "sort": 1000000
-=======
-      "img": "systems/sfrpg/icons/spells/instant_virus.webp",
-      "effects": []
->>>>>>> 2b095a38
     },
     {
       "_id": "g8eoIhkG72U7G96i",
@@ -1729,13 +1700,8 @@
       },
       "effects": [],
       "flags": {},
-<<<<<<< HEAD
-      "img": "systems/sfrpg/icons/spells/magic_missile.png",
+      "img": "systems/sfrpg/icons/spells/magic_missile.webp",
       "sort": 1100000
-=======
-      "img": "systems/sfrpg/icons/spells/magic_missile.webp",
-      "effects": []
->>>>>>> 2b095a38
     },
     {
       "_id": "Hmf64P0Dv14tA6bM",
@@ -1825,13 +1791,8 @@
       },
       "effects": [],
       "flags": {},
-<<<<<<< HEAD
-      "img": "systems/sfrpg/icons/spells/remote_operation.PNG",
+      "img": "systems/sfrpg/icons/spells/remote_operation.webp",
       "sort": 1200000
-=======
-      "img": "systems/sfrpg/icons/spells/remote_operation.webp",
-      "effects": []
->>>>>>> 2b095a38
     },
     {
       "_id": "27kJa7EsQQZyS8mo",
@@ -1921,13 +1882,8 @@
       },
       "effects": [],
       "flags": {},
-<<<<<<< HEAD
-      "img": "systems/sfrpg/icons/spells/holographic_image.png",
+      "img": "systems/sfrpg/icons/spells/holographic_image.webp",
       "sort": 1050000
-=======
-      "img": "systems/sfrpg/icons/spells/holographic_image.webp",
-      "effects": []
->>>>>>> 2b095a38
     }
   ],
   "token": {
