--- conflicted
+++ resolved
@@ -194,7 +194,7 @@
       "biography": {
         "age": 0,
         "dateOfBirth": "",
-        "fullBodyImage": "systems/sfrpg/images/mystery-body.png",
+        "fullBodyImage": "systems/sfrpg/images/mystery-body.webp",
         "height": "",
         "otherVisuals": "",
         "public": "",
@@ -575,7 +575,8 @@
         }
       },
       "effects": [],
-      "flags": {}
+      "flags": {},
+      "img": "icons/svg/mystery-man.svg"
     },
     {
       "name": "Solar Weapon",
@@ -946,7 +947,8 @@
         "weaponType": "smallA"
       },
       "effects": [],
-      "flags": {}
+      "flags": {},
+      "img": "icons/svg/mystery-man.svg"
     },
     {
       "name": "Solar Manifestation (Su)",
@@ -1021,12 +1023,7 @@
       },
       "effects": [],
       "flags": {},
-<<<<<<< HEAD
-      "img": "systems/sfrpg/icons/classes/solar_manifestation.png"
-=======
-      "img": "systems/sfrpg/icons/classes/solar_manifestation.webp",
-      "effects": []
->>>>>>> 2b095a38
+      "img": "systems/sfrpg/icons/classes/solar_manifestation.webp"
     },
     {
       "name": "Stellar Alignment",
@@ -1268,12 +1265,7 @@
       },
       "effects": [],
       "flags": {},
-<<<<<<< HEAD
-      "img": "systems/sfrpg/icons/spells/wisp_ally.png"
-=======
-      "img": "systems/sfrpg/icons/spells/wisp_ally.webp",
-      "effects": []
->>>>>>> 2b095a38
+      "img": "systems/sfrpg/icons/spells/wisp_ally.webp"
     },
     {
       "name": "Detect Magic (At Will)",
@@ -1363,12 +1355,7 @@
       },
       "effects": [],
       "flags": {},
-<<<<<<< HEAD
-      "img": "systems/sfrpg/icons/spells/detect_magic.png"
-=======
-      "img": "systems/sfrpg/icons/spells/detect_magic.webp",
-      "effects": []
->>>>>>> 2b095a38
+      "img": "systems/sfrpg/icons/spells/detect_magic.webp"
     },
     {
       "name": "Token Spell (At Will)",
@@ -1458,12 +1445,7 @@
       },
       "effects": [],
       "flags": {},
-<<<<<<< HEAD
-      "img": "systems/sfrpg/icons/spells/token_spell.png"
-=======
-      "img": "systems/sfrpg/icons/spells/token_spell.webp",
-      "effects": []
->>>>>>> 2b095a38
+      "img": "systems/sfrpg/icons/spells/token_spell.webp"
     },
     {
       "name": "Battery, High-Capacity",
@@ -1510,12 +1492,7 @@
       },
       "effects": [],
       "flags": {},
-<<<<<<< HEAD
-      "img": "systems/sfrpg/icons/equipment/weapons/battery-high-capacity.jpg"
-=======
-      "img": "systems/sfrpg/icons/equipment/weapons/battery-high-capacity.webp",
-      "effects": []
->>>>>>> 2b095a38
+      "img": "systems/sfrpg/icons/equipment/weapons/battery-high-capacity.webp"
     },
     {
       "name": "Black Hole (Su)",
@@ -1590,12 +1567,7 @@
       },
       "effects": [],
       "flags": {},
-<<<<<<< HEAD
-      "img": "systems/sfrpg/icons/classes/blackhole.png"
-=======
-      "img": "systems/sfrpg/icons/classes/blackhole.webp",
-      "effects": []
->>>>>>> 2b095a38
+      "img": "systems/sfrpg/icons/classes/blackhole.webp"
     },
     {
       "name": "Corona (Su)",
@@ -1670,12 +1642,7 @@
       },
       "effects": [],
       "flags": {},
-<<<<<<< HEAD
-      "img": "systems/sfrpg/icons/classes/corona.png"
-=======
-      "img": "systems/sfrpg/icons/classes/corona.webp",
-      "effects": []
->>>>>>> 2b095a38
+      "img": "systems/sfrpg/icons/classes/corona.webp"
     },
     {
       "name": "Defy Gravity (Su)",
@@ -1750,12 +1717,7 @@
       },
       "effects": [],
       "flags": {},
-<<<<<<< HEAD
-      "img": "systems/sfrpg/icons/classes/defy_gravity.png"
-=======
-      "img": "systems/sfrpg/icons/classes/defy_gravity.webp",
-      "effects": []
->>>>>>> 2b095a38
+      "img": "systems/sfrpg/icons/classes/defy_gravity.webp"
     },
     {
       "name": "Supernova (Su)",
@@ -1830,12 +1792,7 @@
       },
       "effects": [],
       "flags": {},
-<<<<<<< HEAD
-      "img": "systems/sfrpg/icons/classes/supernova.png"
-=======
-      "img": "systems/sfrpg/icons/classes/supernova.webp",
-      "effects": []
->>>>>>> 2b095a38
+      "img": "systems/sfrpg/icons/classes/supernova.webp"
     },
     {
       "name": "Flashing Strikes (Ex) (Solarian)",
@@ -1910,12 +1867,7 @@
       },
       "effects": [],
       "flags": {},
-<<<<<<< HEAD
-      "img": "systems/sfrpg/icons/classes/flashing_strikes.png"
-=======
-      "img": "systems/sfrpg/icons/classes/flashing_strikes.webp",
-      "effects": []
->>>>>>> 2b095a38
+      "img": "systems/sfrpg/icons/classes/flashing_strikes.webp"
     },
     {
       "name": "Solar Weapon",
@@ -1990,12 +1942,7 @@
       },
       "effects": [],
       "flags": {},
-<<<<<<< HEAD
-      "img": "systems/sfrpg/icons/classes/solar_weapon.png"
-=======
-      "img": "systems/sfrpg/icons/classes/solar_weapon.webp",
-      "effects": []
->>>>>>> 2b095a38
+      "img": "systems/sfrpg/icons/classes/solar_weapon.webp"
     }
   ],
   "token": {
