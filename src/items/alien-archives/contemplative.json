--- conflicted
+++ resolved
@@ -621,10 +621,6 @@
     {
       "name": "Laser pistol, azimuth",
       "type": "weapon",
-<<<<<<< HEAD
-=======
-      "img": "systems/sfrpg/icons/equipment/weapons/laser-pistol-azimuth.webp",
->>>>>>> 2b095a38
       "data": {
         "type": "",
         "ability": "",
@@ -752,7 +748,7 @@
       "hasAttack": true,
       "hasCapacity": true,
       "hasUses": false,
-      "img": "systems/sfrpg/icons/equipment/weapons/laser-pistol-azimuth.jpg",
+      "img": "systems/sfrpg/icons/equipment/weapons/laser-pistol-azimuth.webp",
       "isCharged": true,
       "isStack": false,
       "labels": {
@@ -852,10 +848,6 @@
     {
       "name": "Second Skin",
       "type": "equipment",
-<<<<<<< HEAD
-=======
-      "img": "systems/sfrpg/icons/equipment/armor/second-skin.webp",
->>>>>>> 2b095a38
       "data": {
         "type": "",
         "ability": null,
@@ -940,7 +932,7 @@
       "flags": {},
       "hasAttack": false,
       "hasUses": false,
-      "img": "systems/sfrpg/icons/equipment/armor/second-skin.jpg",
+      "img": "systems/sfrpg/icons/equipment/armor/second-skin.webp",
       "isCharged": true,
       "isStack": false,
       "labels": {
@@ -958,10 +950,6 @@
     {
       "name": "Battery, Standard",
       "type": "goods",
-<<<<<<< HEAD
-=======
-      "img": "systems/sfrpg/icons/equipment/weapons/battery-standard.webp",
->>>>>>> 2b095a38
       "data": {
         "type": "",
         "attuned": false,
@@ -984,7 +972,7 @@
       },
       "flags": {},
       "hasAttack": false,
-      "img": "systems/sfrpg/icons/equipment/weapons/battery-standard.jpg",
+      "img": "systems/sfrpg/icons/equipment/weapons/battery-standard.webp",
       "isCharged": true,
       "isStack": true,
       "labels": {}
@@ -992,10 +980,6 @@
     {
       "name": "Detect Thoughts (DC 15) [1 / day]",
       "type": "spell",
-<<<<<<< HEAD
-=======
-      "img": "systems/sfrpg/icons/spells/detect_thoughts.webp",
->>>>>>> 2b095a38
       "data": {
         "type": "",
         "ability": "",
@@ -1080,7 +1064,7 @@
       "flags": {},
       "hasAttack": false,
       "hasUses": false,
-      "img": "systems/sfrpg/icons/spells/detect_thoughts.png",
+      "img": "systems/sfrpg/icons/spells/detect_thoughts.webp",
       "isCharged": true,
       "isStack": false,
       "labels": {
@@ -1098,10 +1082,6 @@
     {
       "name": "Mind Thrust (1st-Level, DC 15) [1 / day]",
       "type": "spell",
-<<<<<<< HEAD
-=======
-      "img": "systems/sfrpg/icons/spells/mind_thrust.webp",
->>>>>>> 2b095a38
       "data": {
         "type": "",
         "ability": "",
@@ -1192,7 +1172,7 @@
       "flags": {},
       "hasAttack": false,
       "hasUses": false,
-      "img": "systems/sfrpg/icons/spells/mind_thrust.png",
+      "img": "systems/sfrpg/icons/spells/mind_thrust.webp",
       "isCharged": true,
       "isStack": false,
       "labels": {
@@ -1210,10 +1190,6 @@
     {
       "name": "Daze (DC 14) (At Will)",
       "type": "spell",
-<<<<<<< HEAD
-=======
-      "img": "systems/sfrpg/icons/spells/daze.webp",
->>>>>>> 2b095a38
       "data": {
         "type": "",
         "ability": "",
@@ -1298,7 +1274,7 @@
       "flags": {},
       "hasAttack": false,
       "hasUses": false,
-      "img": "systems/sfrpg/icons/spells/daze.png",
+      "img": "systems/sfrpg/icons/spells/daze.webp",
       "isCharged": true,
       "isStack": false,
       "labels": {
@@ -1316,10 +1292,6 @@
     {
       "name": "Psychokinetic Hand (At Will)",
       "type": "spell",
-<<<<<<< HEAD
-=======
-      "img": "systems/sfrpg/icons/spells/psychokenetic_hand.webp",
->>>>>>> 2b095a38
       "data": {
         "type": "",
         "ability": null,
@@ -1404,7 +1376,7 @@
       "flags": {},
       "hasAttack": false,
       "hasUses": false,
-      "img": "systems/sfrpg/icons/spells/psychokenetic_hand.png",
+      "img": "systems/sfrpg/icons/spells/psychokenetic_hand.webp",
       "isCharged": true,
       "isStack": false,
       "labels": {
