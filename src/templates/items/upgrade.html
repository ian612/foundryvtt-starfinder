<form class="{{cssClass}} flexcol" autocomplete="off">

    {{!-- Item Sheet Header --}}
    {{> "systems/sfrpg/templates/items/parts/item-header.html"}}

     {{!-- Item Sheet Navigation --}}
    <nav class="sheet-navigation tabs" data-group="primary">
        <a class="item active" data-tab="description">{{ localize "SFRPG.Description" }}</a>
        <a class="item" data-tab="details">{{ localize "SFRPG.Details" }}</a>
    </nav>

    {{!-- Item Sheet Body --}}
    <section class="sheet-body">
        {{> "systems/sfrpg/templates/items/parts/item-description.html"}}

        <div class="tab details" data-group="primary" data-tab="details">
            <h3 class="form-header">{{ localize "SFRPG.Items.Upgrade.ArmorUpgradeDetails" }}</h3>
            <div class="form-group">
                <label>{{ localize "SFRPG.Items.Upgrade.Slots" }}</label>
                <input type="text" name="data.slots" value="{{data.slots}}" data-dtype="Number" />
            </div>
            <div class="form-group">
<<<<<<< HEAD
                <label>{{ localize "SFRPG.Items.Upgrade.AllowedArmorType" }}</label>
                <select name="data.armorType">
                    {{#select data.armorType}}
                    <option value="any">{{ localize "SFRPG.Items.Upgrade.Any" }}</option>
                    {{#each config.armorTypes as |armorType k|}}
                    <option value="{{k}}">{{armorType}}</option>
=======
                <label>Allowed Armor Type</label>
                <select name="data.allowedArmorType">
                    {{#select data.allowedArmorType}}
                    <option value="any">Any</option>
                    {{#each config.allowedArmorTypes as |allowedArmorType k|}}
                    <option value="{{k}}">{{allowedArmorType}}</option>
>>>>>>> a3bf90b4
                    {{/each}}
                    {{/select}}
                </select>
            </div>

            <h3 class="form-header">{{ localize "SFRPG.CapacityUsage" }}</h3>
            {{> "systems/sfrpg/templates/items/parts/item-capacity.html"}}

            <br />

            {{> "systems/sfrpg/templates/items/parts/physical-item-details.html"}}
        </div>

        
    </section>
</form><|MERGE_RESOLUTION|>--- conflicted
+++ resolved
@@ -20,21 +20,12 @@
                 <input type="text" name="data.slots" value="{{data.slots}}" data-dtype="Number" />
             </div>
             <div class="form-group">
-<<<<<<< HEAD
                 <label>{{ localize "SFRPG.Items.Upgrade.AllowedArmorType" }}</label>
-                <select name="data.armorType">
-                    {{#select data.armorType}}
-                    <option value="any">{{ localize "SFRPG.Items.Upgrade.Any" }}</option>
-                    {{#each config.armorTypes as |armorType k|}}
-                    <option value="{{k}}">{{armorType}}</option>
-=======
-                <label>Allowed Armor Type</label>
                 <select name="data.allowedArmorType">
                     {{#select data.allowedArmorType}}
-                    <option value="any">Any</option>
+                    <option value="any">{{ localize "SFRPG.Items.Upgrade.Any" }}</option>
                     {{#each config.allowedArmorTypes as |allowedArmorType k|}}
                     <option value="{{k}}">{{allowedArmorType}}</option>
->>>>>>> a3bf90b4
                     {{/each}}
                     {{/select}}
                 </select>
