--- conflicted
+++ resolved
@@ -19,97 +19,6 @@
         {{!-- Details Tab --}}
         <div class="tab details" data-group="primary" data-tab="details">
 
-<<<<<<< HEAD
-            {{!-- Weapon Type --}}
-            <div class="form-group">
-                <label>{{ localize "SFRPG.Items.Weapon.Type" }}</label>
-                <select name="system.weaponType">
-                    {{#select itemData.weaponType}}
-                    {{#each config.weaponTypes as |name type|}}
-                    <option value="{{type}}">{{name}}</option>
-                    {{/each}}
-                    {{/select}}
-                </select>
-            </div>
-
-            {{!-- Weapon Category --}}
-            <div class="form-group">
-                <label>{{ localize "SFRPG.Items.Weapon.Category" }}</label>
-                <select name="system.weaponCategory">
-                    {{#select itemData.weaponCategory}}
-                    <option value="">Unspecified</option>
-                    {{#each config.weaponCategories as |name type|}}
-                    <option value="{{type}}">{{name}}</option>
-                    {{/each}}
-                    {{/select}}
-                </select>
-            </div>
-
-            {{!-- Equipment Status --}}
-            {{> "systems/sfrpg/templates/items/parts/item-status.hbs"}}
-
-            {{!-- Weapon Properties --}}
-            <div class="form-group stacked weapon-properties">
-                <label>
-                    {{ localize "SFRPG.Items.Weapon.Properties" }}&nbsp;
-                    <a class="trait-selector"
-                        data-tooltips="weaponPropertiesTooltips"
-                        data-choices="weaponProperties"
-                        data-format="itemProperties"
-                        data-location="system.properties"
-                        data-title="{{localize "SFRPG.Items.Weapon.Properties"}}">
-                        <i class="fas fa-edit"></i>
-                    </a>
-                </label>
-
-                <ul class="traits-list">
-                    {{#each itemData.properties as |property name|}}
-                        {{#if (isObject property)}}
-                            {{#if property.value}}
-                                <li class="tag {{name}}" data-tooltip='<strong>{{lookup ../config.weaponProperties name}}</strong><br/>{{lookup ../config.weaponPropertiesTooltips name}}'>
-                                    {{lookup ../config.weaponProperties name}}
-                                </li>
-                            {{/if}}
-                        {{else}}
-                            {{#if property}}
-                                <li class="tag {{name}}" data-tooltip='<strong>{{lookup ../config.weaponProperties name}}</strong><br/>{{lookup ../config.weaponPropertiesTooltips name}}'>
-                                    {{lookup ../config.weaponProperties name}}
-                                </li>
-                            {{/if}}
-                        {{/if}}
-                    {{/each}}
-                </ul>
-            </div>
-
-            {{!-- Special Materials Template --}}
-            {{> "systems/sfrpg/templates/items/parts/item-special-materials.hbs"}}
-
-            <br />
-
-            <h3 class="form-header noborder">{{ localize "SFRPG.Items.Weapon.Usage" }}</h3>
-
-            {{!-- Item Activation Template --}}
-            {{> "systems/sfrpg/templates/items/parts/item-activation.hbs"}}
-
-            <br />
-
-            <h3 class="form-header noborder">{{ localize "SFRPG.Items.Weapon.Attack" }}</h3>
-
-            {{!-- Item Action Template --}}
-            {{> "systems/sfrpg/templates/items/parts/item-action.hbs"}}
-
-            <br />
-
-            {{> "systems/sfrpg/templates/items/parts/item-capacity.hbs"}}
-
-            <br />
-
-            {{> "systems/sfrpg/templates/items/parts/physical-item-details.hbs"}}
-
-            <br />
-
-            {{> "systems/sfrpg/templates/items/parts/container-details.hbs" message="SFRPG.ItemSheet.Weapons.ContainerTooltip"}}
-=======
             {{!-- Details Tab Navigation --}}
             <nav class="sheet-subnavigation subtabs" data-group="subdetails">
                 <a class="item active" data-tab="properties">{{ localize "SFRPG.ItemSheet.Details.Tab.Properties" }}</a>
@@ -191,7 +100,6 @@
                 </div>
                 -->
             </section>
->>>>>>> d5c69399
 
         </div>
 
