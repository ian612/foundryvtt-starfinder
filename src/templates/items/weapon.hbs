<form class="{{cssClass}} flexcol" autocomplete="off">

    {{!-- Item Sheet Header --}}
    {{> "systems/sfrpg/templates/items/parts/item-header.hbs"}}

    {{!-- Item Sheet Navigation --}}
    <nav class="sheet-navigation tabs" data-group="primary">
        <a class="item active" data-tab="description">{{ localize "SFRPG.Description" }}</a>
        <a class="item" data-tab="details">{{ localize "SFRPG.Details" }}</a>
        <a class="item" data-tab="modifiers">{{ localize "SFRPG.Modifiers" }}</a>
    </nav>

    {{!-- Item Sheet Body --}}
    <section class="sheet-body">

        {{!-- Description Tab --}}
        {{> "systems/sfrpg/templates/items/parts/item-description.hbs"}}

        {{!-- Details Tab --}}
        <div class="tab details" data-group="primary" data-tab="details">
<<<<<<< HEAD
            <h3 class="form-header noborder">{{ localize "SFRPG.Items.Weapon.Details" }}</h3>

            {{!-- Weapon Type --}}
            <div class="form-group">
                <label>{{ localize "SFRPG.Items.Weapon.Type" }}</label>
                <select name="system.weaponType">
                    {{#select itemData.weaponType}}
                    {{#each config.weaponTypes as |name type|}}
                    <option value="{{type}}">{{name}}</option>
                    {{/each}}
                    {{/select}}
                </select>
            </div>

            {{!-- Weapon Category --}}
            <div class="form-group">
                <label>{{ localize "SFRPG.Items.Weapon.Category" }}</label>
                <select name="system.weaponCategory">
                    {{#select itemData.weaponCategory}}
                    <option value="">Unspecified</option>
                    {{#each config.weaponCategories as |name type|}}
                    <option value="{{type}}">{{name}}</option>
                    {{/each}}
                    {{/select}}
                </select>
            </div>

            {{!-- Equipment Status --}}
            {{> "systems/sfrpg/templates/items/parts/item-status.hbs"}}

            {{!-- Weapon Properties --}}
            <div class="form-group stacked weapon-properties">
                <label>{{ localize "SFRPG.Items.Weapon.Properties" }}</label>
                {{#each config.weaponProperties as |name prop|}}
                <!-- If there's a tooltip entry set for this weapon property we set a Tippy tooltip -->
                <label class="checkbox" {{#if (lookup ../config.weaponPropertiesTooltips prop)}} data-tippy-content='<strong>{{ name }}</strong><br/>{{lookup ../config.weaponPropertiesTooltips prop}}' {{/if}}>
                    <input type="checkbox" name="system.properties.{{prop}}" {{checked (lookup ../itemData.properties prop)}} /> {{ name }}
                </label>
                {{/each}}
            </div>

            {{!-- Special Materials Template --}}
            {{> "systems/sfrpg/templates/items/parts/item-special-materials.hbs"}}
=======
>>>>>>> 85e4ca51
            
            {{!-- Details Tab Navigation --}}
            <nav class="sheet-subnavigation subtabs" data-group="subdetails">
                <a class="item active" data-tab="properties">Properties</a>
                <a class="item" data-tab="attack">Attack &#38; Damage</a>
                <a class="item" data-tab="container">Ammunition &#38; Container</a>
                <a class="item" data-tab="npc">NPC Specific</a>
            </nav>

            <section class="sheet-details">
                {{!-- Weapon Properties Tab --}}
                <div class="tab properties" data-group="subdetails" data-tab="properties">

                    <br />

                    {{!-- Weapon Type --}}
                    <div class="form-group">
                        <label>{{ localize "SFRPG.Items.Weapon.Type" }}</label>
                        <select name="system.weaponType">
                            {{#select itemData.weaponType}}
                            {{#each config.weaponTypes as |name type|}}
                            <option value="{{type}}">{{name}}</option>
                            {{/each}}
                            {{/select}}
                        </select>
                    </div>

                    {{!-- Weapon Category --}}
                    <div class="form-group">
                        <label>{{ localize "SFRPG.Items.Weapon.Category" }}</label>
                        <select name="system.weaponCategory">
                            {{#select itemData.weaponCategory}}
                            <option value="">Unspecified</option>
                            {{#each config.weaponCategories as |name type|}}
                            <option value="{{type}}">{{name}}</option>
                            {{/each}}
                            {{/select}}
                        </select>
                    </div>

                    {{!-- Equipment Status --}}
                    {{> "systems/sfrpg/templates/items/parts/item-status.hbs"}}
                    {{!-- Is Equipment Checkbox --}}
                    <div class="form-group stacked">
                        <label class="checkbox">
                            <input type="checkbox" name="system.isEquipment" {{checked itemData.isEquipment}}/> {{ localize "SFRPG.Items.Weapon.IsEquipment" }}
                        </label>
                    </div>

                    {{!-- Weapon Properties --}}
                    <div class="form-group stacked weapon-properties">
                        <label>{{ localize "SFRPG.Items.Weapon.Properties" }}</label>
                        {{#each config.weaponProperties as |name prop|}}
                        <!-- If there's a tooltip entry set for this weapon property we set a Tippy tooltip -->
                        <label class="checkbox" {{#if (lookup ../config.weaponPropertiesTooltips prop)}} data-tippy-content='<strong>{{ name }}</strong><br/>{{lookup ../config.weaponPropertiesTooltips prop}}' {{/if}}>
                            <input type="checkbox" name="system.properties.{{prop}}" {{checked (lookup ../itemData.properties prop)}} /> {{ name }}
                        </label>
                        {{/each}}
                    </div>

                    <br />

                    <h3 class="form-header noborder">{{ localize "SFRPG.Items.Weapon.Usage" }}</h3>
                    {{!-- Item Activation Template --}}
                    {{> "systems/sfrpg/templates/items/parts/item-activation.hbs"}}

                    <br />

                    {{!-- Physical Item Details --}}
                    {{> "systems/sfrpg/templates/items/parts/physical-item-details.hbs"}}

                    {{!-- Special Materials Template --}}
                    {{> "systems/sfrpg/templates/items/parts/item-special-materials.hbs"}}

                </div>

                {{!-- Attack Properties Tab --}}
                <div class="tab attack" data-group="subdetails" data-tab="attack">
                    
                    <br />

                    {{!-- Item Action Template --}}
                    {{> "systems/sfrpg/templates/items/parts/item-action.hbs"}}

                </div>

                {{!-- Container Properties Tab --}}
                <div class="tab container" data-group="subdetails" data-tab="container">
                    
                    <br />

                    {{> "systems/sfrpg/templates/items/parts/item-capacity.hbs"}}
                    
                    <br />

                    {{> "systems/sfrpg/templates/items/parts/container-details.hbs" message="SFRPG.ItemSheet.Weapons.ContainerTooltip"}}

                </div>

                {{!-- NPC Specific Tab --}}
                <div class="tab npc" data-group="subdetails" data-tab="npc">
                    <br />
                </div>
            </section>

        </div>

        {{!-- Modifiers Tab --}}
        {{> "systems/sfrpg/templates/items/parts/item-modifiers.hbs"}}
        
    </section>
</form><|MERGE_RESOLUTION|>--- conflicted
+++ resolved
@@ -18,52 +18,6 @@
 
         {{!-- Details Tab --}}
         <div class="tab details" data-group="primary" data-tab="details">
-<<<<<<< HEAD
-            <h3 class="form-header noborder">{{ localize "SFRPG.Items.Weapon.Details" }}</h3>
-
-            {{!-- Weapon Type --}}
-            <div class="form-group">
-                <label>{{ localize "SFRPG.Items.Weapon.Type" }}</label>
-                <select name="system.weaponType">
-                    {{#select itemData.weaponType}}
-                    {{#each config.weaponTypes as |name type|}}
-                    <option value="{{type}}">{{name}}</option>
-                    {{/each}}
-                    {{/select}}
-                </select>
-            </div>
-
-            {{!-- Weapon Category --}}
-            <div class="form-group">
-                <label>{{ localize "SFRPG.Items.Weapon.Category" }}</label>
-                <select name="system.weaponCategory">
-                    {{#select itemData.weaponCategory}}
-                    <option value="">Unspecified</option>
-                    {{#each config.weaponCategories as |name type|}}
-                    <option value="{{type}}">{{name}}</option>
-                    {{/each}}
-                    {{/select}}
-                </select>
-            </div>
-
-            {{!-- Equipment Status --}}
-            {{> "systems/sfrpg/templates/items/parts/item-status.hbs"}}
-
-            {{!-- Weapon Properties --}}
-            <div class="form-group stacked weapon-properties">
-                <label>{{ localize "SFRPG.Items.Weapon.Properties" }}</label>
-                {{#each config.weaponProperties as |name prop|}}
-                <!-- If there's a tooltip entry set for this weapon property we set a Tippy tooltip -->
-                <label class="checkbox" {{#if (lookup ../config.weaponPropertiesTooltips prop)}} data-tippy-content='<strong>{{ name }}</strong><br/>{{lookup ../config.weaponPropertiesTooltips prop}}' {{/if}}>
-                    <input type="checkbox" name="system.properties.{{prop}}" {{checked (lookup ../itemData.properties prop)}} /> {{ name }}
-                </label>
-                {{/each}}
-            </div>
-
-            {{!-- Special Materials Template --}}
-            {{> "systems/sfrpg/templates/items/parts/item-special-materials.hbs"}}
-=======
->>>>>>> 85e4ca51
             
             {{!-- Details Tab Navigation --}}
             <nav class="sheet-subnavigation subtabs" data-group="subdetails">
@@ -106,12 +60,6 @@
 
                     {{!-- Equipment Status --}}
                     {{> "systems/sfrpg/templates/items/parts/item-status.hbs"}}
-                    {{!-- Is Equipment Checkbox --}}
-                    <div class="form-group stacked">
-                        <label class="checkbox">
-                            <input type="checkbox" name="system.isEquipment" {{checked itemData.isEquipment}}/> {{ localize "SFRPG.Items.Weapon.IsEquipment" }}
-                        </label>
-                    </div>
 
                     {{!-- Weapon Properties --}}
                     <div class="form-group stacked weapon-properties">
