--- conflicted
+++ resolved
@@ -2,11 +2,7 @@
     "name": "sfrpg",
     "title": "Starfinder",
     "description": "A game system for running Starfinder in the Foundry VTT environment.",
-<<<<<<< HEAD
     "version": "0.14.2",
-=======
-    "version": "0.15.0",
->>>>>>> 3186660a
     "manifestPlusVersion": "1.1.0",
     "author": "wildj79",
     "templateVersion": 2,
@@ -203,5 +199,5 @@
     "compatibleCoreVersion": "0.8.9",
     "url": "https://github.com/wildj79/foundryvtt-starfinder",
     "manifest": "https://raw.githubusercontent.com/wildj79/foundryvtt-starfinder/master/src/system.json",
-    "download": "https://github.com/wildj79/foundryvtt-starfinder/releases/download/v0.15.0/sfrpg-v0.15.0.zip"
+    "download": "https://github.com/wildj79/foundryvtt-starfinder/releases/download/v0.14.2/sfrpg-v0.14.2.zip"
 }