{
    "id": "sfrpg",
    "title": "Starfinder",
    "description": "A game system for running Starfinder in the Foundry VTT environment.",
<<<<<<< HEAD
    "version": "0.20.1",
=======
    "version": "0.20.2",
>>>>>>> b886ded6
    "manifestPlusVersion": "1.2.0",
    "author": "The Starfinder System Developers",
    "authors": [
        {
            "name": "wildj79",
            "discord": "wildj79#0980"
        },
        {
            "name": "Deepflame",
            "discord": "Deepflame#0875",
            "twitter": "DeepflameNL"
        },
        {
            "name": "ThroughlyDruxy",
            "discord": "ThroughlyDruxy#4390"
        }
    ],
    "media": [
        {
            "type": "cover",
            "url": "https://raw.githubusercontent.com/foundryvtt-starfinder/foundryvtt-starfinder/master/src/images/starfinder_cover.webp",
            "caption": "Starfinder"
        },
        {
            "type": "icon",
            "url": "https://raw.githubusercontent.com/foundryvtt-starfinder/foundryvtt-starfinder/master/src/images/starfinder_icon.webp",
            "caption": "Starfinder"
        }
    ],
    "templateVersion": 2,
    "flags": {
        "sfrpg": {
            "schema": 0.009
        }
    },
    "scripts": [
        "lib/popperjs/core/popper.min.js",
        "lib/tippy/tippy.min.js"
    ],
    "esmodules": [
        "sfrpg.js"
    ],
    "styles": [
        "styles/tippy.css",
        "sfrpg.css"
    ],
    "packs": [
		{	
            "name": "archetypes",
            "label": "Archetypes",
            "system": "sfrpg",
            "path": "./packs/archetypes.db",
            "type": "Item"
        },
        {
            "name": "characters",
            "label": "Characters",
            "system": "sfrpg",
            "path": "./packs/characters.db",
            "type": "Actor"
        },
        {
            "name": "equipment",
            "label": "Equipment",
            "system": "sfrpg",
            "path": "./packs/equipment.db",
            "type": "Item"
        },
        {
            "name": "feats",
            "label": "Feats",
            "system": "sfrpg",
            "path": "./packs/feats.db",
            "type": "Item"
        },
        {
            "name": "spells",
            "label": "Spells",
            "system": "sfrpg",
            "path": "./packs/spells.db",
            "type": "Item"
        },
        {
            "name": "races",
            "label": "Races",
            "system": "sfrpg",
            "path": "./packs/races.db",
            "type": "Item"
        },
        {
            "label": "Classes",
            "type": "Item",
            "name": "classes",
            "path": "./packs/classes.db",
            "system": "sfrpg"
        },
        {
            "label": "Themes",
            "type": "Item",
            "name": "themes",
            "path": "./packs/themes.db",
            "system": "sfrpg"
        },
        {
            "label": "Vehicles",
            "type": "Actor",
            "name": "vehicles",
            "path": "./packs/vehicles.db",
            "system": "sfrpg"
        },
        {
            "label": "Starship Components",
            "type": "Item",
            "name": "starship-components",
            "path": "./packs/starship-components.db",
            "system": "sfrpg"
        },
        {
            "label": "Starship Actions",
            "type": "Item",
            "name": "starship-actions",
            "path": "./packs/starship-actions.db",
            "system": "sfrpg"
        },
        {
            "label": "Setting",
            "type": "JournalEntry",
            "name": "setting",
            "path": "./packs/setting.db",
            "system": "sfrpg"
        },
		        {
            "label": "Skills",
            "type": "JournalEntry",
            "name": "skills",
            "path": "./packs/skills.db",
            "system": "sfrpg"
        },
        {
            "label": "SFRPG Rules",
            "type": "JournalEntry",
            "name": "rules",
            "path": "./packs/rules.db",
            "system": "sfrpg"
        },
        {
            "label": "Tables",
            "type": "RollTable",
            "name": "tables",
            "path": "./packs/tables.db",
            "system": "sfrpg"
        },
        {
            "label": "Conditions",
            "type": "Item",
            "name": "conditions",
            "path": "./packs/conditions.db",
            "system": "sfrpg"
        },
        {
            "label": "Class Features",
            "type": "Item",
            "name": "class-features",
            "path": "./packs/class-features.db",
            "system": "sfrpg"
        },
        {
            "label": "Racial Features",
            "type": "Item",
            "name": "racial-features",
            "path": "./packs/racial-features.db",
            "system": "sfrpg"
        },
        {
            "label": "Universal Creature Rules",
            "type": "Item",
            "name": "universal-creature-rules",
            "path": "./packs/universal-creature-rules.db",
            "system": "sfrpg"
        },
        {
            "label": "Alien Archives",
            "type": "Actor",
            "name": "alien-archives",
            "path": "./packs/alien-archives.db",
            "system": "sfrpg"
        },
		{
            "label": "Hazards",
            "type": "Actor",
            "name": "hazards",
            "path": "./packs/hazards.db",
            "system": "sfrpg"
        },
        {
            "label": "Starships",
            "type": "Actor",
            "name": "starships",
            "path": "./packs/starships.db",
            "system": "sfrpg"
        }
    ],
    "languages": [
        {
            "lang": "en",
            "name": "English",
            "path": "lang/en.json"
        },
        {
            "lang": "ja",
            "name": "日本語",
            "path": "lang/ja.json"
        },
        {
            "lang": "fr",
            "name": "Français",
            "path": "lang/fr.json"
        },
        {
            "lang": "de",
            "name": "Deutsch",
            "path": "lang/de.json"
        },
        {
            "lang": "it",
            "name": "Italian",
            "path": "lang/it.json"
        },
        {
            "lang": "pt-BR",
            "name": "Português (Brasil)",
            "path": "lang/pt-BR.json"
        }
    ],
    "socket": true,
    "initiative": "1d20 + @attributes.init.value",
    "gridDistance": 5,
    "gridUnits": "ft",
    "primaryTokenAttribute": "attributes.hp",
    "secondaryTokenAttribute": "attributes.sp",
<<<<<<< HEAD
    "minimumCoreVersion": "10",
    "compatibleCoreVersion": "10",
    "url": "https://github.com/foundryvtt-starfinder/foundryvtt-starfinder",
    "manifest": "https://raw.githubusercontent.com/foundryvtt-starfinder/foundryvtt-starfinder/master/src/system.json",
    "download": "https://github.com/foundryvtt-starfinder/foundryvtt-starfinder/releases/download/v0.20.1/sfrpg-v0.20.1.zip"
=======
    "compatibility": {
        "minimum": 10,
        "verified": "10.286",
        "maximum": 10
    },
    "url": "https://github.com/foundryvtt-starfinder/foundryvtt-starfinder",
    "manifest": "https://raw.githubusercontent.com/foundryvtt-starfinder/foundryvtt-starfinder/master/src/system.json",
    "download": "https://github.com/foundryvtt-starfinder/foundryvtt-starfinder/releases/download/v0.20.2/sfrpg-v0.20.2.zip"
>>>>>>> b886ded6
}<|MERGE_RESOLUTION|>--- conflicted
+++ resolved
@@ -2,11 +2,7 @@
     "id": "sfrpg",
     "title": "Starfinder",
     "description": "A game system for running Starfinder in the Foundry VTT environment.",
-<<<<<<< HEAD
-    "version": "0.20.1",
-=======
     "version": "0.20.2",
->>>>>>> b886ded6
     "manifestPlusVersion": "1.2.0",
     "author": "The Starfinder System Developers",
     "authors": [
@@ -247,13 +243,6 @@
     "gridUnits": "ft",
     "primaryTokenAttribute": "attributes.hp",
     "secondaryTokenAttribute": "attributes.sp",
-<<<<<<< HEAD
-    "minimumCoreVersion": "10",
-    "compatibleCoreVersion": "10",
-    "url": "https://github.com/foundryvtt-starfinder/foundryvtt-starfinder",
-    "manifest": "https://raw.githubusercontent.com/foundryvtt-starfinder/foundryvtt-starfinder/master/src/system.json",
-    "download": "https://github.com/foundryvtt-starfinder/foundryvtt-starfinder/releases/download/v0.20.1/sfrpg-v0.20.1.zip"
-=======
     "compatibility": {
         "minimum": 10,
         "verified": "10.286",
@@ -262,5 +251,4 @@
     "url": "https://github.com/foundryvtt-starfinder/foundryvtt-starfinder",
     "manifest": "https://raw.githubusercontent.com/foundryvtt-starfinder/foundryvtt-starfinder/master/src/system.json",
     "download": "https://github.com/foundryvtt-starfinder/foundryvtt-starfinder/releases/download/v0.20.2/sfrpg-v0.20.2.zip"
->>>>>>> b886ded6
 }