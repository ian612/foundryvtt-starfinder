{
    "name": "sfrpg",
    "title": "Starfinder",
    "description": "A game system for running Starfinder in the Foundry VTT environment.",
<<<<<<< HEAD
    "version": "0.18.3",
    "manifestPlusVersion": "1.1.0",
=======
    "version": "0.19.0",
    "manifestPlusVersion": "1.2.0",
>>>>>>> fd341833
    "author": "The Starfinder System Developers",
    "authors": [
        {
            "name": "wildj79",
            "discord": "wildj79#0980"
        },
        {
            "name": "Deepflame",
            "discord": "Deepflame#0875",
            "twitter": "DeepflameNL"
        },
        {
            "name": "ThroughlyDruxy",
            "discord": "ThroughlyDruxy#4390"
        }
    ],
    "media": [
        {
            "type": "cover",
            "url": "https://raw.githubusercontent.com/wildj79/foundryvtt-starfinder/master/src/images/starfinder_cover.webp",
            "caption": "Starfinder"
        },
        {
            "type": "icon",
            "url": "https://raw.githubusercontent.com/wildj79/foundryvtt-starfinder/master/src/images/starfinder_icon.webp",
            "caption": "Starfinder"
        }
    ],
    "templateVersion": 2,
    "flags": {
        "sfrpg": {
            "schema": 0.009
        }
    },
    "scripts": [
        "lib/popperjs/core/popper.min.js",
        "lib/tippy/tippy.min.js"
    ],
    "esmodules": [
        "sfrpg.js"
    ],
    "styles": [
        "styles/tippy.css",
        "sfrpg.css"
    ],
    "packs": [
		{	
            "name": "archetypes",
            "label": "Archetypes",
            "system": "sfrpg",
            "path": "./packs/archetypes.db",
            "entity": "Item"
        },
        {
            "name": "characters",
            "label": "Characters",
            "system": "sfrpg",
            "path": "./packs/characters.db",
            "entity": "Actor"
        },
        {
            "name": "equipment",
            "label": "Equipment",
            "system": "sfrpg",
            "path": "./packs/equipment.db",
            "entity": "Item"
        },
        {
            "name": "feats",
            "label": "Feats",
            "system": "sfrpg",
            "path": "./packs/feats.db",
            "entity": "Item"
        },
        {
            "name": "spells",
            "label": "Spells",
            "system": "sfrpg",
            "path": "./packs/spells.db",
            "entity": "Item"
        },
        {
            "name": "races",
            "label": "Races",
            "system": "sfrpg",
            "path": "./packs/races.db",
            "entity": "Item"
        },
        {
            "label": "Classes",
            "entity": "Item",
            "name": "classes",
            "path": "./packs/classes.db",
            "system": "sfrpg"
        },
        {
            "label": "Themes",
            "entity": "Item",
            "name": "themes",
            "path": "./packs/themes.db",
            "system": "sfrpg"
        },
        {
            "label": "Vehicles",
            "entity": "Actor",
            "name": "vehicles",
            "path": "./packs/vehicles.db",
            "system": "sfrpg"
        },
        {
            "label": "Starship Components",
            "entity": "Item",
            "name": "starship-components",
            "path": "./packs/starship-components.db",
            "system": "sfrpg"
        },
        {
            "label": "Starship Actions",
            "entity": "Item",
            "name": "starship-actions",
            "path": "./packs/starship-actions.db",
            "system": "sfrpg"
        },
        {
            "label": "Setting",
            "entity": "JournalEntry",
            "name": "setting",
            "path": "./packs/setting.db",
            "system": "sfrpg"
        },
		        {
            "label": "Skills",
            "entity": "JournalEntry",
            "name": "skills",
            "path": "./packs/skills.db",
            "system": "sfrpg"
        },
        {
            "label": "SFRPG Rules",
            "entity": "JournalEntry",
            "name": "rules",
            "path": "./packs/rules.db",
            "system": "sfrpg"
        },
        {
            "label": "Tables",
            "entity": "RollTable",
            "name": "tables",
            "path": "./packs/tables.db",
            "system": "sfrpg"
        },
        {
            "label": "Conditions",
            "entity": "Item",
            "name": "conditions",
            "path": "./packs/conditions.db",
            "system": "sfrpg"
        },
        {
            "label": "Class Features",
            "entity": "Item",
            "name": "class-features",
            "path": "./packs/class-features.db",
            "system": "sfrpg"
        },
        {
            "label": "Universal Creature Rules",
            "entity": "Item",
            "name": "universal-creature-rules",
            "path": "./packs/universal-creature-rules.db",
            "system": "sfrpg"
        },
        {
            "label": "Alien Archives",
            "entity": "Actor",
            "name": "alien-archives",
            "path": "./packs/alien-archives.db",
            "system": "sfrpg"
        },
		{
            "label": "Hazards",
            "type": "Actor",
            "name": "hazards",
            "path": "./packs/hazards.db",
            "system": "sfrpg"
        },
        {
            "label": "Starships",
            "entity": "Actor",
            "name": "starships",
            "path": "./packs/starships.db",
            "system": "sfrpg"
        }
    ],
    "languages": [
        {
            "lang": "en",
            "name": "English",
            "path": "lang/en.json"
        },
        {
            "lang": "ja",
            "name": "日本語",
            "path": "lang/ja.json"
        },
        {
            "lang": "fr",
            "name": "Français",
            "path": "lang/fr.json"
        },
        {
            "lang": "de",
            "name": "Deutsch",
            "path": "lang/de.json"
        },
        {
            "lang": "it",
            "name": "Italian",
            "path": "lang/it.json"
        },
        {
            "lang": "pt-BR",
            "name": "Português (Brasil)",
            "path": "lang/pt-BR.json"
        }
    ],
    "socket": true,
    "initiative": "1d20 + @attributes.init.value",
    "gridDistance": 5,
    "gridUnits": "ft",
    "primaryTokenAttribute": "attributes.hp",
    "secondaryTokenAttribute": "attributes.sp",
    "minimumCoreVersion": "0.8.3",
    "compatibleCoreVersion": "9",
    "url": "https://github.com/wildj79/foundryvtt-starfinder",
    "manifest": "https://raw.githubusercontent.com/wildj79/foundryvtt-starfinder/master/src/system.json",
    "download": "https://github.com/wildj79/foundryvtt-starfinder/releases/download/v0.18.3/sfrpg-v0.18.3.zip"
}<|MERGE_RESOLUTION|>--- conflicted
+++ resolved
@@ -2,13 +2,8 @@
     "name": "sfrpg",
     "title": "Starfinder",
     "description": "A game system for running Starfinder in the Foundry VTT environment.",
-<<<<<<< HEAD
-    "version": "0.18.3",
-    "manifestPlusVersion": "1.1.0",
-=======
     "version": "0.19.0",
     "manifestPlusVersion": "1.2.0",
->>>>>>> fd341833
     "author": "The Starfinder System Developers",
     "authors": [
         {
@@ -241,9 +236,9 @@
     "gridUnits": "ft",
     "primaryTokenAttribute": "attributes.hp",
     "secondaryTokenAttribute": "attributes.sp",
-    "minimumCoreVersion": "0.8.3",
+    "minimumCoreVersion": "9",
     "compatibleCoreVersion": "9",
     "url": "https://github.com/wildj79/foundryvtt-starfinder",
     "manifest": "https://raw.githubusercontent.com/wildj79/foundryvtt-starfinder/master/src/system.json",
-    "download": "https://github.com/wildj79/foundryvtt-starfinder/releases/download/v0.18.3/sfrpg-v0.18.3.zip"
+    "download": "https://github.com/wildj79/foundryvtt-starfinder/releases/download/v0.19.0/sfrpg-v0.19.0.zip"
 }