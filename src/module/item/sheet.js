import { SFRPG } from "../config.js";
import RollContext from "../rolls/rollcontext.js";
import { WeaponPropertySelectorSFRPG } from "../apps/trait-selectors/weapon-property-selector.js";

const itemSizeArmorClassModifier = {
    "fine": 8,
    "diminutive": 4,
    "tiny": 2,
    "small": 1,
    "medium": 0,
    "large": 1,
    "huge": 2,
    "gargantuan": 4,
    "colossal": 8
};

/**
 * Override and extend the core ItemSheet implementation to handle SFRPG specific item types
 * @type {ItemSheet}
 */
export class ItemSheetSFRPG extends ItemSheet {
    constructor(...args) {
        super(...args);

        /**
         * The tab being browsed
         * @type {string}
         */
        this._sheetTab = null;

        /**
         * The scroll position on the active tab
         * @type {number}
         */
        this._scrollTab = 100;

        this._tooltips = null;
    }

    /* -------------------------------------------- */

    static get defaultOptions() {
        return mergeObject(super.defaultOptions, {
            width: 715,
            height: 600,
            classes: ["sfrpg", "sheet", "item"],
            resizable: true,
            scrollY: [".tab.details"],
            tabs: [
                {navSelector: ".tabs", contentSelector: ".sheet-body", initial: "description"},
                {navSelector: ".descTabs", contentSelector: ".desc-body", initial: "description"}
            ]
        });
    }

    /* -------------------------------------------- */

    /**
     * Return a dynamic reference to the HTML template path used to render this Item Sheet
     * @return {string}
     */
    get template() {
        const path = "systems/sfrpg/templates/items";
        return `${path}/${this.item.type}.hbs`;
    }

    async render(force, options) {
        if (game.combat && this.item.type === "effect") game.combat.apps[this.appId] = this;

        await super.render(force, options);
    }

    async close(options) {
        delete game.combat?.apps[this.appId];

        await super.close(options);
    }

    /* -------------------------------------------- */
    parseNumber(value, defaultValue) {
        if (value === 0 || value instanceof Number) return value;
        else if (!value) return defaultValue;

        const numericValue = Number(value);
        if (Number.isNaN(numericValue)) {
            return defaultValue;
        }
        return numericValue;
    }

    async onPlaceholderUpdated(item, newSavingThrowScore) {
        const placeholders = item.flags.placeholders;
        if (placeholders.savingThrow.value !== newSavingThrowScore.total) {
            placeholders.savingThrow.value = newSavingThrowScore.total;
            await new Promise(resolve => setTimeout(resolve, 500));
            this.render(false, {editable: this.options.editable});
        }
    }

    /**
     * Prepare item sheet data
     * Start with the base item data and extending with additional properties for rendering.
     */
    async getData() {
        const data = super.getData();
        // Ensure derived data is included
        await this.item.processData();

        data.itemData = this.document.system;
        data.actor = this.document.parent;
        data.labels = this.item.labels;

        // Include CONFIG values
        data.config = CONFIG.SFRPG;

        // Item Type, Status, and Details
        data.itemType = game.i18n.format(`TYPES.Item.${data.item.type}`);
        data.itemStatus = this._getItemStatus();
        data.itemProperties = this._getItemProperties();
        data.isPhysical = data.itemData.hasOwnProperty("quantity");
        data.hasLevel = data.itemData.hasOwnProperty("level") && data.item.type !== "spell";
        data.hasHands = data.itemData.hasOwnProperty("hands");
        data.hasProficiency = data.itemData.proficient === true || data.itemData.proficient === false;
        data.isFeat = data.item.type === "feat";
        data.isActorResource = data.item.type === "actorResource";
        data.isVehicleAttack = data.item.type === "vehicleAttack";
        data.isVehicleSystem = data.item.type === "vehicleSystem";
        data.isGM = game.user.isGM;
        data.isOwner = data.owner;

        // Physical items
        const physicalItems = ["weapon", "equipment", "consumable", "goods", "container", "technological", "magic", "hybrid", "upgrade", "augmentation", "shield", "weaponAccessory"];
        data.isPhysicalItem = physicalItems.includes(data.item.type);

        // Item attributes
        const itemData = this.item.system;
        data.placeholders = this.item.flags.placeholders || {};

        // Only physical items have hardness, hp, and their own saving throw when attacked.
        if (data.isPhysicalItem) {
            if (itemData.attributes) {
                const itemLevel = this.parseNumber(itemData.level, 1) + (itemData.attributes.customBuilt ? 2 : 0);
                const sizeModifier = itemSizeArmorClassModifier[itemData.attributes.size];
                const dexterityModifier = this.parseNumber(itemData.attributes.dex?.mod, -5);

                data.placeholders.hardness = this.parseNumber(itemData.attributes.hardness, itemData.attributes.sturdy ? 5 + (2 * itemLevel) : 5 + itemLevel);
                data.placeholders.maxHitpoints = this.parseNumber(itemData.attributes.hp?.max, (itemData.attributes.sturdy ? 15 + 3 * itemLevel : 5 + itemLevel) + (itemLevel >= 15 ? 30 : 0));
                data.placeholders.armorClass = this.parseNumber(itemData.attributes.ac, 10 + sizeModifier + dexterityModifier);
                data.placeholders.dexterityModifier = dexterityModifier;
                data.placeholders.sizeModifier = sizeModifier;

                data.placeholders.savingThrow = data.placeholders.savingThrow || {};
                data.placeholders.savingThrow.formula = `@itemLevel + @owner.abilities.dex.mod`;
                data.placeholders.savingThrow.value = data.placeholders.savingThrow.value ?? 10;

                this.item.flags.placeholders = data.placeholders;
                this._computeSavingThrowValue(itemLevel, data.placeholders.savingThrow.formula)
                    .then((total) => this.onPlaceholderUpdated(this.item, total))
                    .catch((reason) => console.log(reason));
            } else {
                const itemLevel = this.parseNumber(itemData.level, 1);
                const sizeModifier = 0;
                const dexterityModifier = -5;

                data.placeholders.hardness = 5 + itemLevel;
                data.placeholders.maxHitpoints = (5 + itemLevel) + (itemLevel >= 15 ? 30 : 0);
                data.placeholders.armorClass = 10 + sizeModifier + dexterityModifier;
                data.placeholders.dexterityModifier = dexterityModifier;
                data.placeholders.sizeModifier = sizeModifier;

                data.placeholders.savingThrow = data.placeholders.savingThrow || {};
                data.placeholders.savingThrow.formula = `@itemLevel + @owner.abilities.dex.mod`;
                data.placeholders.savingThrow.value = data.placeholders.savingThrow.value ?? 10;

                this.item.flags.placeholders = data.placeholders;
                this._computeSavingThrowValue(itemLevel, data.placeholders.savingThrow.formula)
                    .then((total) => this.onPlaceholderUpdated(this.item, total))
                    .catch((reason) => console.log(reason));
            }
        }

        data.selectedSize = (itemData.attributes && itemData.attributes.size) ? itemData.attributes.size : "medium";

        // Category
        data.category = this._getItemCategory();

        // Armor specific details
        data.isPowerArmor = data.item.system.hasOwnProperty("armor") && data.item.system.armor.type === 'power';

        // Action Details
        data.hasAttackRoll = this.item.hasAttack;
        data.isHealing = data.item.actionType === "heal";

        // Determine whether to show calculated totals for fields with formulas
        if (itemData?.activation?.type) {
            data.range = {};

            data.range.hasInput = (() => {
                // C/M/L on spells requires no input
                if (this.item.type === "spell") return !(["close", "medium", "long", "none", "personal", "touch", "planetary", "system", "plane", "unlimited"].includes(itemData.range.units));
                // These ranges require no input
                else return !(["none", "personal", "touch", "planetary", "system", "plane", "unlimited"].includes(itemData.range.units));
            })();
            data.range.showTotal = !!itemData.range?.total && (String(itemData.range?.total) !== String(itemData.range?.value));

            data.area = {};
            data.area.showTotal = !!itemData.area?.total && (String(itemData.area?.total) !== String(itemData.area?.value));

            data.duration = {};
            data.duration.showTotal = !!itemData.duration?.total && (String(itemData.duration?.total) !== String(itemData.duration?.value));
            data.duration.hasInput = itemData.duration.units !== "instantaneous";

            data.uses = {};
            data.uses.showTotal = !!itemData.uses?.total && (String(itemData.uses?.total) !== String(itemData.uses?.max));

        }

        if (data.isActorResource && itemData.stage === "late") {
            data.range = {};

            data.range.showMinTotal = !!itemData.range.totalMin && (String(itemData.range.totalMin) !== String(itemData.range.min));
            data.range.showMaxTotal = !!itemData.range.totalMax && (String(itemData.range.totalMax) !== String(itemData.range.max));
        }

        // Vehicle Attacks
        if (data.isVehicleAttack) {
            data.placeholders.savingThrow = {};
            data.placeholders.savingThrow.value = data.item.system.save.dc;
        }

        if (data.item.type === "effect") {
            const duration = itemData.activeDuration;

            data.duration = {};
            data.duration.remaining = duration?.remaining?.string || (() => {
                if (duration.unit === "permanent") return CONFIG.SFRPG.effectDurationTypes[duration.unit];
                else return `${parseInt(duration.total || duration.value) || duration.value} ${CONFIG.SFRPG.effectDurationTypes[duration.unit]}`;
            })();
            data.duration.showTotal = !!duration.total && (String(duration.value) !== String(duration.total));

            data.expired = duration.remaining?.value <= 0 && !itemData.enabled;

            data.sourceActorChoices = {};
            if (game.combat?.started) {
                for (const combatant of game.combat.combatants) {
                    if (combatant.actorId === data.item?.actor?.id) continue;
                    data.sourceActorChoices[combatant.actorId] = combatant.name;
                }
            } else {
                const PCs = game.actors.filter(i => i.type === "character");
                for (const PC of PCs) {
                    data.sourceActorChoices[PC.id] = PC.name;
                }
            }
        }

        data.modifiers = this.item.system.modifiers;

        data.hasSpeed = this.item.system.weaponType === "tracking" || (this.item.system.special && this.item.system.special["limited"]);
        data.hasCapacity = this.item.hasCapacity();

        // Enrich text editors
        const async = true;
        const rollData = RollContext.createItemRollContext(this.item, this.actor).getRollData() ?? {};
        const secrets = this.item.isOwner;

        data.enrichedDescription = await TextEditor.enrichHTML(this.item.system?.description?.value, {
            async,
            rollData,
            secrets
        });
        data.enrichedShortDescription = await TextEditor.enrichHTML(this.item.system?.description?.short, {
            async,
            rollData,
            secrets
        });
        data.enrichedGMNotes = await TextEditor.enrichHTML(this.item.system?.description?.gmNotes, {
            async,
            rollData,
            secrets
        });

        return data;
    }

    /* -------------------------------------------- */

    async _computeSavingThrowValue(itemLevel, formula) {
        try {
            const rollData = {
                owner: this.item.actor ? duplicate(this.item.actor.system) : {abilities: {dex: {mod: 0}}},
                item: duplicate(this.item.system),
                itemLevel: itemLevel
            };
            if (!rollData.owner.abilities?.dex?.mod) {
                rollData.owner.abilities = {dex: {mod: 0}};
            }
            const saveRoll = Roll.create(formula, rollData);
            return saveRoll.evaluate({async: true});
        } catch (err) {
            console.log(err);
            return null;
        }
    }

    /**
     * Get the text item status which is shown beneath the Item type in the top-right corner of the sheet
     * @return {string}
     * @private
     */
    _getItemStatus() {
        const item = this.document;
        const itemData = item.system;

        if (["weapon", "equipment", "shield"].includes(item.type)) return itemData.equipped ? game.i18n.localize("SFRPG.InventoryEquipped") : game.i18n.localize("SFRPG.InventoryNotEquipped");
        else if (item.type === "feat") return CONFIG.SFRPG.featureCategories[itemData.details.category]?.label || "";
        else if (item.type === "starshipWeapon") return game.i18n.localize(`SFRPG.Items.ShipWeapon.${itemData.mount.mounted ? "Mounted" : "NotMounded"}`);
        else if (item.type === "effect") return game.i18n.localize(`SFRPG.${itemData.enabled ? "Enabled" : "Disabled"}`);
        else if (item.type === "augmentation") {
            return `${CONFIG.SFRPG.augmentationTypes[itemData.type]} (${CONFIG.SFRPG.augmentationSystems[itemData.system] || ""})`;
        } else if (item.type === "vehicleSystem") {
            // Only systems which can be activated have an activation status
            if (this.document.canBeActivated() === false) {
                return "";
            }

            return this.document.isActive() ? game.i18n.localize("SFRPG.VehicleSystemSheet.Activated") : game.i18n.localize("SFRPG.VehicleSystemSheet.NotActivated");
        }
    }

    /* -------------------------------------------- */

    /**
     * Get the Array of item properties which are used in the small sidebar of the description tab
     * @return {Array}
     * @private
     */
    _getItemProperties() {
        const props = [];
        const labels = this.item.labels;

        const item = this.document;
        const itemData = item.system;

        if (item.type === "weapon") {
            props.push(...Object.entries(itemData.properties)
                .filter(e => e[1].value === true)
                .map(e => ({
                    name: CONFIG.SFRPG.weaponProperties[e[0]],
                    tooltip: CONFIG.SFRPG.weaponPropertiesTooltips[e[0]]
                })),
            {title: game.i18n.localize("SFRPG.Items.Activation.RangeIncrement"), name: labels.range, tooltip: null}
            );
        } else if (item.type === "spell") {
            const desc = (Object.entries(itemData.descriptors)).filter(e => e[1] === true)
                .map(e => ({
                    name: CONFIG.SFRPG.descriptors[e[0]],
                    tooltip: (CONFIG.SFRPG.descriptorsTooltips[e[0]]) ? CONFIG.SFRPG.descriptorsTooltips[e[0]] : null
                })
                );

            props.push(
                {name: labels.components, tooltip: null},
                {name: labels.materials, tooltip: null},
                itemData.concentration ? {name: game.i18n.localize("SFRPG.Items.Spell.Concentration"), tooltip: null} : null,
                itemData.sr ? {name: game.i18n.localize("SFRPG.SpellResistance"), tooltip: null} : null,
                itemData.dismissible ? {name: game.i18n.localize("SFRPG.Items.Spell.Dismissible"), tooltip: null} : null,
                ...desc
            );
        } else if (item.type === "equipment") {
            props.push({
                name: CONFIG.SFRPG.armorTypes[itemData.armor.type],
                tooltip: null
            });
            props.push({
                name: labels.armor,
                tooltip: null
            });
        } else if (item.type === "feat") {
            const desc = (Object.entries(itemData.descriptors)).filter(e => e[1] === true)
                .map(e => ({
                    name: CONFIG.SFRPG.descriptors[e[0]],
                    tooltip: (CONFIG.SFRPG.descriptorsTooltips[e[0]]) ? CONFIG.SFRPG.descriptorsTooltips[e[0]] : null
                })
                );

            props.push(
                {name: labels.featType, tooltip: null},
                ...desc
            );
        } else if (item.type === "starshipWeapon") {
            props.push({
                name: CONFIG.SFRPG.starshipWeaponTypes[itemData.weaponType],
                tooltip: null
            });
            props.push({
                name: CONFIG.SFRPG.starshipWeaponClass[itemData.class],
                tooltip: null
            });
        } else if (item.type === "shield") {
            const wieldedBonus = (itemData.proficient ? itemData.bonus.wielded : 0) || 0;
            const alignedBonus = (itemData.proficient ? itemData.bonus.aligned : 0) || 0;
            // Add max dexterity modifier
            props.push(
                itemData.dex
                    ? {
                        title: game.i18n.localize("SFRPG.Items.Shield.AcMaxDexLabel"),
                        name: (itemData.dex || 0).signedString(),
                        tooltip: null
                    }
                    : null,
                itemData.acp
                    ? {
                        title: game.i18n.localize("SFRPG.Items.Shield.ArmorCheckLabel"),
                        name: (itemData.acp || 0).signedString(),
                        tooltip: null
                    }
                    : null,
                {
                    title: game.i18n.localize("SFRPG.Items.Shield.Bonus"),
                    name: game.i18n.format("SFRPG.Items.Shield.Bonuses", {
                        wielded: wieldedBonus.signedString(),
                        aligned: alignedBonus.signedString()
                    }),
                    tooltip: null
                },
                itemData.proficient
                    ? { name: game.i18n.localize("SFRPG.Items.Proficient"), tooltip: null }
                    : { name: game.i18n.localize("SFRPG.Items.NotProficient"), tooltip: null }
            );
        } else if (item.type === "vehicleAttack") {
            if (item.ignoresHardness && item.ignoresHardness > 0) {
                props.push(game.i18n.localize("SFRPG.VehicleAttackSheet.Details.IgnoresHardness") + " " + item.ignoresHardness);
            }
        } else if (item.type === "vehicleSystem") {
            if (item.senses && item.senses.usedForSenses) {
                // We deliminate the senses by `,` and present each sense as a separate property
                const sensesDeliminated = item.senses.senses.split(",");
                for (let index = 0; index < sensesDeliminated.length; index++) {
                    const sense = sensesDeliminated[index];
                    props.push(sense);
                }
            }
        }

        // Action type
        if (itemData.actionType) {
            props.push({
                name: CONFIG.SFRPG.itemActionTypes[itemData.actionType],
                tooltip: null
            });
        }

        // Action usage
        if ((item.type !== "weapon") && itemData.activation && !foundry.utils.isEmpty(itemData.activation)) {
            const rangeTooltip = ["close", "medium", "long"].includes(itemData?.range?.units)
                ? game.i18n.format(`SFRPG.Range${itemData?.range?.units?.capitalize()}`)
                : null;
            props.push(
                {title: game.i18n.localize("SFRPG.Items.Activation.Activation"), name: labels.activation, tooltip: null},
                {title: game.i18n.localize("SFRPG.Items.Activation.Target"), name: labels.target, tooltip: null},
                itemData.range.units !== "none" ? {title: game.i18n.localize("SFRPG.Items.Activation.Range"), name: labels.range, tooltip: rangeTooltip} : null,
                (itemData.area.value || itemData.area.total)
                    ? {title: game.i18n.localize("SFRPG.Items.Activation.Area"), name: labels.area, tooltip: null}
                    : null,
                (itemData.duration.units !== "text" || itemData.duration.value || itemData.duration.total)
                    ? {title: game.i18n.localize("SFRPG.Items.Activation.Duration"), name: labels.duration, tooltip: null}
                    : null
            );
        }
        return props.filter(p => !!p && !!p.name);
    }

    _getItemCategory() {
        const category = {
            enabled: false,
            value: "",
            tooltip: ""
        };

        const item = this.document;
        const itemData = item.system;

        if (item.type === "weapon") {
            category.enabled = true;
            category.value = SFRPG.weaponTypes[itemData.weaponType];
            category.tooltip = "SFRPG.ItemSheet.Weapons.Category";
        } else if (item.type === "equipment") {
            category.enabled = true;
            category.value = SFRPG.equipmentTypes[itemData.armor.type];
            category.tooltip = "SFRPG.Items.Equipment.Category";
        } else if (item.type === "consumable") {
            category.enabled = true;
            category.value = SFRPG.consumableTypes[itemData.consumableType];
            category.tooltip = "SFRPG.ItemSheet.Consumables.Category";
        }

        return category;
    }

    /* -------------------------------------------- */

    setPosition(position = {}) {
        if (this._sheetTab === "details") position.height = "auto";
        return super.setPosition(position);
    }

    /* -------------------------------------------- */
    /*  Form Submission                             */
    /* -------------------------------------------- */

    /**
     * Extend the parent class _updateObject method to ensure that damage ends up in an Array
     * @private
     */
    _updateObject(event, formData) {
        // Handle Damage Array
        const damage = Object.entries(formData).filter(e => e[0].startsWith("system.damage.parts"));
        formData["system.damage.parts"] = damage.reduce((arr, entry) => {
            const [i, key, type] = entry[0].split(".").slice(3);
            if (!arr[i]) arr[i] = { name: "", formula: "", types: {}, group: null, isPrimarySection: false };

            switch (key) {
                case 'name':
                    arr[i].name = entry[1];
                    break;
                case 'formula':
                    arr[i].formula = entry[1];
                    break;
                case 'types':
                    if (type) arr[i].types[type] = entry[1];
                    break;
                case 'group':
                    arr[i].group = entry[1];
                    break;
                case 'isPrimarySection':
                    arr[i].isPrimarySection = entry[1];
                    break;
            }

            return arr;
        }, []);

        // Handle Critical Damage Array
        const criticalDamage = Object.entries(formData).filter(e => e[0].startsWith("system.critical.parts"));
        formData["system.critical.parts"] = criticalDamage.reduce((arr, entry) => {
            const [i, key, type] = entry[0].split(".").slice(3);
            if (!arr[i]) arr[i] = { formula: "", types: {}, operator: "" };

            switch (key) {
                case 'formula':
                    arr[i].formula = entry[1];
                    break;
                case 'types':
                    if (type) arr[i].types[type] = entry[1];
                    break;
            }

            return arr;
        }, []);

        // Handle Ability Adjustments array
        const abilityMods = Object.entries(formData).filter(e => e[0].startsWith("system.abilityMods.parts"));
        formData["system.abilityMods.parts"] = abilityMods.reduce((arr, entry) => {
            const [i, j] = entry[0].split(".").slice(3);
            if (!arr[i]) arr[i] = [];
            arr[i][j] = entry[1];
            return arr;
        }, []);

        // Update the Item
        return super._updateObject(event, formData);
    }

    /* -------------------------------------------- */

    /**
     * Activate listeners for interactive item sheet events
     */
    activateListeners(html) {
        super.activateListeners(html);

        // Save scroll position
        html.find(".tab.active")[0].scrollTop = this._scrollTab;
        html.find(".tab").scroll(ev => this._scrollTab = ev.currentTarget.scrollTop);

        // Modify damage formula
        html.find(".damage-control").click(this._onDamageControl.bind(this));
        html.find("input.primary-section-checkbox").click(this._onTogglePrimaryDamageSection.bind(this));
        html.find(".visualization-control").click(this._onActorResourceVisualizationControl.bind(this));
        html.find(".ability-adjustments-control").click(this._onAbilityAdjustmentsControl.bind(this));

        html.find('.modifier-create').click(this._onModifierCreate.bind(this));
        html.find('.modifier-edit').click(this._onModifierEdit.bind(this));
        html.find('.modifier-delete').click(this._onModifierDelete.bind(this));
        html.find('.modifier-toggle').click(this._onToggleModifierEnabled.bind(this));

        html.find('.add-storage').click(this._onAddStorage.bind(this));
        html.find('.remove-storage').click(this._onRemoveStorage.bind(this));
        html.find('select[name="storage.type"]').change(this._onChangeStorageType.bind(this));
        html.find('select[name="storage.subtype"]').change(this._onChangeStorageSubtype.bind(this));
        html.find('input[name="storage.amount"]').change(this._onChangeStorageAmount.bind(this));
        html.find('select[name="storage.weightProperty"]').change(this._onChangeStorageWeightProperty.bind(this));
        html.find('input[class="storage.acceptsType"]').change(this._onChangeStorageAcceptsItem.bind(this));
        html.find('input[name="storage.affectsEncumbrance"]').change(this._onChangeStorageAffectsEncumbrance.bind(this));

        html.find('input[class="system.supportedSizes"]').change(this._onChangeSupportedStarshipSizes.bind(this));

        html.find('img[name="resource-image"]').click(this._onClickResourceVisualizationImage.bind(this));
        html.find('select[name="resource-mode"]').change(this._onChangeResourceVisualizationMode.bind(this));
        html.find('input[name="resource-value"]').change(this._onChangeResourceVisualizationValue.bind(this));
        html.find('input[name="resource-title"]').change(this._onChangeResourceVisualizationTitle.bind(this));

<<<<<<< HEAD
        html.find('.trait-selector').click(this._onTraitSelector.bind(this));
=======
        // toggle timedEffect
        html.find('.effect-details-toggle').on('click', this._onToggleDetailsEffect.bind(this));
        html.find("div[data-origin-uuid]").on("click", this._onClickOrigin.bind(this));
>>>>>>> 3c28f087
    }

    /* -------------------------------------------- */

    async _onAbilityAdjustmentsControl(event) {
        event.preventDefault();
        const a = event.currentTarget;

        // Add new ability adjustment component
        if (a.classList.contains("add-ability-adjustment")) {
            await this._onSubmit(event);
            const abilityMods = this.item.system.abilityMods;
            return await this.item.update({
                "system.abilityMods.parts": abilityMods.parts.concat([
                    [0, ""]
                ])
            });
        }

        // Remove an ability adjustment component
        if (a.classList.contains("delete-ability-adjustment")) {
            await this._onSubmit(event);
            const li = a.closest(".ability-adjustment-part");
            const abilityMods = duplicate(this.item.system.abilityMods);
            abilityMods.parts.splice(Number(li.dataset.abilityAdjustment), 1);
            return await this.item.update({
                "system.abilityMods.parts": abilityMods.parts
            });
        }
    }

    /**
     * Add or remove a damage part from the damage formula
     * @param {Event} event     The original click event
     * @return {Promise}
     * @private
     */
    async _onDamageControl(event) {
        event.preventDefault();
        const a = event.currentTarget;

        // Add new damage component
        if (a.classList.contains("add-damage")) {
            await this._onSubmit(event); // Submit any unsaved changes
            const damage = this.item.system.damage;
            return await this.item.update({
                "system.damage.parts": damage.parts.concat([
                    { name: "", formula: "", types: {}, group: null, isPrimarySection: false }
                ])
            });
        }

        // Remove a damage component
        if (a.classList.contains("delete-damage")) {
            await this._onSubmit(event); // Submit any unsaved changes
            const li = a.closest(".damage-part");
            const damage = duplicate(this.item.system.damage);
            damage.parts.splice(Number(li.dataset.damagePart), 1);
            return await this.item.update({
                "system.damage.parts": damage.parts
            });
        }

        // Add new critical damage component
        if (a.classList.contains("add-critical-damage")) {
            await this._onSubmit(event); // Submit any unsaved changes
            const criticalDamage = this.item.system.critical;
            return await this.item.update({
                "system.critical.parts": criticalDamage.parts.concat([
                    ["", ""]
                ])
            });
        }

        // Remove a critical damage component
        if (a.classList.contains("delete-critical-damage")) {
            await this._onSubmit(event); // Submit any unsaved changes
            const li = a.closest(".damage-part");
            const criticalDamage = duplicate(this.item.system.critical);
            criticalDamage.parts.splice(Number(li.dataset.criticalPart), 1);
            return await this.item.update({
                "system.critical.parts": criticalDamage.parts
            });
        }
    }

    async _onTogglePrimaryDamageSection(event) {
        event.preventDefault();
        const checked = event.currentTarget.checked;
        const itemParts = this.item.system.damage.parts;
        const idx = event.currentTarget.closest("li.damage-part").dataset.damagePart;
        const part = itemParts[idx];

        for (const p of itemParts) {
            p.isPrimarySection = false;
        }

        part.isPrimarySection = checked;

        // There must always be one primary damage section, so if they're all disabled, set section 0 as primary.
        if (!(itemParts.some(part => part.isPrimarySection))) itemParts[0].isPrimarySection = true;

        return this.item.update({
            "system.damage.parts": itemParts
        });
    }

    /**
     * Add a modifer to this item.
     *
     * @param {Event} event The originating click event
     */
    _onModifierCreate(event) {
        event.preventDefault();
        const target = $(event.currentTarget);

        this.item.addModifier({
            name: "New Modifier"
        });
    }

    /**
     * Delete a modifier from the item.
     *
     * @param {Event} event The originating click event
     */
    async _onModifierDelete(event) {
        event.preventDefault();
        const target = $(event.currentTarget);
        const modifierId = target.closest('.item.modifier').data('modifierId');

        await this.item.deleteModifier(modifierId);
    }

    /**
     * Edit a modifier for an item.
     *
     * @param {Event} event The orginating click event
     */
    _onModifierEdit(event) {
        event.preventDefault();

        const target = $(event.currentTarget);
        const modifierId = target.closest('.item.modifier').data('modifierId');

        this.item.editModifier(modifierId);
    }

    /**
     * Toggle a modifier to be enabled or disabled.
     *
     * @param {Event} event The originating click event
     */
    async _onToggleModifierEnabled(event) {
        event.preventDefault();
        const target = $(event.currentTarget);
        const modifierId = target.closest('.item.modifier').data('modifierId');

        const modifiers = duplicate(this.item.system.modifiers);
        const modifier = modifiers.find(mod => mod._id === modifierId);

        const formula = modifier.modifier;
        if (formula) {
            // TODO: test this this.item should be the actor if not try to get the actor here
            const roll = Roll.create(formula, this.item.system);
            modifier.max = await roll.evaluate({maximize: true}).total;
        } else {
            modifier.max = 0;
        }

        modifier.enabled = !modifier.enabled;

        await this.item.update({
            'system.modifiers': modifiers
        });
    }

    async _onAddStorage(event) {
        event.preventDefault();

        const storage = duplicate(this.item.system.container.storage);
        storage.push({
            type: "bulk",
            subtype: "",
            amount: 0,
            acceptsType: [],
            weightMultiplier: 1,
            weightProperty: ""
        });
        await this.item.update({
            "system.container.storage": storage
        });
    }

    async _onRemoveStorage(event) {
        event.preventDefault();

        const li = $(event.currentTarget).parents(".storage-slot");
        const slotIndex = li.attr("data-slot-index");

        const storage = duplicate(this.item.system.container.storage);
        storage.splice(slotIndex, 1);
        await this.item.update({
            "system.container.storage": storage
        });
    }

    async _onChangeStorageType(event) {
        event.preventDefault();
        event.stopImmediatePropagation();

        const li = $(event.currentTarget).parents(".storage-slot");
        const slotIndex = li.attr("data-slot-index");

        const storage = duplicate(this.item.system.container.storage);
        storage[slotIndex].type = event.currentTarget.value;
        if (storage[slotIndex].type === "bulk") {
            storage[slotIndex].subtype = "";
            storage[slotIndex].weightProperty = "bulk";
        } else {
            storage[slotIndex].weightProperty = "";
        }
        await this.item.update({
            "system.container.storage": storage
        });
    }

    async _onChangeStorageSubtype(event) {
        event.preventDefault();
        event.stopImmediatePropagation();

        const li = $(event.currentTarget).parents(".storage-slot");
        const slotIndex = li.attr("data-slot-index");

        const storage = duplicate(this.item.system.container.storage);
        storage[slotIndex].subtype = event.currentTarget.value;
        await this.item.update({
            "system.container.storage": storage
        });
    }

    async _onChangeStorageAmount(event) {
        event.preventDefault();
        event.stopImmediatePropagation();

        const li = $(event.currentTarget).parents(".storage-slot");
        const slotIndex = li.attr("data-slot-index");

        const inputNumber = Number(event.currentTarget.value);
        if (!Number.isNaN(inputNumber)) {
            const storage = duplicate(this.item.system.container.storage);
            storage[slotIndex].amount = inputNumber;
            await this.item.update({
                "system.container.storage": storage
            });
        }
    }

    async _onChangeStorageWeightProperty(event) {
        event.preventDefault();
        event.stopImmediatePropagation();

        const li = $(event.currentTarget).parents(".storage-slot");
        const slotIndex = li.attr("data-slot-index");

        const storage = duplicate(this.item.system.container.storage);
        storage[slotIndex].weightProperty = event.currentTarget.value;
        await this.item.update({
            "system.container.storage": storage
        });
    }

    async _onChangeStorageAcceptsItem(event) {
        event.preventDefault();
        event.stopImmediatePropagation();

        const li = $(event.currentTarget).parents(".storage-slot");
        const slotIndex = li.attr("data-slot-index");

        const itemType = event.currentTarget.name;
        const enabled = event.currentTarget.checked;

        const storage = duplicate(this.item.system.container.storage);
        if (enabled) {
            if (!storage[slotIndex].acceptsType.includes(itemType)) {
                storage[slotIndex].acceptsType.push(itemType);
            }
        } else {
            if (storage[slotIndex].acceptsType.includes(itemType)) {
                storage[slotIndex].acceptsType = storage[slotIndex].acceptsType.filter(x => x !== itemType);
            }
        }
        await this.item.update({
            "system.container.storage": storage
        });
    }

    async _onChangeSupportedStarshipSizes(event) {
        event.preventDefault();
        event.stopImmediatePropagation();

        const toggleSize = event.currentTarget.dataset.size;
        const enabled = event.currentTarget.checked;

        let supportedSizes = this.item.system.supportedSizes;
        const previouslyEnabled = supportedSizes.includes(toggleSize);

        if (enabled && !previouslyEnabled) {
            supportedSizes.push(toggleSize);
        } else if (!enabled && previouslyEnabled) {
            supportedSizes = supportedSizes.filter(x => x !== toggleSize);
        }

        await this.item.update({
            "system.supportedSizes": supportedSizes
        });
    }

    async _onChangeStorageAffectsEncumbrance(event) {
        event.preventDefault();
        event.stopImmediatePropagation();

        const li = $(event.currentTarget).parents(".storage-slot");
        const slotIndex = li.attr("data-slot-index");

        const storage = duplicate(this.item.system.container.storage);
        storage[slotIndex].affectsEncumbrance = event.currentTarget.checked;
        await this.item.update({
            "system.container.storage": storage
        });
    }

    /** Actor resource visualization */
    async _onActorResourceVisualizationControl(event) {
        event.preventDefault();
        const a = event.currentTarget;

        // Add new visualization rule
        if (a.classList.contains("add-visualization")) {
            await this._onSubmit(event); // Submit any unsaved changes
            const visualization = duplicate(this.item.system.combatTracker.visualization);
            return await this.item.update({
                "system.combatTracker.visualization": visualization.concat([
                    { mode: "eq", value: 0, title: this.item.name, image: this.item.img }
                ])
            });
        }

        // Remove a visualization rule
        if (a.classList.contains("delete-visualization")) {
            await this._onSubmit(event); // Submit any unsaved changes
            const li = a.closest(".visualization-part");
            const visualization = duplicate(this.item.system.combatTracker.visualization);
            visualization.splice(Number(li.dataset.index), 1);
            return await this.item.update({
                "system.combatTracker.visualization": visualization
            });
        }
    }

    async _onClickResourceVisualizationImage(event) {
        event.preventDefault();
        event.stopImmediatePropagation();

        const parent = $(event.currentTarget).parents(".visualization-part");
        const visualizationIndex = $(parent).attr("data-index");

        const visualization = duplicate(this.item.system.combatTracker.visualization);
        const currentImage = visualization[visualizationIndex].image || this.item.img;

        const attr = event.currentTarget.dataset.edit;
        const fp = new FilePicker({
            type: "image",
            current: currentImage,
            callback: path => {
                visualization[visualizationIndex].image = path;
                this.item.update({
                    "system.combatTracker.visualization": visualization
                });
            },
            top: this.position.top + 40,
            left: this.position.left + 10
        });
        return fp.browse();
    }

    async _onChangeResourceVisualizationMode(event) {
        event.preventDefault();
        event.stopImmediatePropagation();

        const parent = $(event.currentTarget).parents(".visualization-part");
        const visualizationIndex = $(parent).attr("data-index");

        const visualization = duplicate(this.item.system.combatTracker.visualization);
        visualization[visualizationIndex].mode = event.currentTarget.value;

        return await this.item.update({
            "system.combatTracker.visualization": visualization
        });
    }

    async _onChangeResourceVisualizationValue(event) {
        event.preventDefault();
        event.stopImmediatePropagation();

        const parent = $(event.currentTarget).parents(".visualization-part");
        const visualizationIndex = $(parent).attr("data-index");

        const visualization = duplicate(this.item.system.combatTracker.visualization);
        visualization[visualizationIndex].value = Number(event.currentTarget.value);
        if (Number.isNaN(visualization[visualizationIndex].value)) {
            visualization[visualizationIndex].value = 0;
        }

        return await this.item.update({
            "system.combatTracker.visualization": visualization
        });
    }

    async _onChangeResourceVisualizationTitle(event) {
        event.preventDefault();
        event.stopImmediatePropagation();

        const parent = $(event.currentTarget).parents(".visualization-part");
        const visualizationIndex = $(parent).attr("data-index");

        const visualization = duplicate(this.item.system.combatTracker.visualization);
        visualization[visualizationIndex].title = event.currentTarget.value;

        return await this.item.update({
            "system.combatTracker.visualization": visualization
        });
    }

    /**
<<<<<<< HEAD
     * Creates a TraitSelector dialog
     *
     * @param {Event} event HTML Event
     * @private
     */
    _onTraitSelector(event) {
        event.preventDefault();
        const options = {
            location: event.currentTarget.dataset.location,
            title: event.currentTarget.dataset.title,
            format: event.currentTarget.dataset.format,
            choices: CONFIG.SFRPG[event.currentTarget.dataset.choices],
            tooltips: CONFIG.SFRPG[event.currentTarget.dataset.tooltips]
        };

        // Pick the appropriate trait selector subclass
        const cls = {
            "itemProperties": WeaponPropertySelectorSFRPG
        }[options.format];
        new cls(this.item, options).render(true);
    }

=======
     * Toggle an effect and their modifiers to be enabled or disabled.
     *
     * @param {Event} event The originating click event
     */
    async _onToggleDetailsEffect(event) {
        event.preventDefault();
        const checked = event.currentTarget.checked;

        if (!this.item.actor) {
            const updates = {
                system: {
                    enabled: checked,
                    modifiers: this.item.system.modifiers
                }
            };

            for (const modifier of updates.system.modifiers) {
                modifier.enabled = checked;
            }

            await this.item.update(updates);
        } else {
            this.item.timedEffect?.toggle();
        }
    }

    async _onClickOrigin(event) {
        event.preventDefault();
        const uuid = event.currentTarget.dataset.originUuid;
        const doc = await fromUuid(uuid);

        doc.sheet.render(true);
    }
>>>>>>> 3c28f087
}<|MERGE_RESOLUTION|>--- conflicted
+++ resolved
@@ -611,13 +611,11 @@
         html.find('input[name="resource-value"]').change(this._onChangeResourceVisualizationValue.bind(this));
         html.find('input[name="resource-title"]').change(this._onChangeResourceVisualizationTitle.bind(this));
 
-<<<<<<< HEAD
         html.find('.trait-selector').click(this._onTraitSelector.bind(this));
-=======
+
         // toggle timedEffect
         html.find('.effect-details-toggle').on('click', this._onToggleDetailsEffect.bind(this));
         html.find("div[data-origin-uuid]").on("click", this._onClickOrigin.bind(this));
->>>>>>> 3c28f087
     }
 
     /* -------------------------------------------- */
@@ -1053,7 +1051,6 @@
     }
 
     /**
-<<<<<<< HEAD
      * Creates a TraitSelector dialog
      *
      * @param {Event} event HTML Event
@@ -1076,7 +1073,7 @@
         new cls(this.item, options).render(true);
     }
 
-=======
+    /**
      * Toggle an effect and their modifiers to be enabled or disabled.
      *
      * @param {Event} event The originating click event
@@ -1110,5 +1107,4 @@
 
         doc.sheet.render(true);
     }
->>>>>>> 3c28f087
 }