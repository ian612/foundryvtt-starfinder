import { ChoiceDialog } from "../apps/choice-dialog.js";
import { AddEditSkillDialog } from "../apps/edit-skill-dialog.js";
import { NpcSkillToggleDialog } from "../apps/npc-skill-toggle-dialog.js";
import { SpellCastDialog } from "../apps/spell-cast-dialog.js";
import { SFRPG } from "../config.js";
import { DiceSFRPG } from "../dice.js";
import RollContext from "../rolls/rollcontext.js";
import { TokenEffect } from "../token/token-effect.js";
import { Mix } from "../utils/custom-mixer.js";
import { ActorConditionsMixin } from "./mixins/actor-conditions.js";
import { ActorCrewMixin } from "./mixins/actor-crew.js";
import { ActorDamageMixin } from "./mixins/actor-damage.js";
import { ActorInventoryMixin } from "./mixins/actor-inventory.js";
import { ActorModifiersMixin } from "./mixins/actor-modifiers.js";
import { ActorResourcesMixin } from "./mixins/actor-resources.js";
import { ActorRestMixin } from "./mixins/actor-rest.js";

import { ItemSFRPG } from "../item/item.js";
import { ItemSheetSFRPG } from "../item/sheet.js";
import SFRPGTimedEffect from "../timedEffect/timedEffect.js";
import { } from "./crew-update.js";

/**
 * A data structure for storing damage statistics.
 *
 * @typedef {Object} DamagePart
 * @property {string}                     formula  The roll formula to use.
 * @property {{[key: string]: boolean}}   types    A set of key value pairs that determines the available damage types.
 * @property {string}                     operator An operator that determines how damage is split between multiple types.
 */

/**
 * Extend the base :class:`Actor` to implement additional logic specialized for SFRPG
 */
export class ActorSFRPG extends Mix(Actor).with(ActorConditionsMixin, ActorCrewMixin, ActorDamageMixin, ActorInventoryMixin, ActorModifiersMixin, ActorResourcesMixin, ActorRestMixin) {

    constructor(data, context) {
        // Set module art if available. This applies art to actors viewed or created from compendiums.
        if (context.pack && data._id) {
            const art = game.sfrpg.compendiumArt.map.get(`Compendium.${context.pack}.${data._id}`);
            if (art) {
                data.img = art.actor;
                const tokenArt = typeof art.token === "string"
                    ? { texture: { src: art.token } }
                    : {
                        texture: {
                            src: art.token.img,
                            scaleX: art.token.scale,
                            scaleY: art.token.scale
                        }
                    };
                data.prototypeToken = foundry.utils.mergeObject(data.prototypeToken ?? {}, tokenArt);
            }
        }
        super(data, context);
        // console.log(`Constructor for actor named ${data.name} of type ${data.type}`);
    }

    // Temporary effects are displayed on the token, so hijack it and include effects
    get temporaryEffects() {
        const fromEffects = this.items
            .filter((e) => e.type === "effect" && e.system.showOnToken && e.system.enabled)
            .map((e) => new TokenEffect(e));

        return [...super.temporaryEffects, ...fromEffects];
    }

    /** @override */
    getRollData() {
        const data = super.getRollData();

        return data;
    }

    /**
     * Augment the basic actor data with additional dynamic data.
     *
     * @param {Object} actorData The data for the actor
     * @returns {Promise} A promise for the automation process triggered at the end.
     */
    prepareData() {
        super.prepareData();

        this._ensureHasModifiers(this.system);
        const modifiers = this.getAllModifiers(false, false, true);

        // Store all modifiers, from the actor and from items, on the actor in an instantiated state.
        this.system.allModifiers = modifiers;

        // const timedEffects = SFRPGTimedEffect.getAllTimedEffects(this);
        this.system.timedEffects = new Map();

        const items = this.items;
        const armors = items.filter(item => item.type === "equipment" && item.system.equipped);
        const shields = items.filter(item => item.type === "shield" && item.system.equipped);
        const weapons = items.filter(item => item.type === "weapon" && item.system.equipped);
        const races = items.filter(item => item.type === "race");
        const frames = items.filter(item => item.type === "starshipFrame");
        const classes = items.filter(item => item.type === "class");
        const chassis = items.filter(item => item.type === "chassis");
        const theme = items.find(item => item.type === "theme");
        const mods = items.filter(item => item.type === "mod");
        const armorUpgrades = items.filter(item => item.type === "upgrade");
        const asis = items.filter(item => item.type === "asi");
        const actorResources = items.filter(item => item.type === "actorResource");
        const mechFrame = items.filter(item => item.type === "mechFrame");
        const mechUpperLimbs = items.filter(item => item.type === "mechLimb" && item.data.data.type === "upper");
        const mechLowerLimbs = items.filter(item => item.type === "mechLimb" && item.data.data.type === "lower");
        const mechPowerCore = items.filter(item => item.type === "mechPowerCore");
        return game.sfrpg.engine.process("process-actors", {
            actorId: this.id,
            actor: this,
            type: this.type,
            data: this.system,
            flags: this.flags,
            items: this.items,
            armors,
            shields,
            weapons,
            races,
            classes,
            chassis,
            modifiers,
            // timedEffects,
            theme,
            mods,
            armorUpgrades,
            asis,
            frames,
            actorResources,
            mechFrame,
            mechUpperLimbs,
            mechLowerLimbs,
            mechPowerCore
        });
    }

    /** @override */
    render(force, context = {}) {
        /** Clear out deleted item sheets. */
        const keysToDelete = [];
        for (const [appId, app] of Object.entries(this.apps)) {
            if (app instanceof ItemSheetSFRPG) {
                const item = app.object;
                if (!this.items.find(x => x.id === item.id)) {
                    keysToDelete.push(appId);
                }
            }
        }
        if (keysToDelete.length > 0) {
            for (const key of keysToDelete) {
                delete this.apps[key];
            }
        }

        /** Now render this actor. */
        return super.render(force, context);
    }

    /**
     * Extend the default update method to enhance data before submission.
     * See the parent Entity.update method for full details.
     *
     * @param {Object} data     The data with which to update the Actor
     * @param {Object} options  Additional options which customize the update workflow
     * @return {Promise}        A Promise which resolves to the updated Entity
     */
    async update(data, options = {}) {
        const newSize = data['system.traits.size'];
        if (newSize && (newSize !== foundry.utils.getProperty(this.system, "traits.size"))) {
            const size = CONFIG.SFRPG.tokenSizes[data['system.traits.size']];
            if (this.isToken) this.token.update({ height: size, width: size });
            else if (!data["token.width"] && !foundry.utils.hasProperty(data, "token.width")) {
                foundry.utils.setProperty(data, 'token.height', size);
                foundry.utils.setProperty(data, 'token.width', size);
            }
        }

        return super.update(data, options);
    }

    /**
     * Extend preCreate to apply some defaults to newly created characters
     * See the base Actor class for API documentation of this method
     *
     * @param {object} data               The initial data object provided to the document creation request
     * @param {object} options            Additional options which modify the creation request
     * @param {documents.BaseUser} user   The User requesting the document creation
     * @returns {boolean|void}         Explicitly return false to prevent creation of this Document
     */
    async _preCreate(data, options, user) {
        const autoLinkedTypes = ['character', 'drone'];
        const updates = {};

        // Auto link PCs and drones
        if (autoLinkedTypes.includes(this.type)) {
            updates.prototypeToken = { actorLink:  true };
        }

        // Auto add unarmed strike if setting is enabled
        if (this.type === "character" && game.settings.get("sfrpg", "autoAddUnarmedStrike")) {
            const ITEM_UUID = "Compendium.sfrpg.equipment.AWo4DU0s18agsFtJ"; // Unarmed strike
            const source = (await fromUuid(ITEM_UUID)).toObject();
            source.flags = foundry.utils.mergeObject(source.flags ?? {}, { core: { sourceId: ITEM_UUID } });

            updates.items = [source];
        }

        this.updateSource(updates);

        return super._preCreate(data, options, user);
    }

    /**
     * Extend preUpdate to clamp certain PC changes
     * See the base Actor class for API documentation of this method
     *
     * Pre-update operations only occur for the client which requested the operation.
     *
     * @param {object} changed            The differential data that is changed relative to the documents prior values
     * @param {object} options            Additional options which modify the update request
     * @param {documents.BaseUser} user   The User requesting the document update
     */
    async _preUpdate(changed, options, user) {

        // Clamp HP/SP/RP values to 0 and their max
        const changedHP = changed.system?.attributes?.hp?.value;
        const changedSP = changed.system?.attributes?.sp?.value;
        const changedRP = changed.system?.attributes?.rp?.value;

        if (changedHP) {
            const clampedHP = Math.clamp(changedHP, 0, this.system.attributes.hp.max);
            changed.system.attributes.hp.value = clampedHP;
        }

        if (changedSP) {
            const clampedSP = Math.clamp(changedSP, 0, this.system.attributes.sp.max);
            changed.system.attributes.sp.value = clampedSP;
        }

        if (changedRP) {
            const clampedRP = Math.clamp(changedRP, 0, this.system.attributes.rp.max);
            changed.system.attributes.rp.value = clampedRP;
        }

        try {
            this.floatingHpOnPreUpdate(this, changed, options, user);
        } catch {
            console.warn("Starfinder | Floating HP preupdate failed!");
        }

        return super._preUpdate(changed, options, user);

    }

    /** @inheritdoc */
    _onUpdate(data, options, userId) {
        super._onUpdate(data, options, userId);
        try {
            this.floatingHpOnUpdate(this, data, options, userId);
        } catch {
            console.warn("Starfinder | Floating HP update failed!");
        }
    }

    /**
     * Delete any of corresponding timedEffect objects of the actor's items.
     */
    async _onDelete(options, userId) {
        for (const item of this.items) {
            if (item.type === "effect") {
                const effect = game.sfrpg.timedEffects.get(item.uuid);
                if (!effect) continue;

                // Need to pass the item since the item has already been deleted from the server
                effect.delete(item);
            }

        }

        return super._onDelete(options, userId);
    }

    /**
     * Toggle scrolling text for created effects
     */
    _onCreateDescendantDocuments(parent, collection, documents, data, options, userId) {
        for (const item of documents) {
            const itemData = item.system;

            if (item.type === "effect" && itemData.showOnToken && itemData.enabled) {
                SFRPGTimedEffect.createScrollingText(item, true);
            }
        }

        super._onCreateDescendantDocuments(parent, collection, documents, data, options, userId);
    }

    /**
     * Delete item's corresponding timedEffect objects
     */
    _onDeleteDescendantDocuments(parent, collection, documents, data, options, userId) {
        for (const item of documents) {
            if (item.type === 'effect') {
                const effect = game.sfrpg.timedEffects.get(item.uuid);
                if (!effect) continue;

                effect.delete();
            }
        }

        return super._onDeleteDescendantDocuments(parent, collection, documents, data, options, userId);
    }

<<<<<<< HEAD
    /** ------------------------------------------------------------------------------------
    * Edit Actor Attributes & Skills
    * -------------------------------------------------------------------------------------- */
=======
    async useSpell(item, { configureDialog = true } = {}) {
        if (item.type !== "spell") throw new Error("Wrong item type");

        let spellLevel = item.system.level;
        const usesSlots = (spellLevel > 0) && item.system.preparation.mode === "";
        if (!usesSlots) {
            if (item.system.uses?.max > 0) {
                if (item.system.uses.value <= 0) {
                    ui.notifications.error(game.i18n.localize("SFRPG.Items.Spell.ErrorNoUses", {permanent: true}));
                    return;
                }

                const itemUpdatePromise = item.update({
                    [`system.uses.value`]: Math.max(item.system.uses.value - 1, 0)
                });
                itemUpdatePromise.then(() => {
                    item.roll();
                });
                return itemUpdatePromise;
            } else {
                return item.roll();
            }
        }

        let consumeSpellSlot = true;
        let selectedSlot = null;
        if (configureDialog) {
            try {
                const dialogResponse = await SpellCastDialog.create(this, item);
                const slotLevel = parseInt(dialogResponse.formData.get("level"));
                consumeSpellSlot = Boolean(dialogResponse.formData.get("consume"));
                selectedSlot = dialogResponse.spellLevels.find(x => parseInt(x.level) === slotLevel);
                spellLevel = parseInt(selectedSlot?.level || item.system.level);

                if (spellLevel !== item.system.level && item.system.level > spellLevel) {
                    const newItemData = item.toObject();
                    newItemData.system.level = spellLevel;

                    if (this.type === "npc" || this.type === "npc2") {
                        if (newItemData.system.save.dc && !Number.isNaN(newItemData.system.save.dc)) {
                            newItemData.system.save.dc = newItemData.system.save.dc - item.system.level + spellLevel;
                        }
                    }

                    item = new ItemSFRPG(newItemData, {parent: this});
                }

                // Run automation to ensure save DCs are correct.
                item.prepareData();
                if (item.system.actionType && item.system.save.type) {
                    await item.processData();
                }
            } catch (error) {
                console.error(error);
                return null;
            }
        }

        let processContext = null;
        if (consumeSpellSlot && spellLevel > 0 && selectedSlot) {
            const actor = this;
            if (selectedSlot.source === "general") {
                if (processContext) {
                    processContext.then(function(result) {
                        return actor.update({
                            [`system.spells.spell${spellLevel}.value`]: Math.max(parseInt(actor.system.spells[`spell${spellLevel}`].value) - 1, 0)
                        });
                    });
                } else {
                    processContext = actor.update({
                        [`system.spells.spell${spellLevel}.value`]: Math.max(parseInt(actor.system.spells[`spell${spellLevel}`].value) - 1, 0)
                    });
                }
            } else {
                const selectedLevel = selectedSlot.level;
                const selectedClass = selectedSlot.source;

                if (processContext) {
                    processContext.then(function(result) {
                        return actor.update({
                            [`system.spells.spell${selectedLevel}.perClass.${selectedClass}.value`]: Math.max(parseInt(actor.system.spells[`spell${spellLevel}`].perClass[selectedClass].value) - 1, 0)
                        });
                    });
                } else {
                    processContext = actor.update({
                        [`system.spells.spell${selectedLevel}.perClass.${selectedClass}.value`]: Math.max(parseInt(actor.system.spells[`spell${spellLevel}`].perClass[selectedClass].value) - 1, 0)
                    });
                }
            }
        }

        if (processContext) {
            processContext.then(function(result) {
                return item.roll();
            });

            return processContext;
        }

        return item.roll();
    }
>>>>>>> 92da9203

    /**
     * Edit a skill's fields
     * @param {string} skillId The skill id (e.g. "ins")
     * @param {Object} options Options which configure how the skill is edited
     */
    async editSkill(skillId, options = {}) {
        // Keeping this here for later
        // this.update({"data.skills.-=skillId": null});
        // use this to delete any unwanted skills.

        const skill = foundry.utils.deepClone(this.system.skills[skillId]);
        const isNpc = this.type === "npc" || this.type === "npc2";
        const formData = await AddEditSkillDialog.create(skillId, skill, true, isNpc, this.isOwner),
            isTrainedOnly = Boolean(formData.get('isTrainedOnly')),
            hasArmorCheckPenalty = Boolean(formData.get('hasArmorCheckPenalty')),
            value = formData.get('value') ? 3 : 0,
            misc = Number(formData.get('misc')),
            notes = String(formData.get('notes')),
            ranks = Number(formData.get('ranks')),
            ability = formData.get('ability'),
            remove = Boolean(formData.get('remove'));

        if (remove) return this.update({ [`system.skills.-=${skillId}`]: null });

        const updateObject = {
            [`system.skills.${skillId}.ability`]: ability,
            [`system.skills.${skillId}.ranks`]: ranks,
            [`system.skills.${skillId}.value`]: value,
            [`system.skills.${skillId}.misc`]: misc,
            [`system.skills.${skillId}.notes`]: notes,
            [`system.skills.${skillId}.isTrainedOnly`]: isTrainedOnly,
            [`system.skills.${skillId}.hasArmorCheckPenalty`]: hasArmorCheckPenalty
        };

        if (isNpc) updateObject[`system.skills.${skillId}.enabled`] = Boolean(formData.get('enabled'));

        if ("subname" in skill) {
            updateObject[`system.skills.${skillId}.subname`] = formData.get('subname');
        }

        return this.update(updateObject);
    }

    /**
     * Toggles what NPC skills are shown on the sheet.
     */
    async toggleNpcSkills() {
        const skills = foundry.utils.deepClone(this.system.skills);
        const formData = await NpcSkillToggleDialog.create(skills);
        let enabledSkills = {};
        const delta = Object.entries(skills).reduce((obj, curr) => {
            if (curr[1].enabled) obj[`system.skills.${curr[0]}.enabled`] = !curr[1].enabled;
            return obj;
        }, {});

        for (const [key, value] of formData.entries()) {
            enabledSkills[`system.${key}`] = Boolean(value);
        }

        enabledSkills = foundry.utils.mergeObject(enabledSkills, delta, {overwrite: false, inplace: false});

        return await this.update(enabledSkills);
    }

    /**
     * Add a new skill
     * @param {Object} options Options which configure how the skill is added
     */
    async addSkill(options = {}) {
        const skill = {
            ability: "int",
            ranks: 0,
            value: 0,
            misc: 0,
            isTrainedOnly: false,
            hasArmorCheckPenalty: false,
            subname: ""
        };

        let skillId = "pro";
        let counter = 0;

        while (this.system.skills[skillId]) {
            skillId = `pro${++counter}`;
        }

        const formData = await AddEditSkillDialog.create(skillId, skill, false, this.hasPlayerOwner, this.isOwner),
            isTrainedOnly = Boolean(formData.get('isTrainedOnly')),
            hasArmorCheckPenalty = Boolean(formData.get('hasArmorCheckPenalty')),
            value = formData.get('value') ? 3 : 0,
            misc = Number(formData.get('misc')),
            ranks = Number(formData.get('ranks')),
            ability = formData.get('ability'),
            subname = formData.get('subname');

        const newSkillData = {
            [`system.skills.${skillId}`]: {},
            [`system.skills.${skillId}.isTrainedOnly`]: isTrainedOnly,
            [`system.skills.${skillId}.hasArmorCheckPenalty`]: hasArmorCheckPenalty,
            [`system.skills.${skillId}.value`]: value,
            [`system.skills.${skillId}.misc`]: misc,
            [`system.skills.${skillId}.ranks`]: ranks,
            [`system.skills.${skillId}.ability`]: ability,
            [`system.skills.${skillId}.subname`]: subname,
            [`system.skills.${skillId}.mod`]: value + misc + ranks,
            [`system.skills.${skillId}.enabled`]: true
        };

        return this.update(newSkillData);
    }

    levelUp(actorClassId) {
        const targetClass = this.items.get(actorClassId);
        if (targetClass) {
            targetClass.update({["system.levels"]: targetClass.system.levels + 1});
        }
    }

    /** ------------------------------------------------------------------------------------
    * Character/NPC/Drone Rolls
    * -------------------------------------------------------------------------------------- */

    async useSpell(item, { configureDialog = true } = {}) {
        if (item.type !== "spell") throw new Error("Wrong item type");

        let spellLevel = item.system.level;
        const usesSlots = (spellLevel > 0) && item.system.preparation.mode === "";
        if (!usesSlots) {
            if (item.system.uses?.max > 0) {
                if (item.system.uses.value <= 0) {
                    ui.notifications.error(game.i18n.localize("SFRPG.Items.Spell.ErrorNoUses", {permanent: true}));
                    return;
                }

                const itemUpdatePromise = item.update({
                    [`system.uses.value`]: Math.max(item.system.uses.value - 1, 0)
                });
                itemUpdatePromise.then(() => {
                    item.roll();
                });
                return itemUpdatePromise;
            } else {
                return item.roll();
            }
        }

        let consumeSpellSlot = true;
        let selectedSlot = null;
        if (configureDialog) {
            try {
                const dialogResponse = await SpellCastDialog.create(this, item);
                const slotLevel = parseInt(dialogResponse.formData.get("level"));
                consumeSpellSlot = Boolean(dialogResponse.formData.get("consume"));
                selectedSlot = dialogResponse.spellLevels.find(x => parseInt(x.level) === slotLevel);
                spellLevel = parseInt(selectedSlot?.level || item.system.level);

                if (spellLevel !== item.system.level && item.system.level > spellLevel) {
                    const newItemData = duplicate(item);
                    newItemData.system.level = spellLevel;

                    if (this.type === "npc" || this.type === "npc2") {
                        if (newItemData.system.save.dc && !Number.isNaN(newItemData.system.save.dc)) {
                            newItemData.system.save.dc = newItemData.system.save.dc - item.system.level + spellLevel;
                        }
                    }

                    item = new ItemSFRPG(newItemData, {parent: this});
                }

                // Run automation to ensure save DCs are correct.
                item.prepareData();
                if (item.system.actionType && item.system.save.type) {
                    await item.processData();
                }
            } catch (error) {
                console.error(error);
                return null;
            }
        }

        let processContext = null;
        if (consumeSpellSlot && spellLevel > 0 && selectedSlot) {
            const actor = this;
            if (selectedSlot.source === "general") {
                if (processContext) {
                    processContext.then(function(result) {
                        return actor.update({
                            [`system.spells.spell${spellLevel}.value`]: Math.max(parseInt(actor.system.spells[`spell${spellLevel}`].value) - 1, 0)
                        });
                    });
                } else {
                    processContext = actor.update({
                        [`system.spells.spell${spellLevel}.value`]: Math.max(parseInt(actor.system.spells[`spell${spellLevel}`].value) - 1, 0)
                    });
                }
            } else {
                const selectedLevel = selectedSlot.level;
                const selectedClass = selectedSlot.source;

                if (processContext) {
                    processContext.then(function(result) {
                        return actor.update({
                            [`system.spells.spell${selectedLevel}.perClass.${selectedClass}.value`]: Math.max(parseInt(actor.system.spells[`spell${spellLevel}`].perClass[selectedClass].value) - 1, 0)
                        });
                    });
                } else {
                    processContext = actor.update({
                        [`system.spells.spell${selectedLevel}.perClass.${selectedClass}.value`]: Math.max(parseInt(actor.system.spells[`spell${spellLevel}`].perClass[selectedClass].value) - 1, 0)
                    });
                }
            }
        }

        if (processContext) {
            processContext.then(function(result) {
                return item.roll();
            });

            return processContext;
        }

        return item.roll();
    }

    /**
     * Roll a Skill Check
     * Prompt the user for input regarding Advantage/Disadvantage and any Situational Bonus
     * @param {string} skillId      The skill id (e.g. "ins")
     * @param {Object} options      Options which configure how the skill check is rolled
     */
    async rollSkill(skillId, options = {}) {
        const skl = this.system.skills[skillId];

        if (!this.hasPlayerOwner) {
            return await this.rollSkillCheck(skillId, skl, options);
        }

        if (skl.isTrainedOnly && !(skl.ranks > 0)) {
            const content = game.i18n.format(
                "SFRPG.SkillTrainedOnlyDialog.Content", { skill: CONFIG.SFRPG.skills[skillId.substring(0, 3)], name: this.name }
            );

            return new Promise(resolve => {
                new Dialog({
                    title: game.i18n.format(
                        "SFRPG.SkillTrainedOnlyDialog.Title", { skill: CONFIG.SFRPG.skills[skillId.substring(0, 3)] }
                    ),
                    content: content,
                    buttons: {
                        yes: {
                            label: game.i18n.localize("Yes"),
                            callback: () => resolve(this.rollSkillCheck(skillId, skl, options))
                        },
                        cancel: {
                            label: game.i18n.localize("No")
                        }
                    },
                    default: "cancel"
                }).render(true);
            });
        } else {
            return await this.rollSkillCheck(skillId, skl, options);
        }
    }

    /**
     * Roll a generic ability test.
     *
     * @param {String} abilityId The ability id (e.g. "str")
     * @param {Object} options Options which configure how ability tests are rolled
     */
    async rollAbility(abilityId, options = {}) {
        const label = CONFIG.SFRPG.abilities[abilityId];
        const abl = this.system.abilities[abilityId];

        const parts = [];
        const data = this.getRollData();

        const rollContext = RollContext.createActorRollContext(this);

        parts.push(`@abilities.${abilityId}.abilityCheckBonus`);

        return await DiceSFRPG.d20Roll({
            event: options.event,
            rollContext: rollContext,
            parts: parts,
            title:  game.i18n.format("SFRPG.Rolls.Dice.AbilityCheckTitle", {label: label}),
            flavor: null,
            speaker: ChatMessage.getSpeaker({ actor: this }),
            chatMessage: options.chatMessage,
            onClose: options.onClose,
            dialogOptions: {
                left: options.event ? options.event.clientX - 80 : null,
                top: options.event ? options.event.clientY - 80 : null
            }
        });
    }

    /**
     * Roll a save check
     *
     * @param {String} saveId The save id (e.g. "will")
     * @param {Object} options Options which configure how saves are rolled
     */
    rollSave(saveId, options = {}) {
        const label = CONFIG.SFRPG.saves[saveId];

        const rollContext = RollContext.createActorRollContext(this);

        const parts = [`@attributes.${saveId}.bonus`];

        return DiceSFRPG.d20Roll({
            event: options.event,
            rollContext: rollContext,
            parts: parts,
            title: game.i18n.format("SFRPG.Rolls.Dice.SaveTitle", {label: label}),
            flavor: null,
            speaker: ChatMessage.getSpeaker({ actor: this }),
            chatMessage: options.chatMessage,
            onClose: options.onClose,
            dialogOptions: {
                left: options.event ? options.event.clientX - 80 : null,
                top: options.event ? options.event.clientY - 80 : null
            }
        });
    }

    async rollSkillCheck(skillId, skill, options = {}) {
        const rollContext = RollContext.createActorRollContext(this);
        const parts = [`@skills.${skillId}.mod`];

        const title = skillId.includes('pro')
            ? game.i18n.format("SFRPG.Rolls.Dice.SkillCheckTitleWithProfession", { skill: CONFIG.SFRPG.skills[skillId.substring(0, 3)], profession: skill.subname })
            : game.i18n.format("SFRPG.Rolls.Dice.SkillCheckTitle", { skill: CONFIG.SFRPG.skills[skillId.substring(0, 3)] });

        return await DiceSFRPG.d20Roll({
            event: options.event,
            rollContext: rollContext,
            parts: parts,
            title: title,
            flavor: await TextEditor.enrichHTML(skill.notes, {
                async: true,
                rollData: this.getRollData() ?? {}
            }),
            speaker: ChatMessage.getSpeaker({ actor: this }),
            chatMessage: options.chatMessage,
            onClose: options.onClose,
            dialogOptions: {
                left: options.event ? options.event.clientX - 80 : null,
                top: options.event ? options.event.clientY - 80 : null
            }
        });
    }

    /** ------------------------------------------------------------------------------------
    * Vehicle Actions
    * -------------------------------------------------------------------------------------- */

    /**
     * Roll the Piloting skill of the pilot of a vehicle
     *
     * @param {Object} options Options which configure how saves are rolled
     */
    async rollVehiclePilotingSkill(role = null, actorId = null, system = null, options = {}) {

        const parts = [];
        const data = this.getRollData();

        const rollContext = new RollContext();
        rollContext.addContext("vehicle", this, data);
        rollContext.setMainContext("vehicle");

        // Add piloting modifier of vehicle
        parts.push(`@attributes.modifiers.piloting`);

        // Roll a piloting check with a specific system (usually Autopilot).
        // Only takes vehicle and system piloting into account
        if (system) {
            rollContext.addContext("system", system, system.system);
            parts.push(`@system.piloting.piloting`);
        } else if (!role || !actorId) {
            // Add pilot's piloting modifier
            parts.push(`@pilot.skills.pil.mod`);
        } else {
            const passengerId = this.system.crew[role].actorIds.find(id => id === actorId);
            const passenger = game.actors.get(passengerId);
            let actorData = null;
            if (passenger instanceof ActorSFRPG) {
                actorData = passenger.system;
            } else {
                actorData = passenger.data;
            }

            rollContext.addContext("passenger", passenger, actorData);
            parts.push(`@passenger.skills.pil.mod`);
        }

        this.setupRollContexts(rollContext);

        return await DiceSFRPG.d20Roll({
            event: options.event,
            rollContext: rollContext,
            parts: parts,
            title: game.i18n.format("SFRPG.Rolls.Dice.SkillCheckTitle", {skill: CONFIG.SFRPG.skills["pil"]}),
            flavor: null,
            speaker: ChatMessage.getSpeaker({ actor: this }),
            chatMessage: options.chatMessage,
            onClose: options.onClose,
            dialogOptions: {
                left: options.event ? options.event.clientX - 80 : null,
                top: options.event ? options.event.clientY - 80 : null
            }
        });
    }

    /** ------------------------------------------------------------------------------------
    * Starship Actions
    * -------------------------------------------------------------------------------------- */

    async useStarshipAction(actionId) {
        /** Bad entry; no action! */
        if (!actionId) {
            ui.notifications.error(game.i18n.format("SFRPG.Rolls.StarshipActions.ActionNotFoundError", {actionId: actionId}));
            return;
        }

        const starshipPackKey = game.settings.get("sfrpg", "starshipActionsSource");
        const starshipActions = game.packs.get(starshipPackKey);
        const actionEntryDocument = await starshipActions.getDocument(actionId);
        const actionEntry = actionEntryDocument;

        /** Bad entry; no action! */
        if (!actionEntry) {
            ui.notifications.error(game.i18n.format("SFRPG.Rolls.StarshipActions.ActionNotFoundError", {actionId: actionId}));
            return;
        }

        /** Bad entry; no formula! */
        if (actionEntry.system.formula.length < 1) {
            ui.notifications.error(game.i18n.format("SFRPG.Rolls.StarshipActions.NoFormulaError", {name: actionEntry.name}));
            return;
        }

        let quadrant = "";
        if (actionEntry.system.role === "gunner") {
            const options = [
                game.i18n.format("SFRPG.Rolls.StarshipActions.Quadrant.Forward"),
                game.i18n.format("SFRPG.Rolls.StarshipActions.Quadrant.Port"),
                game.i18n.format("SFRPG.Rolls.StarshipActions.Quadrant.Starboard"),
                game.i18n.format("SFRPG.Rolls.StarshipActions.Quadrant.Aft")
            ];
            const results = await ChoiceDialog.show(
                game.i18n.format("SFRPG.Rolls.StarshipActions.Quadrant.Title", {name: actionEntry.name}),
                game.i18n.format("SFRPG.Rolls.StarshipActions.Quadrant.Message"),
                {
                    quadrant: {
                        name: game.i18n.format("SFRPG.Rolls.StarshipActions.Quadrant.Quadrant"),
                        options: options,
                        default: options[0]
                    }
                }
            );

            if (results.resolution === 'cancel') {
                return;
            }

            const selectedOption = options.indexOf(results.result.quadrant);
            if (selectedOption === 1) {
                quadrant = "Port";
            } else if (selectedOption === 2) {
                quadrant = "Starboard";
            } else if (selectedOption === 3) {
                quadrant = "Aft";
            } else {
                quadrant = "Forward";
            }
        }

        let selectedFormula = actionEntry.system.formula[0];
        if (actionEntry.system.formula.length > 1) {
            const results = await ChoiceDialog.show(
                game.i18n.format("SFRPG.Rolls.StarshipActions.Choice.Title", {name: actionEntry.name}),
                game.i18n.format("SFRPG.Rolls.StarshipActions.Choice.Message", {name: actionEntry.name}),
                {
                    roll: {
                        name: game.i18n.format("SFRPG.Rolls.StarshipActions.Choice.AvailableRolls"),
                        options: actionEntry.system.formula.map(x => x.name),
                        default: actionEntry.system.formula[0].name
                    }
                }
            );

            if (results.resolution === 'cancel') {
                return;
            }

            selectedFormula = actionEntry.system.formula.find(x => x.name === results.result.roll);
        }

        const rollContext = new RollContext();
        rollContext.addContext("ship", this);
        rollContext.setMainContext("ship");

        this.setupRollContexts(rollContext, actionEntry.system.selectors || []);

        /** Create additional modifiers. */
        const additionalModifiers = [
            {bonus: { name: game.i18n.format("SFRPG.Rolls.Starship.ComputerBonus"), modifier: `${this.system?.attributes?.computer?.value ?? 0}`, enabled: false} },
            {bonus: { name: game.i18n.format("SFRPG.Rolls.Starship.CaptainDemand"), modifier: "4", enabled: false} },
            {bonus: { name: game.i18n.format("SFRPG.Rolls.Starship.CaptainEncouragement"), modifier: "2", enabled: false} }
        ];
        if (actionEntry.system.role === "gunner") {
            additionalModifiers.push({bonus: { name: game.i18n.format("SFRPG.Rolls.Starship.ScienceOfficerLockOn"), modifier: "2", enabled: false} });
        }
        rollContext.addContext("additional", {name: "additional"}, {modifiers: { bonus: "n/a", rolledMods: additionalModifiers } });

        let systemBonus = "";
        // Patch and Hold It Together are not affected by critical damage.
        if (actionEntry.name !== "Patch" && actionEntry.name !== "Hold It Together") {
            // Gunners must select a quadrant.
            if (actionEntry.system.role === "gunner") {
                if (this.system?.attributes?.systems[`weaponsArray${quadrant}`]?.mod < 0) {
                    systemBonus = ` + @ship.attributes.systems.weaponsArray${quadrant}.mod`;
                }
                if (this.system?.attributes?.systems?.powerCore?.modOther < 0) {
                    systemBonus += ` + @ship.attributes.systems.powerCore.modOther`;
                }
            } else {
                for (const [key, value] of Object.entries(this.system.attributes.systems)) {
                    if (value.affectedRoles && value.affectedRoles[actionEntry.system.role]) {
                        if (key === "powerCore" && actionEntry.system.role !== "engineer") {
                            systemBonus += ` + @ship.attributes.systems.${key}.modOther`;
                        } else {
                            systemBonus += ` + @ship.attributes.systems.${key}.mod`;
                        }
                    }
                }
            }
        }

        const rollResult = await DiceSFRPG.createRoll({
            rollContext: rollContext,
            rollFormula: selectedFormula.formula + systemBonus + " + @additional.modifiers.bonus",
            title: game.i18n.format("SFRPG.Rolls.StarshipAction", {action: actionEntry.name}),
            actorContextKey: actionEntry.system.role
        });

        if (!rollResult) {
            return;
        }

        let speakerActor = this;
        const roleKey = CONFIG.SFRPG.starshipRoleNames[actionEntry.system.role];
        let roleName = game.i18n.format(roleKey);

        const desiredKey = actionEntry.system.selectorKey;
        if (desiredKey) {
            const selectedContext = rollContext.allContexts[desiredKey];
            if (!selectedContext) {
                ui.notifications.error(game.i18n.format("SFRPG.Rolls.StarshipActions.NoActorError", {name: desiredKey}));
                return;
            }

            speakerActor = selectedContext?.entity || this;

            const actorRole = this.getCrewRoleForActor(speakerActor.id);
            if (actorRole) {
                const actorRoleKey = CONFIG.SFRPG.starshipRoleNames[actorRole];
                roleName = game.i18n.format(actorRoleKey);
            }
        }

        let flavor = "";
        flavor += game.i18n.format("SFRPG.Rolls.StarshipActions.Chat.Role", {role: roleName, name: this.name});
        flavor += "<br/>";
        if (actionEntry.system.formula.length <= 1) {
            flavor += `<h2>${actionEntry.name}</h2>`;
        } else {
            flavor += `<h2>${actionEntry.name} (${selectedFormula.name})</h2>`;
        }

        const dc = selectedFormula.dc || actionEntry.system.dc;
        if (dc) {
            if (dc.resolve) {
                const dcRoll = await DiceSFRPG.createRoll({
                    rollContext: rollContext,
                    rollFormula: dc.value,
                    mainDie: 'd0',
                    title: game.i18n.format("SFRPG.Rolls.StarshipAction", {action: actionEntry.name}),
                    dialogOptions: { skipUI: true },
                    actorContextKey: actionEntry.system.role
                });

                flavor += `<p><strong>${game.i18n.format("SFRPG.Rolls.StarshipActions.Chat.DC")}: </strong>${dcRoll.roll.total}</p>`;
            } else {
                flavor += `<p><strong>${game.i18n.format("SFRPG.Rolls.StarshipActions.Chat.DC")}: </strong>${await TextEditor.enrichHTML(dc.value, {
                    async: true,
                    rollData: this.getRollData() ?? {}
                })}</p>`;
            }
        }

        flavor += `<p><strong>${game.i18n.format("SFRPG.Rolls.StarshipActions.Chat.NormalEffect")}: </strong>`;
        flavor += await TextEditor.enrichHTML(selectedFormula.effectNormal || actionEntry.system.effectNormal, {
            async: true,
            rollData: this.getRollData() ?? {}
        });
        flavor += "</p>";

        if (actionEntry.system.effectCritical) {
            const critEffectDisplayState = game.settings.get("sfrpg", "starshipActionsCrit");
            if (critEffectDisplayState !== 'never') {
                if (critEffectDisplayState === 'always' || rollResult.roll.dice[0].values[0] === 20) {
                    flavor += `<p><strong>${game.i18n.format("SFRPG.Rolls.StarshipActions.Chat.CriticalEffect")}: </strong>`;
                    flavor += await TextEditor.enrichHTML(selectedFormula.effectCritical || actionEntry.system.effectCritical, {
                        async: true,
                        rollData: this.getRollData() ?? {}
                    });
                    flavor += "</p>";
                }
            }
        }

        const rollMode = game.settings.get("core", "rollMode");
        const preparedRollExplanation = DiceSFRPG.formatFormula(rollResult.formula.formula);
        const rollContent = await rollResult.roll.render({ breakdown: preparedRollExplanation });

        ChatMessage.create({
            flavor: flavor,
            speaker: ChatMessage.getSpeaker({ actor: speakerActor }),
            content: rollContent,
            rollMode: rollMode,
            roll: rollResult.roll,
            type: CONST.CHAT_MESSAGE_STYLES.ROLL,
            sound: CONFIG.sounds.dice
        });
    }

    /** ------------------------------------------------------------------------------------
    * Mech Actions
    * -------------------------------------------------------------------------------------- */

    async rollMechAbility() {}

    async rollMechWeaponAttack() {}

    async rollMechPPAbility() {}

    async rollMechSave() {}

    async rollMechSkillCheck() {}

    /** ------------------------------------------------------------------------------------
    * Roll Contexts
    * -------------------------------------------------------------------------------------- */

    setupRollContexts(rollContext, desiredSelectors = []) {
        if (!this) {
            return;
        }

        const crewData = this.system.crew;
        const crewActorData = this.crew;

        const actorData = this;
        if (actorData.type === "vehicle") {
            if (!crewData.useNPCCrew) {
                /** Add player pilot if available. */
                if (crewActorData.pilot?.actors?.length > 0) {
                    const pilotActor = crewActorData.pilot.actors[0];
                    let pilotData = null;
                    if (pilotActor instanceof ActorSFRPG) {
                        pilotData = pilotActor.system;
                    } else {
                        pilotData = pilotActor.data;
                    }
                    rollContext.addContext("pilot", pilotActor, pilotData);
                }
            }
        } else if (actorData.type === "starship") {
            if (!crewData.useNPCCrew) {
                /** Add player captain if available. */
                if (crewActorData.captain?.actors?.length > 0) {
                    const actor = crewActorData.captain.actors[0];
                    let crewMemberActorData = null;
                    if (actor instanceof ActorSFRPG) {
                        crewMemberActorData = actor.system;
                    } else {
                        crewMemberActorData = actor.data;
                    }
                    rollContext.addContext("captain", actor, crewMemberActorData);
                }

                /** Add player pilot if available. */
                if (crewActorData.pilot?.actors?.length > 0) {
                    const actor = crewActorData.pilot.actors[0];
                    let crewMemberActorData = null;
                    if (actor instanceof ActorSFRPG) {
                        crewMemberActorData = actor.system;
                    } else {
                        crewMemberActorData = actor.data;
                    }
                    rollContext.addContext("pilot", actor, crewMemberActorData);
                }

                /** Add remaining roles if available. */
                const crewMates = ["gunner", "engineer", "chiefMate", "magicOfficer", "passenger", "scienceOfficer", "minorCrew", "openCrew"];
                const allCrewMates = ["minorCrew", "openCrew"];
                for (const crewType of crewMates) {
                    let crewCount = 1;
                    const crew = [];
                    if (allCrewMates.includes(crewType)) {
                        for (const crewEntries of Object.values(crewActorData)) {
                            const crewList = crewEntries.actors;
                            if (crewList && crewList.length > 0) {
                                for (const actor of crewList) {
                                    let crewMemberActorData = null;
                                    if (actor instanceof ActorSFRPG) {
                                        crewMemberActorData = actor.system;
                                    } else {
                                        crewMemberActorData = actor.data;
                                    }

                                    const contextId = crewType + crewCount;
                                    rollContext.addContext(contextId, actor, crewMemberActorData);
                                    crew.push(contextId);
                                    crewCount += 1;
                                }
                            }
                        }
                    } else {
                        const crewList = crewActorData[crewType].actors;
                        if (crewList && crewList.length > 0) {
                            for (const actor of crewList) {
                                let crewMemberActorData = null;
                                if (actor instanceof ActorSFRPG) {
                                    crewMemberActorData = actor.system;
                                } else {
                                    crewMemberActorData = actor.data;
                                }

                                const contextId = crewType + crewCount;
                                rollContext.addContext(contextId, actor, crewMemberActorData);
                                crew.push(contextId);
                                crewCount += 1;
                            }
                        }
                    }

                    if (desiredSelectors.includes(crewType)) {
                        rollContext.addSelector(crewType, crew);
                    }
                }
            } else {
                /** Create 'fake' actors. */
                rollContext.addContext("captain", this, actorData.system.crew.npcData.captain);
                rollContext.addContext("pilot", this, actorData.system.crew.npcData.pilot);
                rollContext.addContext("gunner", this, actorData.system.crew.npcData.gunner);
                rollContext.addContext("engineer", this, actorData.system.crew.npcData.engineer);
                rollContext.addContext("chiefMate", this, actorData.system.crew.npcData.chiefMate);
                rollContext.addContext("magicOfficer", this, actorData.system.crew.npcData.magicOfficer);
                rollContext.addContext("scienceOfficer", this, actorData.system.crew.npcData.scienceOfficer);
            }
        }
    }

    /** ------------------------------------------------------------------------------------
    * Floating HP functions
    * -------------------------------------------------------------------------------------- */

    /** Calculate deltas in the pre-method in order to access the old value.
     * The delta is then passed onwards to the regular update method on the options object.
     * @param {ActorSFRPG} doc The updated actor, containing the old values
     * @param {Object} diff An update object containing the new values
     * @param {Object} options An object, to which the delta is appended to
     * @param {String} _userId The ID of the current user
     */
    floatingHpOnPreUpdate(doc, diff, options, _userId) {
        if (!game.settings.get("sfrpg", "floatingHP")) return;

        const dhp = this.diffHealth(diff.system, doc.system, doc.type);
        if (dhp && Object.keys(dhp).length) options._hpDiffs = dhp;
    }

    /** Initiate rendering of the floating numbers
     * @param {ActorSFRPG} doc
     * @param {Object} diff
     * @param {Object} options
     * @param {String} _userId
     */
    floatingHpOnUpdate(actor, _data, options, _userId) {
        const dhp = options._hpDiffs;
        if (!dhp) return;
        const tokens = actor.getActiveTokens();
        if (!tokens) return;

        this.renderFloatingHp(tokens, dhp);
    }

    /**
     * Build HP diffs.
     * @param {Object} actorData The data of the updated actor, post-update
     * @param {Object} old The data of the updated actor, pre-update
     * @param {String} type The actor's type
     * @return {Object} An object containing the key of the updated value, and the diff
     */
    diffHealth(actorData, old, type) {
        if (!actorData) return;

        const diff = {};

        const newhp = actorData.attributes?.hp || null;
        const stamina = actorData.attributes?.sp || null;
        const shields = actorData.quadrants || null;

        if (newhp) {
            const oldhp = old.attributes.hp;
            SFRPG.floatingHPValues.hpKeys.forEach(k => { // Check in both standard and temp HP
                const delta = this.getDelta(k, newhp, oldhp);
                if (delta !== 0) diff[k] = delta;
            });
        }
        if (stamina) {
            const oldStamina = old.attributes.sp;
            if (oldStamina) { // NPCs may not have stamina
                const delta = this.getDelta('value', stamina, oldStamina);
                if (delta !== 0) diff.stamina = delta;
            }
        }
        if (shields) {
            const oldShields = old.quadrants;
            SFRPG.floatingHPValues.shieldKeys.forEach(k => { // Check in all shield quadrants
                const delta = this.getDelta('value', shields[k]?.shields, oldShields[k].shields);
                if (delta !== 0) diff[`shields.${k}`] = delta;
            });
        }

        return diff;
    }

    /**
     *
     * @param {String} key The key with which to access the value of the relevant object (e.g hp, stamina, shields)
     * @param {Object} update The update object from the update method, containing only the updated value
     * @param {Object} data The old data from the relevant object, containing the entire object
     * @returns {Number} The difference between the old value and the new value
     */

    getDelta(key, update, data) {
        if (update?.[key] === undefined) return 0;
        const oldValue = data[key],
            newValue = update[key] ?? oldValue,
            delta = newValue - oldValue;
        return delta;
    }

    /**
     * Async to allow the calling functions to not care when this finishes
     * @param {TokenSFRPG[]} tokens An array of tokens matching the updated actor
     * @param {Object} hpDiffs An object containing the key of the updated value, and the diff
     */
    async renderFloatingHp(tokens, hpDiffs) {
        const sleep = (ms) => new Promise(resolve => setTimeout(resolve, ms));

        const getMaxPath = (key) => {
            if (key === "stamina") return "attributes.sp.max";
            else if (key.includes("shields")) return "attributes.shields.highest";
            else return "attributes.hp.max";
        };

        for (const t of tokens) {
            if (!this.testPermission(t)) continue;

            for (const [key, value] of Object.entries(hpDiffs)) {
                if (value === 0) continue; // Skip deltas of 0
                const cfg = SFRPG.floatingHPValues[key];
                const percentMax = Math.clamp(Math.abs(value) / getProperty(t.actor.system, getMaxPath(key)), 0, 1);
                const sign = (value < 0) ? 'negative' : 'positive';
                const floaterData = {
                    anchor: CONST.TEXT_ANCHOR_POINTS.CENTER,
                    direction: (value < 0) ? CONST.TEXT_ANCHOR_POINTS.BOTTOM : CONST.TEXT_ANCHOR_POINTS.TOP,
                    duration: 1000 + (1500 * percentMax),
                    fontSize: 16 + (32 * percentMax),
                    fill: cfg[sign].fill,
                    stroke: 0x000000,
                    strokeThickness: 4,
                    jitter: 0.3
                };

                const localized = game.i18n.localize(
                    `SFRPG.FloatingHP${game.settings.get("sfrpg", "verboseFloatyText") ? "Verbose" : ""}.${cfg.label}`
                );
                canvas.interface.createScrollingText(t.center, `${localized} ${value.signedString()}`, floaterData);
                if (Object.keys(hpDiffs).length > 1) await sleep(1500 * percentMax);
            }
        }
    }

    /**
     * @param {Token} token
     * @returns {Boolean} Whether the user can see the floater, given the settings
     */
    testPermission(token) {
        if (!token.actor) return false; // Sanity check

        const limitByCriteria = game.settings.get("sfrpg", "limitByCriteria");
        if (!limitByCriteria) return true;

        const minPerm = game.settings.get("sfrpg", "minPerm");
        const user = game.users.current;
        if (token.actor.testUserPermission(user, CONST.DOCUMENT_OWNERSHIP_LEVELS[`${minPerm}`])) return true;

        const visibleOptions = [CONST.TOKEN_DISPLAY_MODES.ALWAYS, CONST.TOKEN_DISPLAY_MODES.HOVER];
        const canSeeBars = game.settings.get("sfrpg", "canSeeBars");
        if (canSeeBars && visibleOptions.includes(token.document.displayBars)) return true;

        const canSeeName = game.settings.get("sfrpg", "canSeeName");
        if (canSeeName && visibleOptions.includes(token.document.displayName)) return true;

        return false;
    }
}

Hooks.on("afterClosureProcessed", async (closureName, fact) => {
    if (closureName === "process-actors") {
        await fact.actor.processItemData();
    }
});<|MERGE_RESOLUTION|>--- conflicted
+++ resolved
@@ -312,11 +312,6 @@
         return super._onDeleteDescendantDocuments(parent, collection, documents, data, options, userId);
     }
 
-<<<<<<< HEAD
-    /** ------------------------------------------------------------------------------------
-    * Edit Actor Attributes & Skills
-    * -------------------------------------------------------------------------------------- */
-=======
     async useSpell(item, { configureDialog = true } = {}) {
         if (item.type !== "spell") throw new Error("Wrong item type");
 
@@ -418,7 +413,6 @@
 
         return item.roll();
     }
->>>>>>> 92da9203
 
     /**
      * Edit a skill's fields
