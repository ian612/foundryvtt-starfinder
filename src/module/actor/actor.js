--- conflicted
+++ resolved
@@ -1318,31 +1318,24 @@
 
     /** Roll contexts */
     setupRollContexts(rollContext, desiredSelectors = []) {
-<<<<<<< HEAD
         const actorData = this.data.data;
-        
-        if (actorData.type === "starship") {
-=======
-
-        if (this.data.type === "vehicle") {
-            if (!this.data.data.crew.useNPCCrew) {
-
+
+        if (actorData.type === "vehicle") {
+            if (!actorData.data.crew.useNPCCrew) {
                 /** Add player pilot if available. */
-                if (this.data.data.crew.pilot?.actors?.length > 0) {
-                    const actor = this.data.data.crew.pilot.actors[0];
-                    let actorData = null;
+                if (actorData.data.crew.pilot?.actors?.length > 0) {
+                    const pilotActor = actorData.data.crew.pilot.actors[0];
+                    let pilotData = null;
                     if (actor instanceof ActorSFRPG) {
-                        actorData = actor.data.data;
+                        pilotData = pilotActor.data.data;
                     } else {
-                        actorData = actor.data;
+                        pilotData = pilotActor.data;
                     }
-                    rollContext.addContext("pilot", actor, actorData);
+                    rollContext.addContext("pilot", actor, pilotData);
                 }
             }
         }
-        else if (this.data.type === "starship") {
->>>>>>> 6e690606
-
+        else if (actorData.type === "starship") {
             if (!actorData.data.crew.useNPCCrew) {
                 /** Add player captain if available. */
                 if (actorData.data.crew.captain?.actors?.length > 0) {
