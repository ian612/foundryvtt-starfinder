--- conflicted
+++ resolved
@@ -70,22 +70,13 @@
             options: this.options,
             editable: this.isEditable,
             cssClass: isOwner ? "editable" : "locked",
-<<<<<<< HEAD
             isCharacter: this.document.type === "character",
             isShip: this.document.type === 'starship',
             isVehicle: this.document.type === 'vehicle',
             isDrone: this.document.type === 'drone',
             isNPC: this.document.type === 'npc' || this.document.type === 'npc2',
             isHazard: this.document.type === 'hazard',
-=======
-            isCharacter: this.document.data.type === "character",
-            isShip: this.document.data.type === 'starship',
-            isVehicle: this.document.data.type === 'vehicle',
-            isDrone: this.document.data.type === 'drone',
-            isNPC: this.document.data.type === 'npc' || this.document.data.type === 'npc2',
-            isHazard: this.document.data.type === 'hazard',
-            isMech: this.document.data.type === 'mech',
->>>>>>> d318700b
+            isMech: this.document.type === 'mech',
             config: CONFIG.SFRPG
         };
 
@@ -136,55 +127,29 @@
             data.expandedSpeedBoxHeight = Math.max(36 + numberOfMovementTypes * 14, 70);
         }
 
-<<<<<<< HEAD
-        if (data.system.skills) {
+        if (data.data.skills) {
             // Update skill labels
-            for (const [s, skl] of Object.entries(data.system.skills)) {
-                skl.ability = data.system.abilities[skl.ability].label.substring(0, 3);
+            for (let [s, skl] of Object.entries(data.data.skills)) {
+                skl.ability = data.data.abilities[skl.ability].label.substring(0, 3);
                 skl.icon = this._getClassSkillIcon(skl.value);
-
-                let skillLabel = CONFIG.SFRPG.skills[s.substring(0, 3)];
-                if (skl.subname) {
-                    skillLabel += ` (${skl.subname})`;
-                }
-=======
-        if (data.data.skills) {
-            if (this.actor.type === "mech") {
-                
-            } else {
-                // Update skill labels
-                for (let [s, skl] of Object.entries(data.data.skills)) {                
-                    skl.ability = data.data.abilities[skl.ability].label.substring(0, 3);
-                    skl.icon = this._getClassSkillIcon(skl.value);
 
                     let skillLabel = CONFIG.SFRPG.skills[s.substring(0, 3)];
                     if (skl.subname) {
                         skillLabel += ` (${skl.subname})`;
                     }
->>>>>>> d318700b
 
                     skl.label = skillLabel;
                     skl.hover = CONFIG.SFRPG.skillProficiencyLevels[skl.value];
                 }
 
-<<<<<<< HEAD
             data.system.skills = Object.keys(data.system.skills).sort()
                 .reduce((skills, key) => {
                     skills[key] = data.system.skills[key];
-=======
-                data.data.skills = Object.keys(data.data.skills).sort().reduce((skills, key) => {
-                    skills[key] = data.data.skills[key];
->>>>>>> d318700b
 
                     return skills;
                 }, {});
 
-<<<<<<< HEAD
             data.system.hasSkills = Object.values(data.system.skills).filter(x => x.enabled).length > 0;
-=======
-                data.data.hasSkills = Object.values(data.data.skills).filter(x => x.enabled).length > 0;
-            }
->>>>>>> d318700b
         }
 
         if (data.system.traits) {
