import { ActorSheetFlags } from "../../apps/actor-flags.js";
import { ActorMovementConfig } from "../../apps/movement-config.js";
import { TraitSelectorSFRPG } from "../../apps/trait-selector.js";
import { SFRPGModifierType } from "../../modifiers/types.js";
import StackModifiers from "../../rules/closures/stack-modifiers.js";

import { RPC } from "../../rpc.js";
import { ActorItemHelper, containsItems, getFirstAcceptableStorageIndex, moveItemBetweenActorsAsync } from "../actor-inventory-utils.js";

import { InputDialog } from "../../apps/input-dialog.js";
import { ItemDeletionDialog } from "../../apps/item-deletion-dialog.js";
import { SFRPG } from "../../config.js";
import { ItemSFRPG } from "../../item/item.js";

import { getEquipmentBrowser } from "../../packs/equipment-browser.js";
import { getSpellBrowser } from "../../packs/spell-browser.js";
import { getStarshipBrowser } from "../../packs/starship-browser.js";
import RollContext from "../../rolls/rollcontext.js";
/**
 * Extend the basic ActorSheet class to do all the SFRPG things!
 * This sheet is an Abstract layer which is not used.
 *
 * @type {ActorSheet}
 */
export class ActorSheetSFRPG extends ActorSheet {
    constructor(...args) {
        super(...args);

        this.acceptedItemTypes = [
            ...SFRPG.sharedItemTypes
        ];

        this._filters = {
            inventory: new Set(),
            spellbook: new Set(),
            features: new Set()
        };

        this._tooltips = null;
    }

    static get defaultOptions() {
        return mergeObject(super.defaultOptions, {
            scrollY: [
                ".tab.attributes",
                ".inventory .inventory-list",
                ".features .inventory-list",
                ".spellbook .inventory-list",
                ".modifiers .inventory-list"
            ],
            tabs: [
                {navSelector: ".tabs", contentSelector: ".sheet-body", initial: "attributes"},
                {navSelector: ".subtabs", contentSelector: ".modifiers-body", initial: "permanent"},
                {navSelector: ".biotabs", contentSelector: ".bio-body", initial: "biography"}
            ]
        });
    }

    /**
     * Add some extra data when rendering the sheet to reduce the amount of logic required within the template.
     */
    async getData() {
        const isOwner = this.document.isOwner;
        const data = {
            actor: this.actor,
            system: duplicate(this.actor.system),
            isOwner: isOwner,
            isGM: game.user.isGM,
            limited: this.document.limited,
            options: this.options,
            editable: this.isEditable,
            cssClass: isOwner ? "editable" : "locked",
            isCharacter: this.document.type === "character",
            isShip: this.document.type === 'starship',
            isVehicle: this.document.type === 'vehicle',
            isDrone: this.document.type === 'drone',
            isNPC: this.document.type === 'npc' || this.document.type === 'npc2',
            isHazard: this.document.type === 'hazard',
            config: CONFIG.SFRPG
        };

        data.items = [...this.actor.items.values()];
        data.items.sort((a, b) => (a.sort || 0) - (b.sort || 0));
        data.labels = this.actor.labels || {};
        data.filters = this._filters;

        if (!data.system?.details?.biography?.fullBodyImage) {
            this.actor.system = mergeObject(this.actor.system, {
                details: {
                    biography: {
                        fullBodyImage: "systems/sfrpg/images/mystery-body.webp"
                    }
                }
            }, {overwrite: false});
            this.actor.system.details.biography.fullBodyImage = "systems/sfrpg/images/mystery-body.webp";
        }

        if (data.system.abilities) {
            // Ability Scores
            for (const [a, abl] of Object.entries(data.system.abilities)) {
                abl.label = CONFIG.SFRPG.abilities[a];
            }
        }

        // Calculate the expanded speed box height, only used for npc2 actors.
        if (this.actor.type === "npc2") {
            let numberOfMovementTypes = 0;
            if (data.system.attributes.speed.land.value > 0) {
                numberOfMovementTypes += 1;
            }
            if (data.system.attributes.speed.burrowing.value > 0) {
                numberOfMovementTypes += 1;
            }
            if (data.system.attributes.speed.climbing.value > 0) {
                numberOfMovementTypes += 1;
            }
            if (data.system.attributes.speed.flying.value > 0) {
                numberOfMovementTypes += 1;
            }
            if (data.system.attributes.speed.swimming.value > 0) {
                numberOfMovementTypes += 1;
            }
            if (data.system.attributes.speed.special) {
                numberOfMovementTypes += 1;
            }
            data.expandedSpeedBoxHeight = Math.max(36 + numberOfMovementTypes * 14, 70);
        }

        if (data.system.skills) {
            // Update skill labels
            for (const [s, skl] of Object.entries(data.system.skills)) {
                skl.ability = data.system.abilities[skl.ability].label.substring(0, 3);
                skl.icon = this._getClassSkillIcon(skl.value);

                let skillLabel = CONFIG.SFRPG.skills[s.substring(0, 3)];
                if (skl.subname) {
                    skillLabel += ` (${skl.subname})`;
                }

                skl.label = skillLabel;
                skl.hover = CONFIG.SFRPG.skillProficiencyLevels[skl.value];
            }

            data.system.skills = Object.keys(data.system.skills).sort()
                .reduce((skills, key) => {
                    skills[key] = data.system.skills[key];

                    return skills;
                }, {});

            data.system.hasSkills = Object.values(data.system.skills).filter(x => x.enabled).length > 0;
        }

        if (data.system.traits) {
            this._prepareTraits(data.system.traits);
        }

        if (data.system.details?.xp?.pct !== null && data.system.details?.xp?.pct !== undefined) {
            data.system.details.xp.color = Math.round(Math.max((data.system.details.xp.pct / 100), 0) * 255)
                .toString(16)
                .padStart(2, "0");
        }

        this._prepareItems(data);

        // Enrich text editors. The below are used for character, drone and npc(2). Other types use editors defined in their class.
        data.enrichedBiography = await TextEditor.enrichHTML(this.object.system.details.biography.value, {async: true});
        data.enrichedGMNotes = await TextEditor.enrichHTML(this.object.system.details.biography.gmNotes, {async: true});

        return data;
    }

    /**
     * Activate event listeners using the prepared sheet HTML
     *
     * @param {JQuery} html The prepared HTML object ready to be rendered into the DOM
     */
    activateListeners(html) {
        super.activateListeners(html);

        html.find('[data-wpad]').each((i, e) => {
            const text = e.tagName === "INPUT" ? e.value : e.innerText,
                w = text.length * parseInt(e.getAttribute("data-wpad")) / 2;
            e.setAttribute("style", "flex: 0 0 " + w + "px;");
        });

        const filterLists = html.find(".filter-list");
        filterLists.each(this._initializeFilterItemList.bind(this));
        filterLists.on("click", ".filter-item", this._onToggleFilter.bind(this));

        html.find('.item .item-name h4').click(async event => this._onItemSummary(event));
        html.find('.item .item-name h4').contextmenu(event => this._onItemSplit(event));

        // Open character art in image viewer
        html.find('a.hover-icon[data-action="show-image"]').click(this._onShowImage.bind(this));

        if (!this.options.editable) return;

        html.find('.config-button').click(this._onConfigMenu.bind(this));

        html.find('.toggle-container').click(this._onToggleContainer.bind(this));

        html.find('.skill-proficiency').on("click contextmenu", this._onCycleClassSkill.bind(this));
        html.find('.trait-selector').click(this._onTraitSelector.bind(this));

        // Skill Compendium
        html.find('.compendium-link').click(this._onOpenSkillCompendium.bind(this));

        // Ability Checks
        html.find('.ability-name').click(this._onRollAbilityCheck.bind(this));

        // Roll Skill Checks
        html.find('.skill-name').click(this._onRollSkillCheck.bind(this));

        // Edit Skill
        html.find('h4.skill-name').contextmenu(this._onEditSkill.bind(this));

        // Add skill
        html.find('#add-profession').click(this._onAddSkill.bind(this));

        // Configure Special Flags
        html.find('.configure-flags').click(this._onConfigureFlags.bind(this));

        // Saves
        html.find('.save-name').click(this._onRollSave.bind(this));

        /* -------------------------------------------- */
        /*  Spellbook
        /* -------------------------------------------- */
        html.find('.spell-browse').click(ev => getSpellBrowser().render(true)); // Inventory Browser

        /* -------------------------------------------- */
        /*  Inventory
        /* -------------------------------------------- */

        // Create New Item
        html.find('.item-create').click(ev => this._onItemCreate(ev));

        // Get New Item from Browser
        html.find('.item-browser').click(event => this._onOpenBrowser(event));

        // Update Inventory Item
        html.find('.item-edit').click(ev => {
            const itemId = $(ev.currentTarget).parents(".item")
                .attr("data-item-id");
            const item = this.actor.items.get(itemId);
            // const item = this.actor.getEmbeddedEntity("Item", itemId);
            item.sheet.render(true);
        });

        // Delete Inventory Item
        html.find('.item-delete').click(ev => this._onItemDelete(ev));

        html.find("li.inventory-header").click(ev => this._onItemHeaderClick(ev));

        // Item Dragging
        const handler = ev => this._onDragStart(ev);
        html.find('li.item').each((i, li) => {
            li.setAttribute("draggable", true);
            li.addEventListener("dragstart", handler, false);
        });

        // Item button dragging
        const itemUsageHandler = ev => this._onItemUsageDragStart(ev);
        html.find('button:is(.featActivate, .featDeactivate, .damage, .healing, .attack, .use)').each((i, li) => {
            li.setAttribute("draggable", true);
            li.addEventListener("dragstart", itemUsageHandler, false);
        });

        // Item Rolling
        html.find('.item .item-image').click(event => this._onItemRoll(event));

        // Roll attack from item
        html.find('.item-action .use').click(event => this._onItemRollUse(event));

        // Roll attack from item
        html.find('.item-action .attack').click(event => this._onItemRollAttack(event));

        // Roll damage for item
        html.find('.item-action .damage').click(event => this._onItemRollDamage(event));
        html.find('.item-action .healing').click(event => this._onItemRollDamage(event));

        // (De-)activate an item
        html.find('.item-detail .featActivate').click(event => this._onActivateFeat(event));
        html.find('.item-detail .featDeactivate').click(event => this._onDeactivateFeat(event));

        html.find('.limited-uses-value').change(event => this._onItemUsesUpdate(event));

        // Item Recharging
        html.find('.item .item-recharge').click(event => this._onItemRecharge(event));

        // Item Equipping
        html.find('.item .item-equip').click(event => this._onItemEquippedChange(event));

        // Condition toggling
        html.find('.conditions input[type="checkbox"]').change(this._onToggleConditions.bind(this));

        // Actor resource update
        html.find('.actor-resource-base-input').change(this._onActorResourceChanged.bind(this));
    }

    /** @override */
    render(force, options) {
        if (this.stopRendering) {
            return this;
        }

        return super.render(force, options);
    }

    async _render(...args) {
        await super._render(...args);

        if (this._tooltips === null) {
            this._tooltips = tippy.delegate(`#${this.id}`, {
                target: '[data-tippy-content]',
                allowHTML: true,
                arrow: false,
                placement: 'top-start',
                duration: [500, null],
                delay: [800, null],
                maxWidth: 600
            });
        }
    }

    clearTooltips() {
        this._tooltips = null;
    }

    async close(...args) {
        if (this._tooltips !== null) {
            for (const tooltip of this._tooltips) {
                tooltip.destroy();
            }

            this._tooltips = null;
        }

        return super.close(...args);
    }

    /** @override */
    _onChangeTab(event, tabs, active) {
        if (active === "modifiers") {
            this._tabs[1].activate("conditions");
        }

        super._onChangeTab();
    }

    _onConfigMenu(event) {
        event.preventDefault();
        const button = event.currentTarget;
        let app;
        switch ( button.dataset.action ) {
            case "movement":
                app = new ActorMovementConfig(this.object);
                break;
        }
        app?.render(true);
    }

    _prepareTraits(traits) {
        const map = {
            "dr": CONFIG.SFRPG.energyDamageTypes,
            "di": CONFIG.SFRPG.damageTypes,
            "dv": CONFIG.SFRPG.damageTypes,
            "ci": CONFIG.SFRPG.conditionTypes,
            "languages": CONFIG.SFRPG.languages,
            "weaponProf": CONFIG.SFRPG.weaponProficiencies,
            "armorProf": CONFIG.SFRPG.armorProficiencies
        };

        for (const [t, choices] of Object.entries(map)) {
            const trait = traits[t];
            if (!trait) continue;
            let values = [];
            if (trait.value) {
                values = trait.value instanceof Array ? trait.value : [trait.value];
            }
            trait.selected = values.reduce((obj, t) => {
                if (typeof t !== "object") obj[t] = choices[t];
                else {
                    for (const [key, value] of Object.entries(t))
                        obj[key] = `${choices[key]} ${value}`;
                }

                return obj;
            }, {});

            if (trait.custom) {
                trait.custom.split(';').forEach((c, i) => trait.selected[`custom${i + 1}`] = c.trim());
            }
            trait.cssClass = !foundry.utils.isEmpty(trait.selected) ? "" : "inactive";
        }
    }

    _prepareActorResource(actorResourceItem, actorData) {
        if (actorResourceItem?.type !== "actorResource") {
            return;
        }

        actorResourceItem.attributes = [];
        actorResourceItem.actorResourceData = null;
        if (actorResourceItem.system.enabled && actorResourceItem.system.type && actorResourceItem.system.subType) {
            actorResourceItem.attributes.push(`@resources.${actorResourceItem.system.type}.${actorResourceItem.system.subType}.base`);
            actorResourceItem.attributes.push(`@resources.${actorResourceItem.system.type}.${actorResourceItem.system.subType}.value`);

            if (actorResourceItem.system.base || actorResourceItem.system.base === 0) {
                actorResourceItem.actorResourceData = actorData.resources[actorResourceItem.system.type][actorResourceItem.system.subType];
            }
        }
    }

    _prepareAttackString(item)  {
        try {
            const itemData = item.system;
            const actor = item.actor;
            const isWeapon = ["weapon", "shield"].includes(item.type);

            let abl = itemData.ability;
            if (!abl && (actor.type === "npc" || actor.type === "npc2")) abl = "";
            else if (!abl && (item.type === "spell")) abl = actor.system.attributes.spellcasting || "int";
            else if (itemData.properties?.operative && actor.system.abilities.dex.value > actor.system.abilities.str.value) abl = "dex";
            else if (!abl) abl = "str";

            // Define Roll parts
            const parts = [];

            if (Number.isNumeric(itemData.attackBonus) && itemData.attackBonus !== 0) parts.push("@item.attackBonus");
            if (abl) parts.push(`@abilities.${abl}.mod`);
            if (["character", "drone"].includes(actor.type)) parts.push("@attributes.baseAttackBonus.value");
            if (isWeapon) {
                const procifiencyKey = SFRPG.weaponTypeProficiency[item.system.weaponType];
                const proficient = itemData.proficient || actor?.system?.traits?.weaponProf?.value?.includes(procifiencyKey);
                if (!proficient) {
                    parts.push(`-4[${game.i18n.localize("SFRPG.Items.NotProficient")}]`);
                }
            }

            const formula = parts.join("+");

            let appropriateMods = item.getAppropriateAttackModifiers(isWeapon);
            // Remove situational modifiers
            appropriateMods = appropriateMods.filter(mod => mod.modifierType !== SFRPGModifierType.FORMULA);
            const stackModifiers = new StackModifiers();
            let modifiers = stackModifiers.process(appropriateMods, null);

            modifiers = Object.values(modifiers)
                .flat()
                .filter(i => !!i);
            const modifiersTotal = modifiers.reduce((total, i) => {
                return total + i.max;
            }, 0);

            const preparedFormula = `${formula} ${modifiersTotal > 0 ? "+" + String(modifiersTotal) : ""}`;

            const rollData = RollContext.createItemRollContext(item, item.actor).getRollData();

            const roll = Roll.create(preparedFormula, rollData).simplifiedFormula;
            item.config.attackString = Number(roll) >= 0 ? `+${roll}` : roll;

        } catch {
            item.config.attackString = game.i18n.localize("SFRPG.Attack");
        }
    }

    /**
     * Take the items's first damage part,  add all applicable damage modifiers, and create a pretty formula, for display on the damage button
     * @param {ItemSFRPG} item
     */
    _prepareDamageString(item) {
        try {
            const isWeapon = ["weapon", "shield"].includes(item.type);
            const formula = item.system.damage.parts[0].formula;
            if (!formula) throw ("No damage formula, deferring to default string");

            let appropriateMods = item.getAppropriateDamageModifiers(isWeapon);
            // Remove situational modifiers
            appropriateMods = appropriateMods.filter(mod => mod.modifierType !== SFRPGModifierType.FORMULA);
            const stackModifiers = new StackModifiers();
            let modifiers = stackModifiers.process(appropriateMods, null);

            modifiers = Object.values(modifiers)
                .flat()
                .filter(i => !!i);
            const modifiersTotal = modifiers.reduce((total, i) => {
                return total + i.max;
            }, 0);

            const preparedFormula = `${formula} ${modifiersTotal > 0 ? "+" + String(modifiersTotal) : ""}`;

            const rollData = RollContext.createItemRollContext(item, item.actor).getRollData();

            const roll = Roll.create(preparedFormula, rollData).simplifiedFormula;
            if (!roll) throw ("Invaid roll, deferring to default string.");
            item.config.damageString = roll;
        } catch {
            item.config.damageString = item.system.actionType === "heal"
                ? game.i18n.localize("SFRPG.ActionHeal")
                : game.i18n.localize("SFRPG.Damage.Title");
        }
    }

    /**
    * Add a modifer to this actor.
    *
    * @param {Event} event The originating click event
    */
    _onModifierCreate(event) {
        event.preventDefault();
        const target = $(event.currentTarget);

        this.actor.addModifier({
            name: "New Modifier",
            subtab: target.data('subtab')
        });
    }

    /**
    * Delete a modifier from the actor.
    *
    * @param {Event} event The originating click event
    */
    async _onModifierDelete(event) {
        event.preventDefault();
        const target = $(event.currentTarget);
        const modifierId = target.closest('.item.modifier').data('modifierId');

        await this.actor.deleteModifier(modifierId);
    }

    /**
    * Edit a modifier for an actor.
    *
    * @param {Event} event The orginating click event
    */
    _onModifierEdit(event) {
        event.preventDefault();

        const target = $(event.currentTarget);
        const modifierId = target.closest('.item.modifier').data('modifierId');

        this.actor.editModifier(modifierId);
    }

    /**
    * Toggle a modifier to be enabled or disabled.
    *
    * @param {Event} event The originating click event
    */
    async _onToggleModifierEnabled(event) {
        event.preventDefault();
        const target = $(event.currentTarget);
        const modifierId = target.closest('.item.modifier').data('modifierId');

        const modifiers = duplicate(this.actor.system.modifiers);
        const modifier = modifiers.find(mod => mod._id === modifierId);

        const formula = modifier.modifier;
        if (formula) {
            const roll = Roll.create(formula, this.actor.system);
            modifier.max = await roll.evaluate({maximize: true}).total;
        } else {
            modifier.max = 0;
        }

        modifier.enabled = !modifier.enabled;

        await this.actor.update({'system.modifiers': modifiers});
    }

    /**
     * handle cycling whether a skill is a class skill or not
     *
     * @param {Event} event A click or contextmenu event which triggered the handler
     * @private
     */
    _onCycleClassSkill(event) {
        event.preventDefault();

        const field = $(event.currentTarget).siblings('input[type="hidden"]');

        const level = parseFloat(field.val());
        const levels = [0, 3];

        const idx = levels.indexOf(level);

        if (event.type === "click") {
            field.val(levels[(idx === levels.length - 1) ? 0 : idx + 1]);
        } else if (event.type === "contextmenu") {
            field.val(levels[(idx === 0) ? levels.length - 1 : idx - 1]);
        }

        this._onSubmit(event);
    }

    /**
     * Handle editing a skill
     * @param {Event} event The originating contextmenu event
     */
    _onEditSkill(event) {
        event.preventDefault();
        const skillId = event.currentTarget.parentElement.dataset.skill;

        return this.actor.editSkill(skillId, {event: event});
    }

    /**
     * Handle adding a skill
     * @param {Event} event The originating contextmenu event
     */
    _onAddSkill(event) {
        event.preventDefault();

        return this.actor.addSkill({event: event});
    }

    /**
     * Handle creating a new Owned Item for the actor using initial data defined in the HTML dataset
     * @param {Event} event The originating click event
     */
    async _onItemCreate(event) {
        event.stopPropagation();
        const header = event.currentTarget;
        const type = header.dataset.type;
        if (!type || type.includes(",")) {
            const types = duplicate(SFRPG.itemTypes);
            if (type) {
                const supportedTypes = type.split(',');
                for (const key of Object.keys(types)) {
                    if (!supportedTypes.includes(key)) {
                        delete types[key];
                    }
                }
            }

            const createData = {
                name: game.i18n.format("SFRPG.NPCSheet.Interface.CreateItem.Name"),
                type: type
            };

            const templateData = {upper: "Item", lower: "item", types: types},
                dlg = await renderTemplate(`systems/sfrpg/templates/apps/localized-entity-create.hbs`, templateData);

            new Dialog({
                title: game.i18n.format("SFRPG.NPCSheet.Interface.CreateItem.Title"),
                content: dlg,
                buttons: {
                    create: {
                        icon: '<i class="fas fa-check"></i>',
                        label: game.i18n.format("SFRPG.NPCSheet.Interface.CreateItem.Button"),
                        callback: html => {
                            const form = html[0].querySelector("form");
                            const formDataExtended = new FormDataExtended(form);
                            mergeObject(createData, formDataExtended.toObject());
                            if (!createData.name) {
                                createData.name = game.i18n.format("SFRPG.NPCSheet.Interface.CreateItem.Name");
                            }

                            this.onBeforeCreateNewItem(createData);

                            this.actor.createEmbeddedDocuments("Item", [createData]);
                        }
                    }
                },
                default: "create"
            }).render(true);
            return null;
        }

        const itemData = {
            name: `New ${type.capitalize()}`,
            type: type,
            system: duplicate(header.dataset)
        };
        delete itemData.system['type'];

        this.onBeforeCreateNewItem(itemData);

        return this.actor.createEmbeddedDocuments("Item", [itemData]);
    }

    onBeforeCreateNewItem(itemData) {

    }

    async _onShowImage(event) {
        const actor = this.actor;
        const title = actor.token?.name ?? actor.prototypeToken?.name ?? actor.name;
        new ImagePopout(actor.img, { title, uuid: actor.uuid }).render(true);
    }

    /**
     * open and prefilter a compendium browser depending on it's environment.
     * @param {Event} event The originating click event
     */
    async _onOpenBrowser(event) {
        event.preventDefault();
        const data = event.currentTarget.dataset;
        let browser;

        switch (data.type) {
            case 'weapon':
            case 'shield':
            case 'equipment':
            case 'ammunition':
            case 'consumable':
            case 'goods':
            case 'container':
            case 'technological,magic,hybrid':
            case 'fusion,upgrade,weaponAccessory':
            case 'augmentation':
                browser = getEquipmentBrowser();
                browser.renderWithFilters({equipmentTypes: data.type.split(',')});
                break;
            case 'spell':
                browser = getSpellBrowser();
                browser.renderWithFilters({
                    levels: [data.level],
                    classes: data.classes.split(',').filter(i => !!i)
                });
                break;
            case 'class':
            case 'race':
            case 'theme':
            case 'asi':
            case 'archetypes':
            case 'feat':
            case 'actorResource':
            // TODO: wait for Features Browser then implement this.
                break;
            case 'starshipWeapon':
                browser = getStarshipBrowser();
                browser.renderWithFilters({
                    starshipComponentTypes: data.type
                });
                break;
            default:
                browser = getEquipmentBrowser();
                break;
        }
    }

    /**
     * Handle deleting an Owned Item for the actor
     * @param {Event} event The originating click event
     */
    async _onItemDelete(event) {
        event.preventDefault();

        const li = $(event.currentTarget).parents(".item"),
            itemId = li.attr("data-item-id");

        const actorHelper = new ActorItemHelper(this.actor.id, this.token ? this.token.id : null, this.token ? this.token.parent.id : null, { actor: this.actor });
        const item = actorHelper.getItem(itemId);

        if (event.shiftKey) {
            actorHelper.deleteItem(itemId, true).then(() => {
                li.slideUp(200, () => this.render(false));
            });
        } else {
            const containsItems = (item.system.container?.contents && item.system.container.contents.length > 0);
            ItemDeletionDialog.show(item.name, containsItems, (recursive) => {
                actorHelper.deleteItem(itemId, recursive).then(() => {
                    li.slideUp(200, () => this.render(false));
                });
            });
        }
    }

    _onItemRollUse(event) {
        event.preventDefault();
        const itemId = event.currentTarget.closest('.item').dataset.itemId;
        const item = this.actor.items.get(itemId);

        return item.rollConsumable({event: event});
    }

    _onItemRollAttack(event) {
        event.preventDefault();
        const itemId = event.currentTarget.closest('.item').dataset.itemId;
        const item = this.actor.items.get(itemId);

        return item.rollAttack({event: event});
    }

    _onItemRollDamage(event) {
        event.preventDefault();
        const itemId = event.currentTarget.closest('.item').dataset.itemId;
        const item = this.actor.items.get(itemId);

        return item.rollDamage({event: event});
    }

    async _onActivateFeat(event) {
        event.preventDefault();
        const itemId = event.currentTarget.closest('.item').dataset.itemId;
        const item = this.actor.items.get(itemId);

        item.setActive(true);
    }

    async _onDeactivateFeat(event) {
        event.preventDefault();
        const itemId = event.currentTarget.closest('.item').dataset.itemId;
        const item = this.actor.items.get(itemId);

        item.setActive(false);
    }

    async _onItemUsesUpdate(event) {
        event.preventDefault();
        const itemId = event.currentTarget.closest('.item').dataset.itemId;
        const item = this.actor.items.get(itemId);

        item.update({"system.uses.value": Number(event.currentTarget.value)});
    }

    /**
     * Handle rolling of an item from the Actor sheet, obtaining the Item instance and dispatching to it's roll method
     * @param {Event} event The triggering event
     */
    _onItemRoll(event) {
        event.preventDefault();
        const itemId = event.currentTarget.closest('.item').dataset.itemId;
        const item = this.actor.items.get(itemId);

        if (item.type === "spell") {
            return this.actor.useSpell(item, {configureDialog: !event.shiftKey});
        } else {
            return item.roll();
        }
    }

    /**
     * Handle attempting to recharge an item usage by rolling a recharge check
     * @param {Event} event The originating click event
     */
    _ontItemRecharge(event) {
        event.preventDefault();
        const itemId = event.currentTarget.closest('.item').dataset.itemId;
        const item = this.actor.items.get(itemId);
        return item.rollRecharge();
    }

    /**
     * Handle toggling the equipped state of an item.
     * @param {Event} event The originating click event
     */
    _onItemEquippedChange(event) {
        event.preventDefault();
        const itemId = event.currentTarget.closest('.item').dataset.itemId;
        const item = this.actor.items.get(itemId);

        item.update({
            ["system.equipped"]: !item.system.equipped
        });
    }

    /**
     * Toggles condition modifiers on or off.
     *
     * @param {Event} event The triggering event.
     */
    _onToggleConditions(event) {
        event.preventDefault();

        const target = $(event.currentTarget);
        const conditionName = target.data('condition');

        this.actor.setCondition(conditionName, target[0].checked);
    }

    _onActorResourceChanged(event) {
        event.preventDefault();
        const target = $(event.currentTarget);
        const resourceId = target.data('resourceId');
        const resourceItem = this.actor.items.get(resourceId);
        const newBaseValue = parseInt(target[0].value);

        if (!Number.isNaN(newBaseValue)) {
            resourceItem.update({"system.base": newBaseValue});
        } else {
            resourceItem.update({"system.base": 0});
        }
    }

    /**
     * Handle Compendium Link Click
     * @param {Event} event   The originating click event
     */
    async _onOpenSkillCompendium(event) {
        event.preventDefault();
        const uuid = CONFIG.SFRPG.skillCompendium[event.currentTarget.dataset.skillId];
        const document = await fromUuid(uuid);

        // Open document
        if (document instanceof JournalEntryPage) {
            document.parent.sheet.render(true, { pageId: document.id });
        } else {
            document.sheet.render(true);
        }
    }

    /**
     * Handle clicking inventory/features headers, allowing them to minimize
     * @param {Event} event
     */
    async _onItemHeaderClick(event) {
        event.preventDefault();
        const target = $(event.currentTarget);

        const items = target.next("ol.item-list");

        if (!target.hasClass("collapsed")) {
            items.slideUp(200, () => items.css("display", "none"));
        } else {
            items.slideDown(200, () => items.css("display", ""));
        }
        target.toggleClass('collapsed');
    }

    /**
     * Handle rolling a Save
     * @param {Event} event   The originating click event
     * @private
     */
    _onRollSave(event) {
        event.preventDefault();
        const save = event.currentTarget.parentElement.dataset.save;
        this.actor.rollSave(save, {event: event});
    }

    /**
     * Handle rolling a Skill check
     * @param {Event} event   The originating click event
     * @private
     */
    _onRollSkillCheck(event) {
        event.preventDefault();
        const skill = event.currentTarget.parentElement.dataset.skill;
        this.actor.rollSkill(skill, {event: event});
    }

    /**
     * Handle rolling an Ability check
     * @param {Event} event   The originating click event
     * @private
     */
    _onRollAbilityCheck(event) {
        event.preventDefault();
        const ability = event.currentTarget.parentElement.dataset.ability;
        this.actor.rollAbility(ability, {event: event});
    }

    /**
     * Handles reloading / replacing ammo or batteries in a weapon.
     *
     * @param {Event} event The originating click event
     */
    async _onReloadWeapon(event) {
        event.preventDefault();

        const itemId = event.currentTarget.closest('.item').dataset.itemId;
        const item = this.actor.items.get(itemId);

        return item.reload();
    }

    /**
     * Handles toggling the open/close state of a container.
     *
     * @param {Event} event The originating click event
     */
    _onToggleContainer(event) {
        event.preventDefault();

        const itemId = event.currentTarget.closest('.item').dataset.itemId;
        const item = this.actor.items.get(itemId);

        const isOpen = item.system.container?.isOpen === undefined ? true : item.system.container.isOpen;

        return item.update({'system.container.isOpen': !isOpen});
    }

    /**
     * Get The font-awesome icon used to display if a skill is a class skill or not
     *
     * @param {Number} level Flag that determines if a skill is a class skill or not
     * @returns {String}
     * @private
     */
    _getClassSkillIcon(level) {
        const icons = {
            0: '<i class="far fa-circle"></i>',
            3: '<i class="fas fa-check"></i>'
        };

        return icons[level];
    }

    /**
     * Handle rolling of an item form the Actor sheet, obtaining the item instance an dispatching to it's roll method.
     *
     * @param {Event} event The html event
     */
    async _onItemSummary(event) {
        event.preventDefault();
        let li = $(event.currentTarget).parents('.item'),
            item = this.actor.items.get(li.data('item-id')),
            chatData = await item.getChatData({ secrets: this.actor.isOwner, rollData: this.actor.system });

        if (li.hasClass('expanded')) {
            const summary = li.children('.item-summary');
            summary.slideUp(200, () => summary.remove());
        } else {
<<<<<<< HEAD
            const desiredDescription = await TextEditor.enrichHTML(chatData.description.short || chatData.description.value, {async: true});
            let div = $(`<div class="item-summary">${desiredDescription}</div>`);
=======
            const desiredDescription = chatData.description.short || chatData.description.value;
            const div = $(`<div class="item-summary">${desiredDescription}</div>`);
>>>>>>> a7769fad
            Hooks.callAll("renderItemSummary", this, div, {}); // Event listeners need to be added to this HTML.

            const props = $(`<div class="item-properties"></div>`);
            chatData.properties.forEach(p => props.append(
                `<span class="tag" data-tippy-content="${p.tooltip || p.title}"><strong>${p.title ? p.title + ":" : ""} </strong>${p.name}</span>`
            ));

            div.append(props);
            li.append(div.hide());

            div.slideDown(200, function() { /* noop */ });
        }
        li.toggleClass('expanded');

    }

    async _onItemSplit(event) {
        event.preventDefault();
        const li = $(event.currentTarget).parents('.item'),
            item = this.actor.items.get(li.data('item-id'));

        const itemQuantity = item.system.quantity;
        if (!itemQuantity || itemQuantity <= 1) {
            return;
        }

        if (containsItems(item)) {
            return;
        }

        const bigStack = Math.ceil(itemQuantity / 2.0);
        const smallStack = Math.floor(itemQuantity / 2.0);

        const actorHelper = new ActorItemHelper(this.actor.id, this.token ? this.token.id : null, this.token ? this.token.parent.id : null, { actor: this.actor });

        const update = { "quantity": bigStack };
        await actorHelper.updateItem(item.id, update);

        const itemData = duplicate(item);
        itemData.id = null;
        itemData.system.quantity = smallStack;
        itemData.effects = [];
        await actorHelper.createItem(itemData);
    }

    _prepareSpellbook(data, spells) {
        const actorData = this.actor.system;

        const levels = {
            "always": -30,
            "innate": -20
        };

        const useLabels = {
            "-30": "-",
            "-20": "-",
            "-10": "-",
            "0": "&infin;"
        };

        const spellbookReduced = spells.reduce((spellBook, spell) => {
            const spellData = spell.system;

            const mode = spellData.preparation.mode || "";
            const lvl = levels[mode] || spellData.level || 0;
            const spellsPerDay = actorData.spells["spell" + lvl];

            if (!spellBook[lvl]) {
                spellBook[lvl] = {
                    level: lvl,
                    usesSlots: lvl > 0,
                    canCreate: this.actor.isOwner,
                    canPrepare: (this.actor.type === 'character') && (lvl > 0),
                    label: lvl >= 0 ? CONFIG.SFRPG.spellLevels[lvl] : CONFIG.SFRPG.spellPreparationModes[mode],
                    spells: [],
                    uses: useLabels[lvl] || spellsPerDay.value || 0,
                    slots: useLabels[lvl] || spellsPerDay.max || 0,
                    dataset: {"type": "spell", "level": lvl}
                };

                if (actorData.spells.classes && actorData.spells.classes.length > 0) {
                    spellBook[lvl].classes = [];
                    if (spellsPerDay?.perClass) {
                        for (const [classKey, storedData] of Object.entries(spellsPerDay.perClass)) {
                            const classInfo = actorData.spells.classes.find(x => x.key === classKey);
                            if (storedData.max > 0) {
                                spellBook[lvl].classes.push({key: classKey, name: classInfo?.name || classKey, value: storedData.value || 0, max: storedData.max});
                            }
                        }
                    }
                }
            }

            spellBook[lvl].spells.push(spell);
            return spellBook;
        }, {});

        const spellbookValues = Object.values(spellbookReduced);
        spellbookValues.sort((a, b) => a.level - b.level);

        return spellbookValues;
    }

    /**
     * Creates an TraitSelectorSFRPG dialog
     *
     * @param {Event} event HTML Event
     * @private
     */
    _onTraitSelector(event) {
        event.preventDefault();
        const a = event.currentTarget;
        const label = a.parentElement.querySelector('label');
        const options = {
            name: label.getAttribute("for"),
            title: label.innerText,
            choices: CONFIG.SFRPG[a.dataset.options]
        };

        new TraitSelectorSFRPG(this.actor, options).render(true);
    }

    /**
     * Handle toggling of filters to display a different set of owned items
     * @param {Event} event     The click event which triggered the toggle
     * @private
     */
    _onToggleFilter(event) {
        event.preventDefault();
        const li = event.currentTarget;
        const set = this._filters[li.parentElement.dataset.filter];
        const filter = li.dataset.filter;
        if (set.has(filter)) set.delete(filter);
        else set.add(filter);
        this.render();
    }

    /**
     * Iinitialize Item list filters by activating the set of filters which are currently applied
     * @private
     */
    _initializeFilterItemList(i, ul) {
        const set = this._filters[ul.dataset.filter];
        const filters = ul.querySelectorAll(".filter-item");
        for (const li of filters) {
            if (set.has(li.dataset.filter)) li.classList.add("active");
        }
    }

    /**
     * Determine whether an Owned Item will be shown based on the current set of filters
     *
     * @return {Boolean}
     * @private
     */
    _filterItems(items, filters) {
        return items.filter(item => {
            const data = item.system;

            // Action usage
            for (const f of ["action", "move", "swift", "full", "reaction"]) {
                if (filters.has(f)) {
                    if ((data.activation && (data.activation.type !== f))) return false;
                }
            }
            if (filters.has("concentration")) {
                if (data.components.concentration !== true) return false;
            }

            // Equipment-specific filters
            if (filters.has("equipped")) {
                if (data.equipped && data.equipped !== true) return false;
            }
            return true;
        });
    }

    /**
     * Handle click events for the Traits tab button to configure special Character Flags
     */
    _onConfigureFlags(event) {
        event.preventDefault();
        new ActorSheetFlags(this.actor).render(true);
    }

    _onLevelUp(event) {
        event.preventDefault();
        this.actor.levelUp(event.currentTarget.dataset.actorClassId);
    }

    async _onDrop(event) {
        event.preventDefault();

        const parsedDragData = TextEditor.getDragEventData(event);
        if (!parsedDragData) {
            console.log("Unknown item data");
            return;
        }

        return this.processDroppedData(event, parsedDragData);
    }

    async processDroppedData(event, parsedDragData) {
        const targetActor = new ActorItemHelper(this.actor.id, this.token?.id, this.token?.parent?.id, { actor: this.actor });
        if (!ActorItemHelper.IsValidHelper(targetActor)) {
            ui.notifications.warn(game.i18n.format("SFRPG.ActorSheet.Inventory.Interface.DragToExternalTokenError"));
            return;
        }

        let itemData = null;
        if (parsedDragData.type !== 'ItemCollection') {
            itemData = await Item.fromDropData(parsedDragData);
        } else {
            itemData = parsedDragData.items[0];
        }

        if (itemData.type === "class") {
            const existingClass = targetActor.findItem(x => x.type === "class" && x.name === itemData.name);
            if (existingClass) {
                const levelUpdate = {};
                levelUpdate["system.levels"] = existingClass.system.levels + 1;
                existingClass.update(levelUpdate);
                return existingClass;
            }
        }

        if (!this.acceptedItemTypes.includes(itemData.type)) {
            // Reject item
            ui.notifications.error(game.i18n.format("SFRPG.InvalidItem", { name: SFRPG.itemTypes[itemData.type], target: SFRPG.actorTypes[this.actor.type] }));
            return;
        }

        let targetContainer = null;
        if (event) {
            const targetId = $(event.target).parents('.item')
                .attr('data-item-id');
            targetContainer = targetActor.getItem(targetId);
        }

        if (parsedDragData.type === "ItemCollection") {
            const msg = {
                target: targetActor.toObject(),
                source: {
                    actorId: null,
                    tokenId: parsedDragData.tokenId,
                    sceneId: parsedDragData.sceneId
                },
                draggedItems: parsedDragData.items,
                containerId: targetContainer ? targetContainer.id : null
            };

            const messageResult = RPC.sendMessageTo("gm", "dragItemFromCollectionToPlayer", msg);
            if (messageResult === "errorRecipientNotAvailable") {
                ui.notifications.warn(game.i18n.format("SFRPG.ActorSheet.Inventory.Interface.ItemCollectionPickupNoGMError"));
            }
            return;
        } else if (parsedDragData.uuid.includes("Compendium")) {
            const createResult = await targetActor.createItem(itemData._source);
            const addedItem = targetActor.getItem(createResult[0].id);

            if (game.settings.get('sfrpg', 'scalingCantrips') && addedItem.type === "spell") {
                ItemSFRPG._onScalingCantripDrop(addedItem, targetActor);
            }

            if (!(addedItem.type in SFRPG.containableTypes)) {
                targetContainer = null;
            }

            const itemInTargetActor = await moveItemBetweenActorsAsync(targetActor, addedItem, targetActor, targetContainer);
            if (itemInTargetActor === addedItem) {
                await this._onSortItem(event, itemInTargetActor);
                return itemInTargetActor;
            }

            return itemInTargetActor;
        } else if (parsedDragData.uuid.includes("Actor")) {
            const splitUUID = parsedDragData.uuid.split(".");
            let actorID = "";
            if (splitUUID[0] === "Actor") {
                actorID = splitUUID[1];
            }

            const sourceActor = new ActorItemHelper(actorID || parsedDragData.actorId, parsedDragData.tokenId, parsedDragData.sceneId, { actor: this.actor });
            if (!ActorItemHelper.IsValidHelper(sourceActor)) {
                ui.notifications.warn(game.i18n.format("SFRPG.ActorSheet.Inventory.Interface.DragFromExternalTokenError"));
                return;
            }

            const itemToMove = await sourceActor.getItem(itemData.id);

            if (event.shiftKey) {
                InputDialog.show(
                    game.i18n.format("SFRPG.ActorSheet.Inventory.Interface.AmountToTransferTitle"),
                    game.i18n.format("SFRPG.ActorSheet.Inventory.Interface.AmountToTransferMessage"), {
                        amount: {
                            name: game.i18n.format("SFRPG.ActorSheet.Inventory.Interface.AmountToTransferLabel"),
                            label: game.i18n.format("SFRPG.ActorSheet.Inventory.Interface.AmountToTransferInfo", { max: itemToMove.system.quantity }),
                            placeholder: itemToMove.system.quantity,
                            validator: (v) => {
                                const number = Number(v);
                                if (Number.isNaN(number)) {
                                    return false;
                                }

                                if (number < 1) {
                                    return false;
                                }

                                if (number > itemToMove.system.quantity) {
                                    return false;
                                }
                                return true;
                            }
                        }
                    }, (values) => {
                        const itemInTargetActor = moveItemBetweenActorsAsync(sourceActor, itemToMove, targetActor, targetContainer, values.amount);
                        if (itemInTargetActor === itemToMove) {
                            this._onSortItem(event, itemInTargetActor);
                        }
                    });
            } else {
                const itemInTargetActor = await moveItemBetweenActorsAsync(sourceActor, itemToMove, targetActor, targetContainer);
                if (itemInTargetActor === itemToMove) {
                    return await this._onSortItem(event, itemInTargetActor);
                }
            }
        } else {
            const sidebarItem = itemData;

            if (sidebarItem.system.modifiers) {
                const modifiers = deepClone(sidebarItem.system.modifiers);

                for (let modifiersI = 0; modifiersI < modifiers.length; modifiersI++) {
                    const modifier = modifiers[modifiersI];

                    const formula = modifier.modifier;
                    if (formula) {
                        const roll = Roll.create(formula, targetActor.actor.system);
                        modifier.max = await roll.evaluate({maximize: true}).total;
                    } else {
                        modifier.max = 0;
                    }
                }

                await sidebarItem.update({'system.modifiers': modifiers});
            }

            const addedItemResult = await targetActor.createItem(deepClone(sidebarItem));
            if (addedItemResult.length > 0) {
                const addedItem = targetActor.getItem(addedItemResult[0].id);

                if (game.settings.get('sfrpg', 'scalingCantrips') && sidebarItem.type === "spell") {
                    ItemSFRPG._onScalingCantripDrop(addedItem, targetActor);
                }

                if (targetContainer) {
                    let newContents = [];
                    if (targetContainer.system.container?.contents) {
                        newContents = duplicate(targetContainer.system.container?.contents || []);
                    }

                    const preferredStorageIndex = getFirstAcceptableStorageIndex(targetContainer, addedItem) || 0;
                    newContents.push({ id: addedItem.id, index: preferredStorageIndex });

                    const update = { id: targetContainer.id, "system.container.contents": newContents };
                    await targetActor.updateItem(targetContainer.id, update);
                }

                return addedItem;
            }
            return null;
        }

        console.log("Unknown item source: " + JSON.stringify(parsedDragData));
    }

    /**
     * Allow item action buttons to be draggable, for the use of creating item macros
     * @param {Event} ev
     */
    _onItemUsageDragStart(ev) {
        ev.stopPropagation();
        const el = ev.currentTarget;
        const item = this.actor.items.get(el.closest("li.item").dataset.itemId);
        const dragData = item.toDragData();
        dragData.macroType = Array.from(el.classList)[1];

        // Set data transfer
        ev.dataTransfer.setData("text/plain", JSON.stringify(dragData));
    }

    processItemContainment(items, pushItemFn) {
        const preprocessedItems = [];
        const containedItems = [];
        for (const item of items) {
            const itemData = {
                item: item,
                parent: items.find(x => x.system.container?.contents && x.system.container.contents.find(y => y.id === item._id)),
                contents: []
            };
            preprocessedItems.push(itemData);

            if (!itemData.parent) {
                pushItemFn(item.type, itemData);
            } else {
                containedItems.push(itemData);
            }
        }

        for (const item of containedItems) {
            const parent = preprocessedItems.find(x => x.item._id === item.parent._id);
            if (parent) {
                parent.contents.push(item);
            }
        }
    }
}<|MERGE_RESOLUTION|>--- conflicted
+++ resolved
@@ -1016,13 +1016,8 @@
             const summary = li.children('.item-summary');
             summary.slideUp(200, () => summary.remove());
         } else {
-<<<<<<< HEAD
-            const desiredDescription = await TextEditor.enrichHTML(chatData.description.short || chatData.description.value, {async: true});
-            let div = $(`<div class="item-summary">${desiredDescription}</div>`);
-=======
             const desiredDescription = chatData.description.short || chatData.description.value;
             const div = $(`<div class="item-summary">${desiredDescription}</div>`);
->>>>>>> a7769fad
             Hooks.callAll("renderItemSummary", this, div, {}); // Event listeners need to be added to this HTML.
 
             const props = $(`<div class="item-properties"></div>`);
