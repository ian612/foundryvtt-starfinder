--- conflicted
+++ resolved
@@ -317,11 +317,8 @@
 
     ol.storage-slots,
     ol.damage-parts,
-<<<<<<< HEAD
     ol.pp-abilities,
-=======
     ol.subaction-parts,
->>>>>>> 92da9203
     ol.visualization-parts {
         img.part-image {
             flex: 0 0 50px;
@@ -329,20 +326,16 @@
         }
     }
 
-<<<<<<< HEAD
     li.damage-part,
     li.pp-ability,
     li.visualization-part {
         border-bottom: groove 2px #fff;
     }
 
-    .damage-parts,
-    .pp-abilities,
-=======
     .storage-slots,
     .damage-parts,
     .subaction-parts,
->>>>>>> 92da9203
+    .pp-abilities,
     .visualization-parts,
     .ability-adjustment-parts {
         list-style: none;
@@ -351,11 +344,8 @@
 
         .storage-slot,
         .damage-part,
-<<<<<<< HEAD
+        .subaction-part,
         .pp-ability,
-=======
-        .subaction-part,
->>>>>>> 92da9203
         .visualization-part,
         .ability-adjustment-part {
             flex: 0 0 100%;
@@ -401,7 +391,6 @@
                 flex: 0 0 30px;
             }
         }
-<<<<<<< HEAD
 
         .visualization-part {
             padding-bottom: 4px;
@@ -428,8 +417,6 @@
     .ability-adjustments-control {
         width: 110px;
         flex: 0 0 20px;
-=======
->>>>>>> 92da9203
     }
 
     .recharge {
