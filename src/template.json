{
    "Actor": {
        "types": [
            "character",
            "drone",
            "hazard",
            "mech",
            "npc2",
            "starship",
            "vehicle",
            "npc"
        ],
        "templates": {
            "common": {
                "abilities": {
                    "str": {
                        "value": 10,
                        "min": 3,
                        "misc": 0,
                        "mod": 0
                    },
                    "dex": {
                        "value": 10,
                        "min": 3,
                        "misc": 0,
                        "mod": 0
                    },
                    "con": {
                        "value": 10,
                        "min": 3,
                        "misc": 0,
                        "mod": 0
                    },
                    "int": {
                        "value": 10,
                        "min": 3,
                        "misc": 0,
                        "mod": 0
                    },
                    "wis": {
                        "value": 10,
                        "min": 3,
                        "misc": 0,
                        "mod": 0
                    },
                    "cha": {
                        "value": 10,
                        "min": 3,
                        "misc": 0,
                        "mod": 0
                    }
                },
                "attributes": {
                    "eac": {
                        "min": 0,
                        "value": 10,
                        "tooltip": []
                    },
                    "kac": {
                        "min": 0,
                        "value": 10,
                        "tooltip": []
                    },
                    "cmd": {
                        "min": 0,
                        "value": 10,
                        "tooltip": []
                    },
                    "hp": {
                        "min": 0,
                        "max": 10,
                        "value": 0,
                        "temp": null,
                        "tempmax": null,
                        "tooltip": []
                    },
                    "sp": {
                        "min": 0,
                        "max": 10,
                        "value": 0,
                        "tooltip": []
                    },
                    "rp": {
                        "min": 0,
                        "max": 10,
                        "value": 0,
                        "tooltip": []
                    },
                    "init": {
                        "value": 0,
                        "bonus": 0,
                        "total": 0,
                        "tooltip": []
                    },
                    "fort": {
                        "value": 0,
                        "bonus": 0,
                        "misc": 0,
                        "tooltip": []
                    },
                    "reflex": {
                        "value": 0,
                        "bonus": 0,
                        "misc": 0,
                        "tooltip": []
                    },
                    "will": {
                        "value": 0,
                        "bonus": 0,
                        "misc": 0,
                        "tooltip": []
                    },
                    "baseAttackBonus": {
                        "value": 0,
                        "rolledMods": [],
                        "tooltip": []
                    },
                    "bab": 0,
                    "arms": 2,
                    "space": 5,
                    "reach": 5,
                    "speed": {
                        "land": { "base": 30 },
                        "flying": { "base": 0, "baseManeuverability": 0 },
                        "swimming": { "base": 0 },
                        "burrowing": { "base": 0 },
                        "climbing": { "base": 0 },
                        "value": null,
                        "special": null,
                        "mainMovement": "land"
                    },
                    "keyability": ""
                },
                "details": {
                    "alignment": "",
                    "race": "",
                    "class": "",
                    "biography": {
                        "value": "",
                        "public": "",
                        "fullBodyImage": "systems/sfrpg/images/mystery-body.webp",
                        "dateOfBirth": "",
                        "age": 0,
                        "height": "",
                        "weight": "",
                        "otherVisuals": ""
                    }
                },
                "skillpoints": {
                    "used": 0,
                    "max": 0,
                    "tooltip": []
                },
                "skills": {
                    "acr": {
                        "ability": "dex",
                        "min": 0,
                        "ranks": 0,
                        "value": 0,
                        "misc": 0,
                        "mod": 0,
                        "enabled": false,
                        "isTrainedOnly": false,
                        "hasArmorCheckPenalty": true
                    },
                    "ath": {
                        "ability": "str",
                        "min": 0,
                        "ranks": 0,
                        "value": 0,
                        "misc": 0,
                        "mod": 0,
                        "enabled": false,
                        "isTrainedOnly": false,
                        "hasArmorCheckPenalty": true
                    },
                    "blu": {
                        "ability": "cha",
                        "min": 0,
                        "ranks": 0,
                        "value": 0,
                        "misc": 0,
                        "mod": 0,
                        "enabled": false,
                        "isTrainedOnly": false,
                        "hasArmorCheckPenalty": false
                    },
                    "com": {
                        "ability": "int",
                        "min": 0,
                        "ranks": 0,
                        "value": 0,
                        "misc": 0,
                        "mod": 0,
                        "enabled": false,
                        "isTrainedOnly": true,
                        "hasArmorCheckPenalty": false
                    },
                    "cul": {
                        "ability": "int",
                        "min": 0,
                        "ranks": 0,
                        "value": 0,
                        "misc": 0,
                        "mod": 0,
                        "enabled": false,
                        "isTrainedOnly": true,
                        "hasArmorCheckPenalty": false
                    },
                    "dip": {
                        "ability": "cha",
                        "min": 0,
                        "ranks": 0,
                        "value": 0,
                        "misc": 0,
                        "mod": 0,
                        "enabled": false,
                        "isTrainedOnly": false,
                        "hasArmorCheckPenalty": false
                    },
                    "dis": {
                        "ability": "cha",
                        "min": 0,
                        "ranks": 0,
                        "value": 0,
                        "misc": 0,
                        "mod": 0,
                        "enabled": false,
                        "isTrainedOnly": false,
                        "hasArmorCheckPenalty": false
                    },
                    "eng": {
                        "ability": "int",
                        "min": 0,
                        "ranks": 0,
                        "value": 0,
                        "misc": 0,
                        "mod": 0,
                        "enabled": false,
                        "isTrainedOnly": true,
                        "hasArmorCheckPenalty": false
                    },
                    "int": {
                        "ability": "cha",
                        "min": 0,
                        "ranks": 0,
                        "value": 0,
                        "misc": 0,
                        "mod": 0,
                        "enabled": false,
                        "isTrainedOnly": false,
                        "hasArmorCheckPenalty": false
                    },
                    "lsc": {
                        "ability": "int",
                        "min": 0,
                        "ranks": 0,
                        "value": 0,
                        "misc": 0,
                        "mod": 0,
                        "enabled": false,
                        "isTrainedOnly": true,
                        "hasArmorCheckPenalty": false
                    },
                    "med": {
                        "ability": "int",
                        "min": 0,
                        "ranks": 0,
                        "value": 0,
                        "misc": 0,
                        "mod": 0,
                        "enabled": false,
                        "isTrainedOnly": true,
                        "hasArmorCheckPenalty": false
                    },
                    "mys": {
                        "ability": "wis",
                        "min": 0,
                        "ranks": 0,
                        "value": 0,
                        "misc": 0,
                        "mod": 0,
                        "enabled": false,
                        "isTrainedOnly": true,
                        "hasArmorCheckPenalty": false
                    },
                    "per": {
                        "ability": "wis",
                        "min": 0,
                        "ranks": 0,
                        "value": 0,
                        "misc": 0,
                        "mod": 0,
                        "enabled": false,
                        "isTrainedOnly": false,
                        "hasArmorCheckPenalty": false
                    },
                    "phs": {
                        "ability": "int",
                        "min": 0,
                        "ranks": 0,
                        "value": 0,
                        "misc": 0,
                        "mod": 0,
                        "enabled": false,
                        "isTrainedOnly": true,
                        "hasArmorCheckPenalty": false
                    },
                    "pil": {
                        "ability": "dex",
                        "min": 0,
                        "ranks": 0,
                        "value": 0,
                        "misc": 0,
                        "mod": 0,
                        "enabled": false,
                        "isTrainedOnly": false,
                        "hasArmorCheckPenalty": false
                    },
                    "pro": {
                        "ability": "int",
                        "min": 0,
                        "ranks": 0,
                        "value": 3,
                        "misc": 0,
                        "mod": 0,
                        "enabled": false,
                        "isTrainedOnly": true,
                        "hasArmorCheckPenalty": false,
                        "subname": ""
                    },
                    "sen": {
                        "ability": "wis",
                        "min": 0,
                        "ranks": 0,
                        "value": 0,
                        "misc": 0,
                        "mod": 0,
                        "enabled": false,
                        "isTrainedOnly": false,
                        "hasArmorCheckPenalty": false
                    },
                    "sle": {
                        "ability": "dex",
                        "min": 0,
                        "ranks": 0,
                        "value": 0,
                        "misc": 0,
                        "mod": 0,
                        "enabled": false,
                        "isTrainedOnly": true,
                        "hasArmorCheckPenalty": true
                    },
                    "ste": {
                        "ability": "dex",
                        "min": 0,
                        "ranks": 0,
                        "value": 0,
                        "misc": 0,
                        "mod": 0,
                        "enabled": false,
                        "isTrainedOnly": false,
                        "hasArmorCheckPenalty": true
                    },
                    "sur": {
                        "ability": "wis",
                        "min": 0,
                        "ranks": 0,
                        "value": 0,
                        "misc": 0,
                        "mod": 0,
                        "enabled": false,
                        "isTrainedOnly": false,
                        "hasArmorCheckPenalty": false
                    }
                },
                "traits": {
                    "size": "Medium",
                    "senses": "",
                    "languages": {
                        "value": [],
                        "custom": ""
                    },
                    "di": {
                        "value": [],
                        "custom": ""
                    },
                    "dr": {
                        "value": [],
                        "custom": ""
                    },
                    "dv": {
                        "value": [],
                        "custom": ""
                    },
                    "ci": {
                        "value": [],
                        "custom": ""
                    },
                    "damageReduction": {
                        "value": 0,
                        "negatedBy": ""
                    },
                    "sr": 0,
                    "spellResistance": {
                        "base": 0
                    }
                },
                "currency": {
                    "credit": 0,
                    "upb": 0
                },
                "spells": {
                    "spell0": {
                        "value": 0,
                        "max": 0,
                        "perClass": {}
                    },
                    "spell1": {
                        "value": 0,
                        "max": 0,
                        "perClass": {}
                    },
                    "spell2": {
                        "value": 0,
                        "max": 0,
                        "perClass": {}
                    },
                    "spell3": {
                        "value": 0,
                        "max": 0,
                        "perClass": {}
                    },
                    "spell4": {
                        "value": 0,
                        "max": 0,
                        "perClass": {}
                    },
                    "spell5": {
                        "value": 0,
                        "max": 0,
                        "perClass": {}
                    },
                    "spell6": {
                        "value": 0,
                        "max": 0,
                        "perClass": {}
                    }
                }
            },
            "commonBase": {
                "abilities": {
                    "str": {
                        "base": 10
                    },
                    "dex": {
                        "base": 10
                    },
                    "con": {
                        "base": 10
                    },
                    "int": {
                        "base": 10
                    },
                    "wis": {
                        "base": 10
                    },
                    "cha": {
                        "base": 10
                    }
                }
            },
            "modifiers": {
                "modifiers": []
            },
            "conditions": {
                "conditions": {}
            },
            "counterClassesManagement": {
              "counterClasses": {
                "values":{}
            }
          }
        },
        "character": {
            "templates": [
                "common",
                "commonBase",
                "modifiers",
                "conditions",
                "counterClassesManagement"
            ],
            "details": {
                "deity": "",
                "level": {
                    "value": 1,
                    "min": 1,
                    "max": 20
                },
                "cl": {
                    "value": null
                },
                "xp": {
                    "value": 0,
                    "min": 0,
                    "max": 1300
                },
                "theme": ""
            },
            "traits": {
                "weaponProf": {
                    "value": [],
                    "custom": ""
                },
                "armorProf": {
                    "value": [],
                    "custom": ""
                }
            },
            "resources": {
                "primary": {
                    "value": 0,
                    "max": 0,
                    "sr": 0,
                    "lr": 0
                },
                "secondary": {
                    "value": 0,
                    "max": 0,
                    "sr": 0,
                    "lr": 0
                },
                "tertiary": {
                    "value": 0,
                    "max": 0,
                    "sr": 0,
                    "lr": 0
                }
            }
        },
        "drone": {
            "templates": [
                "common",
                "commonBase",
                "modifiers",
                "conditions",
                "counterClassesManagement"
            ],
            "details": {
                "deity": "",
                "level": {
                    "value": 1,
                    "min": 1,
                    "max": 20
                },
                "chassis": ""
            },
            "skills": {
                "acr": {
                    "enabled": true
                },
                "ath": {
                    "enabled": true
                },
                "com": {
                    "enabled": true
                },
                "eng": {
                    "enabled": true
                },
                "per": {
                    "enabled": true
                },
                "ste": {
                    "enabled": true
                }
            },
            "traits": {
                "weaponProf": {
                    "value": [],
                    "custom": ""
                }
            },
            "attributes": {
              "armorSlots": {
                  "current": 0,
                  "max": 0
              },
              "weaponMounts": {
                  "melee": {
                    "current": 0,
                    "max": 0
                  },
                  "ranged": {
                    "current": 0,
                    "max": 0
                  }
              }
            },
            "resources": {
                "primary": {
                    "value": 0,
                    "max": 0,
                    "sr": 0,
                    "lr": 0
                },
                "secondary": {
                    "value": 0,
                    "max": 0,
                    "sr": 0,
                    "lr": 0
                },
                "tertiary": {
                    "value": 0,
                    "max": 0,
                    "sr": 0,
                    "lr": 0
                }
            }
        },
        "hazard": {
            "attributes": {
                "baseAttackBonus": {
                    "value": 0
                },
                "bypass": {
                    "value": ""
                },
                "damage": {
                    "value": ""
                },
                "duration": {
                    "value": null
                },
                "eac": {
                    "value": 10
                },
                "effect": {
                    "value": ""
                },
                "fort": {
                    "value": 0
                },
                "hardness": {
                    "value": 0
                },
                "hp": {
                    "max": 10,
                    "value": 10
                },
                "init": {
                    "value": null
                },
                "kac": {
                    "value": 10
                },
                "reflex": {
                    "value": 0
                },
                "reset": {
                    "value": ""
                },
                "trigger": {
                    "value": ""
                },
                "will": {
                    "value": 0
                }
            },
            "dcs": {
                "disable": {
                    "value": ""
                },
                "notice": {
                    "value": ""
                }
            },
            "details": {
                "cr": {
                    "value": "1"
                },
                "description": {
                    "value": ""
                },
                "source": "",
                "type": "",
                "xp": {
                    "value": 10
                }
            }
        },
        "mech": {
            "templates": [
                "modifiers",
                "conditions"
            ],
            "attributes": {
                "eac": {
                    "value": 0,
                    "tooltip": []
                },
                "kac": {
                    "value": 0,
                    "tooltip": []
                },
                "saves": {
                    "fort": {
                        "base": 0,
                        "mod": 0
                    },
                    "reflex": {
                        "base": 0,
                        "mod": 0
                    }
                },
                "baseAttackBonus": {
                    "value": 0
                },
                "hp": {
                    "current": 0,
                    "max": 0
                },
                "sp": {
                    "current": 0,
                    "max": 0
                },
                "hardness": {
                    "value": 0,
                    "tooltip": []
                },
                "speed": {
                    "land": { "base": 30 },
                    "flying": { "base": 0, "baseManeuverability": 0 },
                    "swimming": { "base": 0 },
                    "burrowing": { "base": 0 },
                    "climbing": { "base": 0 },
                    "value": null,
                    "special": null,
                    "mainMovement": "land"
                },
                "strength": {
                    "mod": 0
                }
            },
            "skills": {
                "acr": {
                    "ability": "dex",
                    "min": 0,
                    "ranks": 0,
                    "value": 0,
                    "misc": 0,
                    "mod": 0,
                    "enabled": false,
                    "isTrainedOnly": false,
                    "hasArmorCheckPenalty": true
                },
                "ath": {
                    "ability": "str",
                    "min": 0,
                    "ranks": 0,
                    "value": 0,
                    "misc": 0,
                    "mod": 0,
                    "enabled": false,
                    "isTrainedOnly": false,
                    "hasArmorCheckPenalty": true
                },
                "per": {
                    "ability": "wis",
                    "min": 0,
                    "ranks": 0,
                    "value": 0,
                    "misc": 0,
                    "mod": 0,
                    "enabled": false,
                    "isTrainedOnly": false,
                    "hasArmorCheckPenalty": false
                },
                "int": {
                    "ability": "cha",
                    "min": 0,
                    "ranks": 0,
                    "value": 0,
                    "misc": 0,
                    "mod": 0,
                    "enabled": false,
                    "isTrainedOnly": false,
                    "hasArmorCheckPenalty": false
                }
            },
            "traits": {
                "senses": [],
                "size": "huge",
                "operators": {
                    "min": 0,
                    "max": 0
                },
                "immunities": [],
                "space": "",
                "reach": 15,
                "carryingCapacity": {
                    "value": 0,
                    "encumberedAt": 0,
                    "overburdenedAt": 0
                }
            },
            "details": {
                "tier": 1,
                "frame": "",
                "lowerLimbs": "",
                "upperLimbs": "",
                "powerCore": "",
                "notes": "",
                "mechPoints": {
                    "min": 0,
                    "value": 0
                }
            },
            "slots": {
                "frame": {
                    "value": 0,
                    "max": 0
                },
                "upperLimb": {
                    "value": 0,
                    "max": 0
                },
                "lowerLimb": {
                    "value": 0,
                    "max": 0
                },
                "auxiliary": {
                    "value": 0,
                    "max": 0
                }
            },
            "powerPoints": {
                "initial": 0,
                "perTurn": 0,
                "current": 0,
                "max": 0
            }
        },
        "npc": {
            "attributes": {
                "abilityDC":
                {
                    "base": 0
                },
                "baseSpellDC":
                {
                    "base": 0
                }
            },
            "templates": [
                "common",
                "modifiers",
                "conditions",
                "counterClassesManagement"
            ],
            "details": {
                "type": "",
                "environment": "",
                "organization": "",
                "cr": 1,
                "xp": {
                    "value": 10
                },
                "source": ""
            }
        },
        "npc2": {
            "templates": [
                "common",
                "modifiers",
                "conditions",
                "counterClassesManagement"
            ],
            "common": {
                "abilities": {
                    "str": {
                        "base": 0
                    },
                    "dex": {
                        "base": 0
                    },
                    "con": {
                        "base": 0
                    },
                    "int": {
                        "base": 0
                    },
                    "wis": {
                        "base": 0
                    },
                    "cha": {
                        "base": 0
                    }
                }
            },
            "attributes": {
                "eac": {
                    "base": 0
                },
                "kac": {
                    "base": 0
                },
                "fort": {
                    "base": 0
                },
                "reflex": {
                    "base": 0
                },
                "will": {
                    "base": 0
                },
                "abilityDC":
                {
                    "base": 0
                },
                "baseSpellDC":
                {
                    "base": 0
                }
            },
            "details": {
                "type": "",
                "environment": "",
                "organization": "",
                "organizationSize": {
                    "min": 1,
                    "max": null
                },
                "cr": 1,
                "xp": {
                    "value": 10
                },
                "source": ""
            }
        },
        "starship": {
            "templates": ["modifiers", "conditions"],
            "details": {
                "tier": 1,
                "model": "",
                "frame": "",
                "size": "",
                "notes": "",
                "modifiers": {
                    "value": [],
                    "custom": ""
                }
            },
            "currency": {
                "bp": 0,
                "upb": 0
            },
            "crew": {
                "useNPCCrew": false,
                "captain": {
                    "limit": 1,
                    "actorIds": []
                },
                "chiefMate": {
                    "limit": -1,
                    "actorIds": []
                },
                "engineer": {
                    "limit": -1,
                    "actorIds": []
                },
                "gunner": {
                    "limit": 0,
                    "actorIds": []
                },
                "magicOfficer": {
                    "limit": -1,
                    "actorIds": []
                },
                "passenger": {
                    "limit": -1,
                    "actorIds": []
                },
                "pilot": {
                    "limit": 1,
                    "actorIds": []
                },
                "scienceOfficer": {
                    "limit": -1,
                    "actorIds": []
                },
                "npcData": {
                    "captain": {
                        "abilities": {},
                        "numberOfUses": null,
                        "skills": {}
                    },
                    "chiefMate": {
                        "abilities": {},
                        "numberOfUses": null,
                        "skills": {}
                    },
                    "engineer": {
                        "abilities": {},
                        "numberOfUses": null,
                        "skills": {}
                    },
                    "gunner": {
                        "abilities": {},
                        "numberOfUses": null,
                        "skills": {}
                    },
                    "magicOfficer": {
                        "abilities": {},
                        "numberOfUses": null,
                        "skills": {}
                    },
                    "pilot": {
                        "abilities": {},
                        "numberOfUses": null,
                        "skills": {}
                    },
                    "scienceOfficer": {
                        "abilities": {},
                        "numberOfUses": null,
                        "skills": {}
                    }
                }
            },
            "attributes": {
                "maneuverability": "",
                "pilotingBonus": {
                    "value": 0
                },
                "computer": {
                    "value": 0
                },
                "drift": {
                    "value": 0
                },
                "ac": {
                    "value": 10,
                    "misc": 0
                },
                "targetLock": {
                    "value": 10,
                    "misc": 0
                },
                "hp": {
                    "value": 1,
                    "max": 0,
                    "increment": 10
                },
                "damageThreshold": {
                    "value": 0
                },
                "criticalThreshold": {
                    "value": 10
                },
                "shields": {
                    "forward": {
                        "value": 0,
                        "max": 0
                    },
                    "aft": {
                        "value": 0,
                        "max": 0
                    },
                    "starboard": {
                        "value": 0,
                        "max": 0
                    },
                    "port": {
                        "value": 0,
                        "max": 0
                    },
                    "value": 0,
                    "max": 0
                },
                "speed": {
                    "value": 5
                },
                "power": {
                    "value": 0,
                    "max": 0
                },
                "complement": {
                    "min": 0,
                    "max": 1,
                    "value": 0
                },
                "expansionBays": {
                    "value": 0
                },
                "mounts": {
                    "forward": [],
                    "aft": [],
                    "starboard": [],
                    "port": [],
                    "turret": []
                },
                "systems": {
                    "lifeSupport": {
                        "status": "nominal",
                        "affectedRoles": {
                            "captain": true
                        },
                        "mod": 0
                    },
                    "sensors": {
                        "status": "nominal",
                        "affectedRoles": {
                            "scienceOfficer": true
                        },
                        "mod": 0
                    },
                    "weaponsArrayForward": {
                        "status": "nominal",
                        "affectedRoles": {
                            "gunner": true
                        },
                        "mod": 0
                    },
                    "weaponsArrayPort": {
                        "status": "nominal",
                        "affectedRoles": {
                            "gunner": true
                        },
                        "mod": 0
                    },
                    "weaponsArrayStarboard": {
                        "status": "nominal",
                        "affectedRoles": {
                            "gunner": true
                        },
                        "mod": 0
                    },
                    "weaponsArrayAft": {
                        "status": "nominal",
                        "affectedRoles": {
                            "gunner": true
                        },
                        "mod": 0
                    },
                    "engines": {
                        "status": "nominal",
                        "affectedRoles": {
                            "pilot": true
                        },
                        "mod": 0
                    },
                    "powerCore": {
                        "status": "nominal",
                        "affectedRoles": {
                            "captain": true,
                            "pilot": true,
                            "gunner": true,
                            "engineer": true,
                            "scienceOfficer": true,
                            "magicOfficer": true,
                            "chiefMate": true,
                            "openCrew": true,
                            "minorCrew": true
                        },
                        "mod": 0
                    }
                }
            },
            "quadrants": {
                "forward": {
                    "ac": {
                        "value": 10,
                        "misc": 0
                    },
                    "targetLock": {
                        "value": 10,
                        "misc": 0
                    },
                    "shields": {
                        "value": null
                    },
                    "ablative": {
                        "value": null,
                        "max": null
                    }
                },
                "port": {
                    "ac": {
                        "value": 10,
                        "misc": 0
                    },
                    "targetLock": {
                        "value": 10,
                        "misc": 0
                    },
                    "shields": {
                        "value": null
                    },
                    "ablative": {
                        "value": null,
                        "max": null
                    }
                },
                "starboard": {
                    "ac": {
                        "value": 10,
                        "misc": 0
                    },
                    "targetLock": {
                        "value": 10,
                        "misc": 0
                    },
                    "shields": {
                        "value": null
                    },
                    "ablative": {
                        "value": null,
                        "max": null
                    }
                },
                "aft": {
                    "ac": {
                        "value": 10,
                        "misc": 0
                    },
                    "targetLock": {
                        "value": 10,
                        "misc": 0
                    },
                    "shields": {
                        "value": null
                    },
                    "ablative": {
                        "value": null,
                        "max": null
                    }
                }                
            }
        },
        "vehicle": {
            "templates": ["conditions"],
            "details": {
                "level": 1,
                "price": 0,
                "description": {
                    "value": "",
                    "chat": "",
                    "unidentified": ""
                },
                "source": ""
            },
            "crew": {
                "useNPCCrew": true,
                "pilot": {
                    "limit": 1,
                    "actorIds": []
                },
                "complement": {
                    "limit": 0,
                    "actorIds": []
                },
                "passenger": {
                    "limit": 0,
                    "actorIds": []
                }
            },
            "hangarBay": {
                "limit": 0,
                "actorIds": []
            },
            "attributes": {
                "size": "large",
                "type": "land",
                "dimensions": {
                    "width": 5,
                    "length": 5,
                    "height": 5
                },
                "speed": {
                    "drive": "15 ft",
                    "full": "350 ft",
                    "mph": "40 mph",
                    "type": ""
                },
                "eac": 10,
                "expansionBays": {
                    "value": 0
                },
                "kac": 10,
                "controlSkill": "pil",
                "cover": "partial",
                "hp": {
                    "value": 10,
                    "max": 10,
                    "threshold": 7
                },
                "hardness": 5,
                "modifiers": {
                    "piloting": 0,
                    "survival": 0,
                    "athletics": 0,
                    "attackStopped": 0,
                    "attackMoving": 0,
                    "attackFullSpeed": 0
                },
                "systems": [],
                "special": []
            }
        }
    },
    "Item": {
        "types": [
            "archetypes",
            "class",
            "race",
            "theme",

            "actorResource",
            "feat",
            "spell",

            "asi",

            "chassis",
            "mod",

            "starshipAblativeArmor",
            "starshipAction",
            "starshipArmor",
            "starshipComputer",
            "starshipCrewQuarter",
            "starshipDefensiveCountermeasure",
            "starshipDriftEngine",
            "starshipExpansionBay",
            "starshipFortifiedHull",
            "starshipFrame",
            "starshipOtherSystem",
            "starshipPowerCore",
            "starshipReinforcedBulkhead",
            "starshipSecuritySystem",
            "starshipSensor",
            "starshipShield",
            "starshipThruster",
            "starshipWeapon",

            "vehicleAttack",
            "vehicleSystem",

            "ammunition",
            "augmentation",
            "consumable",
            "container",
            "equipment",
            "fusion",
            "goods",
            "hybrid",
            "magic",
            "shield",
            "technological",
            "upgrade",
            "weapon",
            "weaponAccessory",

            "actorResource",

            "mechFrame",
            "mechLimb",
            "mechPowerCore",
            "mechPowerCoreTemplate",
            "mechWeapon",
            "mechAuxiliarySystem",
            "mechUpgrade"
        ],
        "templates": {
            "container": {
                "container": {
                    "contents": [],
                    "storage": [],
                    "isOpen": true,
                    "includeContentsInWealthCalculation": 1
                }
            },
            "itemDescription": {
                "description": {
                    "chat": "",
                    "gmnotes": "",
                    "short": "",
                    "value": "",
                    "unidentified": ""
                },
                "source": "",
                "type": ""
            },
            "physicalItem": {
                "quantity": 1,
                "bulk": "L",
                "price": 0,
                "quantityPerPack": 1,
                "level": 1,
                "attuned": false,
                "equipped": false,
                "equippable": false,
                "identified": true,
                "attributes": {
                    "sturdy": false,
                    "customBuilt": false,
                    "size": "medium",
                    "dex": {
                        "mod": ""
                    },
                    "hp": {
                        "value": 6,
                        "max": ""
                    },
                    "hardness": {
                        "value": ""
                    },
                    "ac": {
                        "value": ""
                    }
                }
            },
            "activatedEffect": {
                "activation": {
                    "type": "",
                    "cost": 0,
                    "condition": ""
                },
                "duration": {
                    "value": null,
                    "units": ""
                },
                "target": {
                    "value": null,
                    "type": ""
                },
                "area": {
                    "value": 0,
                    "units": "",
                    "shape": "",
                    "effect": ""
                },
                "range": {
                    "value": null,
                    "units": "",
                    "additional": "",
                    "per": ""
                },
                "uses": {
                    "value": 0,
                    "max": 0,
                    "per": null
                },
                "isActive": null
            },
            "action": {
                "ability": null,
                "actionTarget": "",
                "actionType": null,
                "attackBonus": 0,
                "chatFlavor": "",
                "rollNotes": "",
                "damageNotes": "",
                "critical": {
                    "parts": [],
                    "effect": ""
                },
                "damage": {
                    "parts": []
                },
                "formula": "",
                "save": {
                    "type": "",
                    "dc": null,
                    "descriptor": ""
                },
                "descriptors": []
            },
            "itemUsage": {
                "ammunitionType": "",
                "capacity": {
                    "value": 0,
                    "max": 0
                },
                "usage": {
                    "value": 0,
                    "per": ""
                }
            },
            "modifiers": {
                "modifiers": []
            },
            "starshipComponent": {
                "cost": null,
                "costMultipliedBySize": false,
                "pcu": null,
                "isPowered": true
            },
<<<<<<< HEAD
            "powerPointAbility": {
                "powerPointAbility": {
                    "cost": null,
                    "ability": ""
                }
            },
            "mechPoints": {
                "mechPointCost": 0
            },
            "mechSlots": {
                "slots": {
                    "frame": 0,
                    "auxiliary": 0,
                    "upperLimb": 0,
                    "lowerLimb": 0
                }
=======
            "specialMaterials": {
                "specialMaterials": {}
>>>>>>> 301a8489
            }
        },
        "asi": {
            "abilities": {}
        },
        "weapon": {
            "templates": ["itemDescription", "physicalItem", "activatedEffect", "action", "itemUsage", "modifiers", "container", "specialMaterials"],
            "attributes": {
                "sturdy": true
            },
            "weaponType": "basicM",
            "weaponCategory": "uncategorized",
            "special": "",
            "ability": "str",
            "properties": {},
            "proficient": true,
            "container": {
                "contents": [],
                "storage": [
                    {
                        "type": "slot",
                        "subtype": "fusion",
                        "amount": 0,
                        "acceptsType": ["fusion"],
                        "affectsEncumbrance": true,
                        "weightProperty": "level"
                    }
                ],
                "isOpen": true
            }
        },
        "equipment": {
            "templates": ["itemDescription", "physicalItem", "activatedEffect", "action", "itemUsage", "modifiers", "container", "specialMaterials"],
            "attributes": {
                "sturdy": true
            },
            "armor": {
                "type": "light",
                "eac": 0,
                "kac": 0,
                "dex": null,
                "acp": 0,
                "speedAdjust": 0
            },
            "strength": 0,
            "speed": "",
            "damage": {
                "parts": []
            },
            "size": "",
            "reach": "",
            "proficient": true,
            "container": {
                "contents": [],
                "storage": [
                    {
                        "type": "slot",
                        "subtype": "armorUpgrade",
                        "amount": 0,
                        "acceptsType": ["upgrade", "weapon"],
                        "affectsEncumbrance": true,
                        "weightProperty": "slots"
                    },
                    {
                        "type": "slot",
                        "subtype": "weaponSlot",
                        "amount": 0,
                        "acceptsType": ["weapon"],
                        "affectsEncumbrance": true,
                        "weightProperty": ""
                    }
                ],
                "isOpen": true
            }
        },
        "consumable": {
            "templates": ["itemDescription", "physicalItem", "activatedEffect", "action", "modifiers", "container"],
            "consumableType": "serum",
            "uses": {
                "value": 0,
                "max": 0,
                "per": null,
                "autoUse": true,
                "autoDestroy": true
            },
            "container": {
                "contents": [],
                "storage": [
                    {
                        "type": "slot",
                        "subtype": "spellSlot",
                        "amount": 0,
                        "acceptsType": ["spell"],
                        "affectsEncumbrance": false,
                        "weightProperty": "bulk"
                    }
                ],
                "isOpen": true
            }
        },
        "goods": {
            "templates": ["itemDescription", "physicalItem", "modifiers"]
        },
        "container": {
            "templates": ["itemDescription", "physicalItem", "modifiers", "container"],
            "equippedBulkMultiplier": 1,
            "container": {
                "contents": [],
                "storage": [
                    {
                        "type": "bulk",
                        "subtype": "",
                        "amount": 0,
                        "acceptsType": ["weapon", "shield", "equipment", "goods", "consumable", "container", "technological", "fusion", "upgrade", "augmentation", "magic", "hybrid"],
                        "affectsEncumbrance": true,
                        "weightProperty": "bulk"
                    }
                ],
                "isOpen": true
            }
        },
        "class": {
            "templates": ["itemDescription", "modifiers"],
            "levels": 1,
            "hp": {
                "value": 1,
                "min": 1
            },
            "sp": {
                "value": 1,
                "min": 1
            },
            "kas": "",
            "csk": {},
            "skillRanks": {
                "value": 4,
                "min": 4
            },
            "proficiencies": {
                "weapon": {},
                "armor": {}
            },
            "bab": "moderate",
            "fort": "slow",
            "ref": "fast",
            "will": "slow",
            "isCaster": false,
            "spellAbility" : "",
            "spellsKnown": {
                "1":  {"0": 4, "1": 2, "2": null, "3": null, "4": null, "5": null, "6": null},
                "2":  {"0": 5, "1": 3, "2": null, "3": null, "4": null, "5": null, "6": null},
                "3":  {"0": 6, "1": 4, "2": null, "3": null, "4": null, "5": null, "6": null},
                "4":  {"0": 6, "1": 4, "2": 2,    "3": null, "4": null, "5": null, "6": null},
                "5":  {"0": 6, "1": 4, "2": 3,    "3": null, "4": null, "5": null, "6": null},
                "6":  {"0": 6, "1": 4, "2": 4,    "3": null, "4": null, "5": null, "6": null},
                "7":  {"0": 6, "1": 5, "2": 4,    "3": 2,    "4": null, "5": null, "6": null},
                "8":  {"0": 6, "1": 5, "2": 4,    "3": 3,    "4": null, "5": null, "6": null},
                "9":  {"0": 6, "1": 5, "2": 4,    "3": 4,    "4": null, "5": null, "6": null},
                "10": {"0": 6, "1": 5, "2": 4,    "3": 4,    "4": 2,    "5": null, "6": null},
                "11": {"0": 6, "1": 6, "2": 5,    "3": 4,    "4": 3,    "5": null, "6": null},
                "12": {"0": 6, "1": 6, "2": 5,    "3": 4,    "4": 4,    "5": null, "6": null},
                "13": {"0": 6, "1": 6, "2": 5,    "3": 5,    "4": 4,    "5": 2,    "6": null},
                "14": {"0": 6, "1": 6, "2": 6,    "3": 5,    "4": 4,    "5": 3,    "6": null},
                "15": {"0": 6, "1": 6, "2": 6,    "3": 5,    "4": 4,    "5": 4,    "6": null},
                "16": {"0": 6, "1": 6, "2": 6,    "3": 5,    "4": 5,    "5": 4,    "6": 2},
                "17": {"0": 6, "1": 6, "2": 6,    "3": 6,    "4": 5,    "5": 4,    "6": 3},
                "18": {"0": 6, "1": 6, "2": 6,    "3": 6,    "4": 5,    "5": 4,    "6": 4},
                "19": {"0": 6, "1": 6, "2": 6,    "3": 6,    "4": 5,    "5": 5,    "6": 4},
                "20": {"0": 6, "1": 6, "2": 6,    "3": 6,    "4": 6,    "5": 5,    "6": 5}
            },
            "spellsPerDay": {
                "1":  {"1": 2, "2": null, "3": null, "4": null, "5": null, "6": null},
                "2":  {"1": 2, "2": null, "3": null, "4": null, "5": null, "6": null},
                "3":  {"1": 3, "2": null, "3": null, "4": null, "5": null, "6": null},
                "4":  {"1": 3, "2": 2,    "3": null, "4": null, "5": null, "6": null},
                "5":  {"1": 4, "2": 2,    "3": null, "4": null, "5": null, "6": null},
                "6":  {"1": 4, "2": 3,    "3": null, "4": null, "5": null, "6": null},
                "7":  {"1": 4, "2": 3,    "3": 2,    "4": null, "5": null, "6": null},
                "8":  {"1": 4, "2": 4,    "3": 2,    "4": null, "5": null, "6": null},
                "9":  {"1": 5, "2": 4,    "3": 3,    "4": null, "5": null, "6": null},
                "10": {"1": 5, "2": 4,    "3": 3,    "4": 2,    "5": null, "6": null},
                "11": {"1": 5, "2": 4,    "3": 4,    "4": 2,    "5": null, "6": null},
                "12": {"1": 5, "2": 5,    "3": 4,    "4": 3,    "5": null, "6": null},
                "13": {"1": 5, "2": 5,    "3": 4,    "4": 3,    "5": 2,    "6": null},
                "14": {"1": 5, "2": 5,    "3": 4,    "4": 4,    "5": 2,    "6": null},
                "15": {"1": 5, "2": 5,    "3": 5,    "4": 4,    "5": 3,    "6": null},
                "16": {"1": 5, "2": 5,    "3": 5,    "4": 4,    "5": 3,    "6": 2},
                "17": {"1": 5, "2": 5,    "3": 5,    "4": 4,    "5": 4,    "6": 2},
                "18": {"1": 5, "2": 5,    "3": 5,    "4": 5,    "5": 4,    "6": 3},
                "19": {"1": 5, "2": 5,    "3": 5,    "4": 5,    "5": 5,    "6": 4},
                "20": {"1": 5, "2": 5,    "3": 5,    "4": 5,    "5": 5,    "6": 5}
            },
            "bonusSpellsPerDay": {
                "0":  {"1": null, "2": null, "3": null, "4": null, "5": null, "6": null},
                "1":  {"1": 1,    "2": null, "3": null, "4": null, "5": null, "6": null},
                "2":  {"1": 1,    "2": 1,    "3": null, "4": null, "5": null, "6": null},
                "3":  {"1": 1,    "2": 1,    "3": 1,    "4": null, "5": null, "6": null},
                "4":  {"1": 1,    "2": 1,    "3": 1,    "4": 1,    "5": null, "6": null},
                "5":  {"1": 2,    "2": 1,    "3": 1,    "4": 1,    "5": 1,    "6": null},
                "6":  {"1": 2,    "2": 2,    "3": 1,    "4": 1,    "5": 1,    "6": 1},
                "7":  {"1": 2,    "2": 2,    "3": 2,    "4": 1,    "5": 1,    "6": 1},
                "8":  {"1": 2,    "2": 2,    "3": 2,    "4": 2,    "5": 1,    "6": 1},
                "9":  {"1": 3,    "2": 2,    "3": 2,    "4": 2,    "5": 2,    "6": 1},
                "10": {"1": 3,    "2": 3,    "3": 2,    "4": 2,    "5": 2,    "6": 2}
            }
        },
        "spell": {
            "templates": ["itemDescription", "activatedEffect", "action", "modifiers"],
            "level": 1,
            "school": "",
            "sr": false,
            "dismissible": false,
            "concentration": false,
            "materials": {
                "value": "",
                "consumed": false,
                "cost": 0,
                "supply": 0
            },
            "preparation": {
                "mode": null,
                "prepared": false
            },
            "allowedClasses": {
                "myst": false,
                "precog": false,
                "tech": false,
                "wysh": false
            },
            "isVariableLevel": false
        },
        "feat": {
            "templates": ["itemDescription", "activatedEffect", "action", "modifiers"],
            "requirements": "",
            "recharge": {
                "value": null,
                "charged": false
            }
        },
        "race": {
            "templates": ["itemDescription", "modifiers"],
            "hp": {
                "value": 1,
                "min": 1
            },
            "abilityMods": {
                "parts": []
            },
            "size": "Medium",
            "type": "humanoid",
            "subtype": ""
        },
        "theme": {
            "templates": ["itemDescription", "modifiers"],
            "abilityMod": {
                "ability": "cha",
                "mod": 1
            },
            "skill": ""
        },
        "archetypes": {
            "templates": ["itemDescription", "modifiers"],
            "grants": {
                "levels": []
            }
        },
        "technological": {
            "templates": ["itemDescription", "physicalItem", "itemUsage", "modifiers", "container"],
            "hands": 0
        },
        "hybrid": {
            "templates": ["itemDescription", "physicalItem", "itemUsage", "modifiers", "container"],
            "hands": 0,
            "limitedWear": false
        },
        "magic": {
            "templates": ["itemDescription", "physicalItem", "itemUsage", "modifiers", "container"],
            "hands": 0,
            "limitedWear": false
        },
        "fusion": {
            "templates": ["itemDescription", "physicalItem", "modifiers", "container"],
            "level": 1
        },
        "upgrade": {
            "templates": ["itemDescription", "physicalItem", "itemUsage", "modifiers", "container"],
            "slots": 1,
            "armorType": "any"
        },
        "ammunition": {
            "templates": ["itemDescription", "physicalItem", "specialMaterials"],
            "ammunitionType": "",
            "useCapacity": false,
            "capacity": {
                "max": 0,
                "value": 0
            }
        },
        "augmentation": {
            "templates": ["itemDescription", "physicalItem", "modifiers", "container"],
            "system": "",
            "type": "cybernetic"
        },
        "starshipAction": {
            "templates": ["itemDescription"],
            "role": "",
            "order": 0,
            "phase": {},
            "isPush": false,
            "resolvePointCost": 0,
            "formula": [],
            "selectors": [],
            "selectorKey": "",
            "dc": {},
            "effectNormal": "",
            "effectCritical": ""
        },
        "starshipAblativeArmor": {
            "templates": ["starshipComponent", "itemDescription", "modifiers"],
            "ablativeValue": 0,
            "targetLockPenalty": 0,
            "turnDistancePenalty": 0
        },
        "starshipArmor": {
            "templates": ["starshipComponent", "itemDescription", "modifiers", "specialMaterials"],
            "armorBonus": 0,
            "targetLockPenalty": 0,
            "turnDistancePenalty": 0
        },
        "starshipComputer": {
            "templates": ["starshipComponent", "itemDescription", "modifiers"],
            "modifier": 0,
            "nodes": 0
        },
        "starshipCrewQuarter": {
            "templates": ["starshipComponent", "itemDescription", "modifiers"]
        },
        "starshipDefensiveCountermeasure": {
            "templates": ["starshipComponent", "itemDescription", "modifiers", "specialMaterials"],
            "targetLockBonus": 0
        },
        "starshipDriftEngine": {
            "templates": ["starshipComponent", "itemDescription", "modifiers"],
            "engineRating": 0,
            "maxSize": null
        },
        "starshipExpansionBay": {
            "templates": ["starshipComponent", "itemDescription", "modifiers"]
        },
        "starshipFortifiedHull": {
            "templates": ["starshipComponent", "itemDescription", "modifiers"],
            "criticalThresholdBonus": 0
        },
        "starshipFrame": {
            "templates": ["starshipComponent", "itemDescription", "modifiers"],
            "size": "medium",
            "maneuverability": "average",
            "hitpoints": {
                "base": 0,
                "increment": 0
            },
            "damageThreshold": {
                "base": 0
            },
            "weaponMounts": {
                "forward": {
                    "lightSlots": 0,
                    "heavySlots": 0,
                    "capitalSlots": 0,
                    "spinalSlots": 0
                },
                "aft": {
                    "lightSlots": 0,
                    "heavySlots": 0,
                    "capitalSlots": 0,
                    "spinalSlots": 0
                },
                "port": {
                    "lightSlots": 0,
                    "heavySlots": 0,
                    "capitalSlots": 0,
                    "spinalSlots": 0
                },
                "starboard": {
                    "lightSlots": 0,
                    "heavySlots": 0,
                    "capitalSlots": 0,
                    "spinalSlots": 0
                },
                "turret": {
                    "lightSlots": 0,
                    "heavySlots": 0,
                    "capitalSlots": 0,
                    "spinalSlots": 0
                }
            },
            "expansionBays": 0,
            "crew": {
                "minimum": 1,
                "maximum": 6
            }
        },
        "starshipOtherSystem": {
            "templates": ["starshipComponent", "itemDescription", "modifiers"]
        },
        "starshipPowerCore": {
            "templates": ["starshipComponent", "itemDescription", "modifiers", "specialMaterials"],
            "supportedSizes": []
        },
        "starshipReinforcedBulkhead": {
            "templates": ["starshipComponent", "itemDescription", "modifiers"],
            "fortification": null
        },
        "starshipSecuritySystem": {
            "templates": ["starshipComponent", "itemDescription", "modifiers"]
        },
        "starshipSensor": {
            "templates": ["starshipComponent", "itemDescription", "modifiers", "specialMaterials"],
            "modifier": 0,
            "range": ""
        },
        "starshipShield": {
            "templates": ["starshipComponent", "itemDescription", "modifiers"],
            "isDeflector": false,
            "shieldPoints": 0,
            "regeneration": 0,
            "defenseValue": 0,
            "armorBonus": 0,
            "targetLockBonus": 0
        },
        "starshipThruster": {
            "templates": ["starshipComponent", "itemDescription", "modifiers", "specialMaterials"],
            "supportedSize": "",
            "speed": 0,
            "pilotingModifier": 0,
            "isBooster": false,
            "isEnabled": true
        },
        "starshipWeapon": {
            "templates": ["starshipComponent", "itemDescription", "modifiers", "specialMaterials"],
            "actionTarget": "",
            "range": "short",
            "class": "light",
            "weaponType": "direct",
            "speed": 0,
            "attackBonus": 0,
            "damage": {
                "parts": []
            },
            "special": {},
            "mount": {
                "mounted": false,
                "arc": ""
            },
            "capacity": {
                "value": null,
                "max": null
            }
        },
        "chassis": {
            "templates": ["itemDescription", "modifiers"],
            "levels": 1,
            "size": "",
            "speed": {
                "land": { "base": 30 },
                "flying": { "base": 0 },
                "swimming": { "base": 0 },
                "burrowing": { "base": 0 },
                "climbing": { "base": 0 },
                "value": null,
                "special": null,
                "mainMovement": "land"
            },
            "eac": 10,
            "kac": 10,
            "fort": "slow",
            "ref": "fast",
            "will": "slow",
            "abilityScores": {
                "str": 10,
                "dex": 10,
                "con": "-",
                "int": 6,
                "wis": 10,
                "cha": 6
            },
            "abilityIncreaseStats": {
                "first": "str",
                "second": "dex"
            }
        },
        "vehicleAttack": {
            "templates": ["itemDescription", "modifiers"],
            "ignoresHardness": 0,
            "damage": {
                "parts": []
            },
            "save": {
                "type": "",
                "dc": null,
                "descriptor": ""
            }
        },
        "vehicleSystem": {
            "templates": ["itemDescription"],
            "piloting": {
                "usedAsPilot": false,
                "piloting": 0
            },
            "senses": {
                "usedForSenses": false,
                "senses": ""
            },
            "canBeActivated" : true,
            "isActive" : true
        },
        "mod": {
            "templates": ["itemDescription", "activatedEffect", "action", "modifiers"],
            "maxInstalls": 1,
            "isFree": false,
            "additionalMovement": "",
            "arms": {
                "number": 0,
                "armType": "general"
            },
            "isArmorSlot": false,
            "weaponProficiency": "",
            "shieldProficiency": "",
            "additionalSenses": "",
            "bonusSkill": "",
            "spellResistance": 0
        },
        "shield": {
            "templates": ["itemDescription", "physicalItem", "activatedEffect", "action", "itemUsage", "modifiers", "container", "specialMaterials"],
            "attributes": {
                "sturdy": true
            },
            "properties": {
                "nonlethal": true
            },
            "dex": null,
            "acp": null,
            "bonus": {
                "wielded": 0,
                "aligned": 0
            },
            "damage": {
                "parts": []
            },
            "proficient": false,
            "container": {
                "contents": [],
                "storage": [
                    {
                        "type": "slot",
                        "subtype": "armorUpgrade",
                        "amount": 0,
                        "acceptsType": ["upgrade"],
                        "affectsEncumbrance": true,
                        "weightProperty": "slots"
                    },
                    {
                        "type": "slot",
                        "subtype": "fusion",
                        "amount": 0,
                        "acceptsType": ["fusion"],
                        "affectsEncumbrance": true,
                        "weightProperty": "level"
                    }
                ],
                "isOpen": true
            }
        },
        "weaponAccessory": {
            "templates": ["itemDescription", "physicalItem", "itemUsage", "modifiers", "container"],
            "weaponType": "any"
        }, 
        "actorResource": {
            "templates": ["itemDescription", "modifiers"],
            "type": null,
            "subType": null,
            "base": null,
            "range": {"min": null, "max": null, "mode": "post"},
            "stage": "early",
            "enabled": true,
            "combatTracker": {
                "displayAbsoluteValue": false,
                "show": false,
                "showOwnerAndGMOnly": false,
                "visualization": []
            }
        },
        "mechFrame": {
            "templates": ["itemDescription", "modifiers", "powerPointAbility", "mechPoints", "mechSlots"],
            "subtypes": {},
            "size": "huge",
            "hp": {
                "base": 0,
                "advancement": 0
            },
            "hardness": 0,
            "eac": 0,
            "kac": 0,
            "saves": {
                "fort": 0,
                "reflex": 0
            },
            "speed": {},
            "strength": 0,
            "operators": {
                "min": 0,
                "max": 0
            }
        },
        "mechLimb": {
            "templates": ["itemDescription", "modifiers", "powerPointAbility", "mechPoints", "mechSlots"],
            "hp": {
                "base": 0,
                "advancement": 0
            },
            "eac": 0,
            "kac": 0,
            "saves": {
                "fort": 0,
                "reflex": 0
            },
            "melee": 0,
            "ranged": 0,
            "speed": {},
            "special": ""
        },
        "mechPowerCore": {
            "templates": ["itemDescription", "modifiers", "mechPoints"],
            "rating": 0,
            "rate": 0,
            "initial": 0,
            "maximum": 0
        },
        "mechPowerCoreTemplate": {
            "templates": ["itemDescription", "modifiers", "mechPoints"],
            "prerequisite": "",
            "rate": 0,
            "initial": 0,
            "maximum": 0,
            "special": ""
        },
        "mechWeapon": {
            "templates": ["itemDescription", "modifiers", "powerPointAbility", "mechPoints"],
            "range": {
                "value": 0,
                "uom": "ft"
            },
            "special": {},
            "damage": "low",
            "damageTypes": {},
            "critical": "",
            "slots": {
                "number": 1,
                "allowed": {
                    "frame": false,
                    "upperLimb": false,
                    "lowerLimb": false
                }
            },
            "level": 1,
            "capacity": 0
        },
        "mechAuxiliarySystem": {
            "templates": ["itemDescription", "modifiers", "powerPointAbility", "mechPoints"],
            "prerequisite": ""
        },
        "mechUpgrade": {
            "templates": ["itemDescription", "modifiers", "powerPointAbility", "mechPoints"],
            "special": "",
            "effect": ""
        }
    }
}<|MERGE_RESOLUTION|>--- conflicted
+++ resolved
@@ -1496,7 +1496,6 @@
                 "pcu": null,
                 "isPowered": true
             },
-<<<<<<< HEAD
             "powerPointAbility": {
                 "powerPointAbility": {
                     "cost": null,
@@ -1513,10 +1512,9 @@
                     "upperLimb": 0,
                     "lowerLimb": 0
                 }
-=======
+            },
             "specialMaterials": {
                 "specialMaterials": {}
->>>>>>> 301a8489
             }
         },
         "asi": {
