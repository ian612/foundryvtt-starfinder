--- conflicted
+++ resolved
@@ -1633,8 +1633,6 @@
                 "dc": null,
                 "descriptor": ""
             }
-<<<<<<< HEAD
-=======
         },
         "vehicleSystem": {
             "templates": ["itemDescription"],
@@ -1648,7 +1646,6 @@
             },
             "canBeActivated" : true,
             "isActive" : true
->>>>>>> ae8690e0
         },
         "mod": {
             "templates": ["itemDescription", "modifiers"],
