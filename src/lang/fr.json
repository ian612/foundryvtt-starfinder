--- conflicted
+++ resolved
@@ -270,15 +270,10 @@
                     "Delete": "Supprimer l'objet",
                     "Edit": "Éditer l'objet",
                     "Equip": "Équiper",
-<<<<<<< HEAD
+                    "Install": "Install Augmentation",
                     "Unequip": "Déséquiper",
-                    "LevelUp": "Montée de niveau"
-=======
-                    "Install": "Install Augmentation",
                     "LevelUp": "Montée de niveau",
-                    "Unequip": "Déséquiper",
                     "Uninstall": "Uninstall Augmentation"
->>>>>>> fab45135
                 },
                 "ItemValue": {
                     "Label": "Richesse:",
