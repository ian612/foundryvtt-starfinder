--- conflicted
+++ resolved
@@ -3,13 +3,8 @@
         "TypeCharacter": "Spielercharakter",
         "TypeDrone": "Drohne",
         "TypeHazard": "Hazard",
-<<<<<<< HEAD
-        "TypeNpc": "Nichtspielercharakter",
-        "TypeMech": "Mech",
-=======
         "TypeNpc": "Old Style Nichtspielercharakter",
         "TypeNpc2": "Nichtspielercharakter",
->>>>>>> 12ef86a0
         "TypeStarship": "Raumschiff",
         "TypeVehicle": "Fahrzeug"
     },
