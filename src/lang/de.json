{
    "ACTOR": {
        "TypeCharacter": "Spielercharakter",
        "TypeDrone": "Drohne",
        "TypeHazard": "Hazard",
        "TypeNpc": "Nichtspielercharakter",
        "TypeStarship": "Raumschiff",
        "TypeVehicle": "Fahrzeug"
    },
    "ITEM": {
        "TypeArchetypes": "Archetyp",
        "TypeAsi": "Attributswertsteigerung",
        "TypeAugmentation": "Aufwertung",
        "TypeChassis": "Drohnenchassis",
        "TypeClass": "Klasse",
        "TypeConsumable": "Verbrauchsmaterial",
        "TypeContainer": "Behälter",
        "TypeEquipment": "Rüstung",
        "TypeFeat": "Talent",
        "TypeFusion": "Waffenfusion",
        "TypeGoods": "Waren",
        "TypeHybrid": "Hybrid",
        "TypeMagic": "Magic",
        "TypeMod": "Drohnenmodifikation",
        "TypeRace": "Volk",
        "TypeShield": "Schild",
        "TypeSpell": "Zauber",
        "TypeStarshipablativearmor": "Starship Ablative Armor",
        "TypeStarshipaction": "Starship Action",
        "TypeStarshiparmor": "Starship Armor",
        "TypeStarshipcomputer": "Starship Computer",
        "TypeStarshipcrewquarter": "Starship Crew Quarter",
        "TypeStarshipdefensivecountermeasure": "Starship Defensive Countermeasure",
        "TypeStarshipdriftengine": "Starship Drift Engine",
        "TypeStarshipexpansionbay": "Starship Expansion Bay",
        "TypeStarshipfortifiedhull": "Starship Fortified Hull",
        "TypeStarshipframe": "Raumschiffgrundstruktur",
        "TypeStarshipothersystem": "Starship Other System",
        "TypeStarshippowercore": "Starship Power Core",
        "TypeStarshipreinforcedbulkhead": "Starship Reinforced Bulkhead",
        "TypeStarshipsecuritysystem": "Starship Security System",
        "TypeStarshipsensor": "Starship Sensor",
        "TypeStarshipshield": "Starship Shield",
        "TypeStarshipthruster": "Starship Thruster",
        "TypeStarshipweapon": "Raumschiffwaffe",
        "TypeTechnological": "Technologisch",
        "TypeTheme": "Charaktermotiv",
        "TypeUpgrade": "Rüstungsverbesserung",
        "TypeVehicleattack": "Vehicle Attack",
<<<<<<< HEAD
        "TypeVehiclesystem": "Vehicle System",
=======
>>>>>>> eba4780c
        "TypeWeapon": "Waffe",
        "TypeWeaponaccessory": "Weapon Accessory"
    },
    "SFRPG": {
        "AbilityActivationTypesDay": "Tag",
        "AbilityActivationTypesFull": "Volle Aktion",
        "AbilityActivationTypesHour": "Stunde",
        "AbilityActivationTypesMinute": "Minute",
        "AbilityActivationTypesMove": "Bewegungsaktion",
        "AbilityActivationTypesNone": "Keine",
        "AbilityActivationTypesOther": "Andere Aktionen",
        "AbilityActivationTypesReaction": "Reaktion",
        "AbilityActivationTypesSpecial": "Spezial",
        "AbilityActivationTypesStandard": "Standard-Aktion",
        "AbilityActivationTypesSwift": "Schnelle Aktion",
        "AbilityCha": "Charisma",
        "AbilityCon": "Konstitution",
        "AbilityDamagePlaceholder": "SCH",
        "AbilityDamageTitle": "Attributsschaden",
        "AbilityDamageTooltip": "Attributsschaden: {mod}",
        "AbilityDex": "Geschicklichkeit",
        "AbilityDrainPlaceholder": "ENTZ",
        "AbilityDrainTitle": "Attributsentzug",
        "AbilityDrainTooltip": "Attributsentzug: {mod}",
        "AbilityInt": "Intelligenz",
        "AbilityModifierBase": "Attributsmodifikator: {mod}",
        "AbilityModifiersTooltip": "{type} Bonus: {mod} ({source})",
        "AbilityPenaltyPlaceholder": "MAL",
        "AbilityPenaltyTitle": "Attributsmalus",
        "AbilityPenaltyTooltip": "Attributsmalus: {mod}",
        "AbilityScoreBase": "Attributswert",
        "AbilityScoreBaseTooltip": "Attributswert: {mod}",
        "AbilityScoreBonusTooltip": "{type} Bonus: {mod} ({source})",
        "AbilityScoreIncreaseTooltip": "Attributswertsteigerung: {mod}",
        "AbilityScoreRaceTooltip": "Volk: {mod}",
        "AbilityScoreThemeTooltip": "Charaktermotiv: {mod}",
        "AbilityStr": "Stärke",
        "AbilityWis": "Weisheit",
        "ACPTooltip": "Rüstungsmalus: {mod} ({source})",
        "ActionAbil": "Attributswurf",
        "ActionHeal": "Heilen",
        "ActionMSAK": "Nahkampfzauber",
        "ActionMWAK": "Nahkampfwaffenangriff",
        "ActionOther": "Andere",
        "ActionRSAK": "Fernkampfzauber",
        "ActionRWAK": "Fernkampfwaffenangriff",
        "ActionSave": "Rettungswurf",
        "ActionUtil": "Unterstützung",
        "ACTooltipArmorACMod": "Rüstungsmodifikator: {armor} ({name})",
        "ACTooltipBase": "Rüstungsklasse: {base}",
        "ACTooltipBonus": "{type} Bonus: {mod} ({source})",
        "ACTooltipMaxDex": "Geschicklichkeitsmodifikator: {maxDex} (max armor: {armorMax}, max shield: {shieldMax})",
        "ACTooltipNotProficientMod": "Penalty for armor non-proficiency: {profMod}",
        "ACTooltipNotProficientShield": "Penalty for shield non-proficiency: {profMod}",
        "ACTooltipShieldACMod": "Shield Modifier: {shield} ({name})",
        "ActorSheet": {
            "Attributes": {
                "Skills": {
                    "SkillRanks": "Fertigkeitsränge"
                }
            },
            "Biography": {
                "Age": "Age",
                "AgePlaceholder": "e.g. 19",
                "DateOfBirth": "Date of birth",
                "DateOfBirthPlaceholder": "e.g. 6th of Gozran, 300 AG",
                "Height": "Height",
                "HeightPlaceholder": "e.g. 5'4\"",
                "ImageTooltip": "This is a full body image you can set for this character. The dimensions should be 200x250 pixels, or 4:5 aspect ratio.",
                "OtherVisuals": "Appearance",
                "TabBio": "Biography",
                "TabGM": "GM Notes",
                "TooltipGM": "There are GM notes assigned to this actor.",
                "Weight": "Weight",
                "WeightPlaceholder": "e.g. 130 lbs"
            },
            "Features": {
                "Categories": {
                    "ActiveFeats": "Active Feats",
                    "Archetypes": "Archetypes",
                    "Classes": "Classes",
                    "PassiveFeats": "Passive Feats",
                    "Race": "Race",
                    "Theme": "Theme"
                },
                "Filters": {
                    "Action": "Action",
                    "Bonus": "Bonus",
                    "Reaction": "Reaction"
                }
            },
            "Header": {
                "CL": "CL",
                "Hitpoints": {
                    "ClassTooltip": "Klassengrundwert: {mod} ({source})",
                    "RacialTooltip": "Volksgrundwert: {mod} ({source})"
                },
                "Resolve": {
                    "KeyAbilityTooltip": "Schlüsselattributswert: {mod} ({kas}, {source})",
                    "LevelTooltip": "Stufe: {mod}"
                },
                "Stamina": {
                    "ClassTooltip": "Klassengrundwert: {mod} ({source})",
                    "ConstitutionTooltip": "Konstitutionsgrundwert: {mod}"
                }
            },
            "Inventory": {
                "Container": {
                    "AcceptedItemTypes": "Akzeptierte Arten von Gegenständen",
                    "AcceptedItemTypesTooltip": "In diesem Abschnitt kannst du angeben, welche Arten von Gegenständen vom Behälter akzeptiert werden.",
                    "AffectsEncumbrance": "Inhalt beeinflusst die Traglast",
                    "AffectsEncumbranceCheckbox": "Enthaltene Gegenstände zählen gegenüber der Traglast.",
                    "AffectsEncumbranceTooltip": "Wenn deaktiviert, wirken sich die enthaltenen Gegenstände nicht mehr auf die Traglast aus.",
                    "Capacity": "Kapazität",
                    "CapacityBulk": "Kapazität",
                    "CapacityBulkTooltip": "Last, die dieser Behälter erträgt.",
                    "CapacityLabelBulk": "Last",
                    "CapacityLabelItems": "Gegenstände",
                    "CapacityPropertyItems": "Gegenstände",
                    "CapacityPropertyItemsTooltip": "When set to Items, this container will accept up to the amount of items specified in capacity. Items with a quantity higher than 1 will count more towards this limit.",
                    "CapacityPropertyLevel": "Stufe",
                    "CapacityPropertyLevelTooltip": "When set to Level, this container will only accept items up to a cumulative total of what is specified in capacity.",
                    "CapacityPropertySlots": "Plätze",
                    "CapacityPropertySlotsTooltip": "When set to Slots, this container will only accept items that have a slots property, such as armor upgrades. It will not accept more items than it has slots to fill.",
                    "CapacityTooltip": "Anzahl der 'Plätze', die in diesem Behälter genutzt werden können.",
                    "Close": "Close",
                    "CloseTooltip": "Close this container's fold-out listing.",
                    "DetailsHeader": "Details des Behälters",
                    "EquippedBulkMultiplier": "Lastmultiplikator wenn ausgerüstet",
                    "EquippedBulkMultiplierTooltip": "Dieser Multiplikator wird verwendet, um die Last des aktuellen Gegenstandes zu verändern, wenn er ausgerüstet ist.<br/>Wenn du diesen Wert auf 0 setzt, wird der aktuelle Gegenstand nicht zur Belastung des Akteurs gezählt, wenn er ausgerüstet ist.",
                    "Open": "Open",
                    "OpenTooltip": "Open this container's fold-out listing.",
                    "StorageIdentifier": "Lagerbezeichnung",
                    "StorageIdentifierArmorUpgrade": "Rüstungsverbesserungsplatz",
                    "StorageIdentifierFusion": "Fusion",
                    "StorageIdentifierItem": "Gegenstandsplatz",
                    "StorageIdentifierSpellSlot": "Zauberplatz",
                    "StorageIdentifierTooltip": "Die Art des Lagerplatzes, welcher von diesem Lagerabschnitt repräsentiert wird.",
                    "StorageIdentifierWeaponSlot": "Waffenverbesserungsplatz",
                    "StorageSection": "Lagerabschnitt {index}",
                    "StorageSections": "Lagerabschnitte",
                    "StorageSectionsAdd": "Neuen Lagerabschnitt hinzufügen",
                    "StorageSectionsRemove": "Diesen Lagerabschnitt entfernen",
                    "StorageType": "Lagerart",
                    "StorageTypeBulk": "Last",
                    "StorageTypeSlot": "Platz",
                    "StorageTypeTooltip": "Diese Eigenschaft legt fest, ob ein Lagerabschnitt seinen Inhalt als Last oder in Plätzen misst."
                },
                "Encumbrance": {
                    "Encumbrance": "Traglast",
                    "EncumbranceBaseTooltip": "Traglast: {base} (Strength)",
                    "EncumbranceModifierTooltip": "{type} Bonus: {mod} ({source})"
                },
                "Interface": {
                    "AmountToTransferInfo": "Minimum 1, Maximum {max}",
                    "AmountToTransferLabel": "Anzahl",
                    "AmountToTransferMessage": "Bitte gib die Anzahl der Gegenstände an, die du übertragen möchtest.",
                    "AmountToTransferTitle": "Gegenstände übertragen",
                    "DeleteConfirmationDeleteChildren": "Auch enthaltene Gegenstände löschen.",
                    "DeleteConfirmationMessage": "Bist du dir sicher, dass du '{itemName}' entfernen möchtest?",
                    "DeleteConfirmationTitle": "'{itemName}' entfernen?",
                    "DragFromExternalTokenError": "Es ist nicht möglich, Gegenstände von Akteuren zu nehmen, die sich nicht in der aktiven Szene befinden.",
                    "DragToExternalTokenError": "Es ist nicht möglich, Gegenstände an Akteure zu geben, die sich nicht in der aktiven Szene befinden.",
                    "EquipmentEnhancements": "Equipment Enhancements",
                    "ItemCollectionLocked": "Dieser Behälter ist verschlossen und lässt sich nicht öffnen.",
                    "ItemCollectionNoGMError": "Failed to drop the items because there is no GM logged in.",
                    "ItemCollectionPickupNoGMError": "Failed to pick up the item(s) because there is no GM logged in.",
                    "NoTarget": "Kein Zielakteur oder Spielfigur spezifiziert.",
                    "SpecialItems": "Technological, Magical, and Hybrid Items"
                },
                "Item": {
                    "Activate": "Activate",
                    "Create": "Neuen Gegenstand erstellen",
                    "Deactivate": "Deactivate",
                    "Delete": "Gegenstand entfernen",
                    "Edit": "Gegenstand bearbeiten",
                    "Equip": "Gegenstand ausrüsten",
                    "Unequip": "Gegenstand ablegen"
                },
                "ItemValue": {
                    "Label": "Vermögen:",
                    "Tooltip": "Diese Zahl stellt den Gesamtwert aller Gegenstände auf dieser Liste dar."
                },
                "Weapon": {
                    "Reload": "Waffe nachladen"
                }
            },
            "Modifiers": {
                "EffectTypes": {
                    "AllAttackDamage": "Alle Angriffsschäden",
                    "AllAttackRolls": "Alle Angriffswürfe",
                    "BAB": "GAB",
                    "BaseAttackBonus": "Grundangriffsbonus",
                    "Encumbrance": "Traglast",
                    "Hitpoints": "Trefferpunkte",
                    "HP": "TP",
                    "MeleeAttackDamage": "Nahkampfschaden",
                    "MeleeAttackRolls": "Nahkampfangriffswürfe",
                    "RangedAttackDamage": "Fernkampfschaden",
                    "RangedAttackRolls": "Fernkampfangriffswürfe",
                    "Resolve": "Reservepunkte",
                    "RP": "RP",
                    "Skillpoints": "Fertigkeitspunkte",
                    "SkillRanks": "Fertigkeitsränge",
                    "SP": "AP",
                    "SpecificWeaponAttackDamage": "Schaden mit spezifischer Waffe",
                    "SpecificWeaponAttackRolls": "Angriffswürfe mit spezifischer Waffe",
                    "SpellAttackDamage": "Zauberschaden",
                    "SpellAttackRolls": "Zauberangriffswürfe",
                    "Stamina": "Ausdauerpunkte",
                    "WeaponPropertyAttackRolls": "Weapon Property Attack Rolls",
                    "WeaponPropertyDamage": "Schaden durch Waffeneigenschaft"
                },
                "ModifierTypes": {
                    "Class": "Klasse",
                    "Racial": "Volk"
                },
                "Tooltips": {
                    "BonusSkillpoints": "{type} Bonus: {mod} ({source})",
                    "ClassSkillpoints": "{class} Fertigkeitspunkte: {total}",
                    "SkillRank": "{type} Ränge: {mod} ({source})"
                },
                "UI": {
                    "LongFormula": "Langformel"
                }
            },
            "Skills": {
                "RightClickHint": "Right click a skill for more properties."
            },
            "UI": {
                "ErrorNoCharges": "{name} has no charges remaining."
            }
        },
        "ACvsCombatManeuversLabel": "KMV",
        "ACvsCombatManeuversTitle": "RK gegen Kampfmanöver",
        "AddLabel": "Hinzufügen",
        "AddProfessionButtonText": "Beruf hinzufügen",
        "AlignmentCE": "Chaotisch Böse",
        "AlignmentCG": "Chaotisch Gut",
        "AlignmentCN": "Chaotisch Neutral",
        "AlignmentLE": "Rechtschaffend Böse",
        "AlignmentLG": "Rechtschaffend Gut",
        "AlignmentLN": "Rechtschaffend Neutral",
        "AlignmentNE": "Neutral Böse",
        "AlignmentNG": "Neutral Gut",
        "AlignmentPlaceHolderText": "Gesinnung",
        "AlignmentTN": "Neutral",
        "AllowedClasses": {
            "Myst": "Aspirant",
            "Tech": "Technomagier",
            "Wysh": "Hexer"
        },
        "ArchetypesAlternateClassFeatures": "Alternative Klassenmerkmale",
        "ArmorCheckPenalty": "Rüstungsmalus",
        "ArmorProficiencyHeavy": "Schwere Rüstung",
        "ArmorProficiencyLight": "Leichte Rüstung",
        "ArmorProficiencyPower": "Servorüstung",
        "ArmorProficiencyShields": "Schilde",
        "ArmorTypes": {
            "Heavy": "Schwere Rüstung",
            "Light": "Leichte Rüstung",
            "Power": "Servorüstung"
        },
        "Attack": "Angriff",
        "Attributes": "Attribute",
        "AugAllArms": "Alle Arme",
        "AugAllFeet": "Alle Füße",
        "AugAllHands": "Alle Hände",
        "AugAllLegs": "Alle Beine",
        "AugAllLegsAndFeet": "Alle Beine und Füße",
        "AugArm": "Arm",
        "AugArmAndHand": "Arm und Hand",
        "AugBrain": "Gehirn",
        "AugBrainAndEyes": "Gehirn und Augen",
        "AugBrainHeartLungs": "Gehirn, Herz, Lunge",
        "AugEars": "Ohren",
        "AugEarsAndThroat": "Ohren und Kehle",
        "AugEndocrine": "Hormone",
        "AugEye": "Auge",
        "AugEyes": "Augen",
        "AugFoot": "Fuß",
        "AugHand": "Hand",
        "AugHeart": "Herz",
        "AugLeg": "Bein",
        "AugLegAndFoot": "Bein und Fuß",
        "AugLungs": "Lungen",
        "AugLungsAndThroat": "Lungen und Kehle",
        "AugSkin": "Haut",
        "AugSkinAndThroat": "Haut und Kehle",
        "AugSpinalColumn": "Wirbelsäule",
        "AugThroat": "Kehle",
        "BABProgressionFull": "Voll",
        "BABProgressionModerate": "Moderat",
        "BABTooltip": "{class} Bonus: {bonus}",
        "BaseAttackBonusLabel": "GAB",
        "BaseAttackBonusTitle": "Grundangriffsbonus",
        "Biography": "Biografie",
        "Biotech": "Biotechnologie",
        "Browsers": {
            "EquipmentBrowser": {
                "BrowserSortMethodLevel": "Stufe",
                "Button": "Ausrüstung",
                "EquipmentType": "Ausrüstungsart",
                "ItemType": "Gegenstandsart",
                "Title": "Ausrüstung durchsuchen",
                "WeaponCategories": "Waffenkategorien",
                "WeaponType": "Waffenart"
            },
            "ItemBrowser": {
                "BrowserClearFilters": "Filter zurücksetzen",
                "BrowserSearchPlaceholder": "Nach Text suchen",
                "BrowserSearchTitle": "Rechtsklick für die Anleitung",
                "BrowserSortByLabel": "Sortieren nach",
                "BrowserSortMethodName": "Name",
                "SearchHint": "Du kannst den Namen des gesuchten Artikels eingeben.",
                "Title": "Gegenstände durchsuchen"
            },
            "SpellBrowser": {
                "BrowserFilterClass": "Nach Klassen filtern",
                "BrowserFilterLevel": "Nach Stufe filtern",
                "BrowserFilterSchool": "Nach Schule filtern",
                "BrowserSortMethodLevel": "Stufe",
                "Button": "Zauber",
                "Title": "Zauber durchsuchen"
            },
            "StarshipBrowser": {
                "BrowserSortMethodBP": "BP",
                "BrowserSortMethodPCU": "PCU",
                "Button": "Starships",
                "ComponentType": "Component Type",
                "Title": "Browse Starships",
                "WeaponClass": "Weapon Class",
                "WeaponType": "Weapon Type"
            }
        },
        "CancelButtonLabel": "Abbrechen",
        "Canvas": {
            "Interface": {
                "NoTargetTokenForItemDrop": "Das Ziel ist keine Spielfigur, Objekt kann nicht abgelegt werden!"
            }
        },
        "Capacity": {
            "UsagePer": {
                "Action": "Aktion",
                "Day": "Tag",
                "Hour": "Stunde",
                "Minute": "Minute",
                "Round": "Kampfrunde",
                "Shot": "Schuss"
            }
        },
        "CapacityUsage": "Kapazität & Nutzung",
        "CharacterFlagsSectionClassFeatures": "Klassenmerkmale",
        "CharacterFlagsSectionFeats": "Talente",
        "CharacterFlagsSectionRacialTraits": "Volksmerkmale",
        "CharacterLevelsTooltip": "{class} Stufen: {levels}",
        "CharacterNamePlaceHolderText": "Charaktername",
        "CharacterSheet": {
            "Inventory": {
                "ContainedWealth": "Contained wealth: {wealth}"
            },
            "Warnings": {
                "DeathByMassiveDamage": "{name} has died of Massive Damage!"
            }
        },
        "ChatCard": {
            "ItemActivation": {
                "Activates": "Activates",
                "Cost": "Cost: {cost}",
                "Deactivates": "Deactivates",
                "Duration": "Duration: {duration}",
                "Reloads": "Reloads"
            }
        },
        "ClassArmorProf": "Umgang mit Rüstungen",
        "ClassBABProgression": "Progression des Grundangriffsbonus",
        "Classes": {
            "IsCasterClass": "Handelt es sich bei der Klasse um einen Zauberwirker?"
        },
        "ClassFortSaveProgression": "Progression der Zähigkeitsrettungswürfe",
        "ClassHPPerLevel": "Trefferpunkte pro Stufe",
        "ClassKeyAbilityScore": "Schlüsselattributswert",
        "ClassLevelLabel": "Klassenstufen",
        "ClassReflexSaveProgression": "Progression der Reflexrettungswürfe",
        "ClassSkillRanksPerlevel": "Fertigkeitsränge pro Stufe",
        "ClassSkills": "Klassenfertigkeiten",
        "ClassSPPerlevel": "Ausdauerpunkte pro Stufe",
        "ClassWeaponProf": "Umgang mit Waffen",
        "ClassWillSaveProgression": "Progression der Willerettungswürfe",
        "Close": "Nah",
        "CMDBaseTooltip": "Grundwert: 8",
        "CMDKACModTooltip": "KRK: {kac}",
        "CMDModiferTooltip": "{type} Bonus: {mod} ({source})",
        "Combat": {
            "ChatCards": {
                "Footer": "{combatType} - {combatPhase} Phase",
                "Phase": {
                    "Header": "{phase} Phase",
                    "MessageTitle": "Beschreibung"
                },
                "Round": {
                    "BodyHeader": "Neue Runde",
                    "Header": "Runde {round}"
                },
                "Speaker": {
                    "GM": "Der Spielleiter"
                },
                "Turn": {
                    "Header": "{combatant} ist an der Reihe"
                }
            },
            "EncounterTracker": {
                "SelectNextType": "Zum nächsten Kampftyp wechseln",
                "SelectPrevType": "Zum vorherigen Kampftyp wechseln"
            },
            "Errors": {
                "HistoryLimitedResetInitiative": "Die aktuelle Phase hat die Initiative zurückgesetzt, du kannst nicht weiter in der Historie zurückgehen.<br/><br/>Zum Ausblenden klicken.",
                "HistoryLimitedStartOfEncounter": "Du hast den Anfang der Begegnung erreicht und kannst nicht weiter in der Historie zurückgehen.<br/><br/>Zum Ausblenden klicken.",
                "MissingInitiative": "Die gegenwärtige Phase hat die Initiative zurückgesetzt, bitte rolle sie für alle Kampfteilnehmer erneut aus, bevor du weitermachst.<br/><br/>Zum Ausblenden klicken."
            },
            "Normal": {
                "Name": "Normaler Kampf",
                "Phases": {
                    "1": {
                        "Description": "Jeder darf nun seinen Kampfhandlung durchführen.",
                        "Name": "Kampf"
                    }
                }
            },
            "Starship": {
                "Name": "Raumschiffkampf",
                "Phases": {
                    "1": {
                        "Description": "Jeder, der seine Rolle im Raumschiff ändern möchte, kann dies jetzt tun.",
                        "Name": "Rolle ändern"
                    },
                    "2": {
                        "Description": "Kapitäne, Ingenieure, Magische Offiziere, Erste Offiziere und Deckhelfer können in dieser Phase handeln.",
                        "Name": "Ingenieursphase"
                    },
                    "3": {
                        "Description": "Die Piloten können nun ihre Würfe auf Steuerung durchführen, um die Initiative dieser Runde zu bestimmen.",
                        "Name": "Steuerungsprüfung"
                    },
                    "4": {
                        "Description": "Kapitäne, Piloten, Wissenschaftsoffiziere, Erste Offiziere und Deckhelfer können in dieser Phase handeln.",
                        "Name": "Steuerungsphase"
                    },
                    "5": {
                        "Description": "Kapitäne und Bordschützen können in dieser Phase handeln.",
                        "Name": "Schützenphase"
                    },
                    "6": {
                        "Description": "Jeder wendet nun seinen erhaltenen Schaden, kritische Schwellen usw. an.",
                        "Name": "Schadensphase"
                    }
                }
            },
            "VehicleChase": {
                "Name": "Fahrzeugkampf",
                "Phases": {
                    "1": {
                        "Description": "Die Fahrer können nun über ihre Manöver entscheiden.",
                        "Name": "Aktionen der Fahrzeuglenker"
                    },
                    "2": {
                        "Description": "Der Spielleiter wird nun den Fortgang der Verfolgsjagd bestimmen.",
                        "Name": "Verfolgungsfortschritt"
                    },
                    "3": {
                        "Description": "Jeder darf nun seine Kampfhandlung durchführen.",
                        "Name": "Kampf"
                    }
                }
            }
        },
        "ComingSoon": "Kommt demnächst!",
        "ConditionsAsleep": "Schlafend",
        "ConditionsBleeding": "Blutend",
        "ConditionsBlinded": "Geblendet",
        "ConditionsBroken": "Beschädigt (nur Gegenstand)",
        "ConditionsBurning": "Brennend",
        "ConditionsConfused": "Verwirrt",
        "ConditionsCowering": "Kauernd",
        "ConditionsDazed": "Benommen",
        "ConditionsDazzled": "Geblendet",
        "ConditionsDead": "Tot",
        "ConditionsDeafened": "Taub",
        "ConditionsDying": "Sterbend",
        "ConditionsEncumbered": "Beladen",
        "ConditionsEntangled": "Verstrickt",
        "ConditionsExhausted": "Entkräftet",
        "ConditionsFascinated": "Fasziniert",
        "ConditionsFatigued": "Erschöpft",
        "ConditionsFlatFooted": "Auf dem Falschen Fuß",
        "ConditionsFrightened": "Verängstigt",
        "ConditionsGrappled": "Ringend",
        "ConditionsHelpless": "Hilflos",
        "ConditionsNauseated": "Übelkeit",
        "ConditionsOffKilter": "Haltlos",
        "ConditionsOffTarget": "Abgelenkt",
        "ConditionsOverburdened": "Überladen",
        "ConditionsPanicked": "Panisch",
        "ConditionsParalyzed": "Gelähmt",
        "ConditionsPinned": "Im Haltegriff",
        "ConditionsProne": "Liegend",
        "ConditionsShaken": "Erschüttert",
        "ConditionsSickened": "Kränkelnd",
        "ConditionsStable": "Stabil",
        "ConditionsStaggered": "Wankend",
        "ConditionsStunned": "Betäubt",
        "ConditionsUnconscious": "Bewusstlos",
        "ConImm": "Immunitäten gegen Zustände",
        "ConsumableTypes": {
            "Ampoule": "Zauberampullen",
            "Drugs": "Drogen",
            "FoodDrink": "Food and drink",
            "Medicine": "Medizinische Wirkstoffe",
            "Poison": "Gifte",
            "Serum": "Seren",
            "SpellGem": "Zauberkristalle"
        },
        "CounterClassesAddButton": "1 hinzufügen",
        "CounterClassesCurrentCount": "Gesamtpunkte:",
        "CounterClassesCurrentPositionLabel": "Aktuelle Position:",
        "CounterClassesKiSoldier": "Ki Punkte",
        "CounterClassesManagementTitle": "Verwalte Deine",
        "CounterClassesManagementWindowsTitles": "Klassenzählerverwaltungsfenster",
        "CounterClassesRemoveButton": "1 entfernen",
        "CounterClassesSolarian": "Solarier Einstimmung",
        "CounterClassesSolarianGraviton": "Graviton",
        "CounterClassesSolarianPhoton": "Photon",
        "CounterClassesSolarianUnaligned": "Unangepasst",
        "CounterClassesVanguard": "Entropikerpunkte",
        "Credits": "Credits",
        "Cybernetic": "Kybernetisch",
        "Damage": "Schaden",
        "DamageReduction": "Schadensreduktion",
        "DamageTypesAcid": "Säure",
        "DamageTypesAcidAndBludgeoning": "Säure & Wucht",
        "DamageTypesAcidAndElectricity": "Säure & Elektrizität",
        "DamageTypesAcidAndFire": "Säure & Feuer",
        "DamageTypesAcidAndPiercing": "Säure & Stich",
        "DamageTypesAcidAndSlashing": "Säure & Hieb",
        "DamageTypesAcidOrFire": "Säure | Feuer",
        "DamageTypesAcidOrSlashing": "Säure | Hieb",
        "DamageTypesBludgeoning": "Wucht",
        "DamageTypesBludgeoningAndCold": "Wucht & Kälte",
        "DamageTypesBludgeoningAndElectricity": "Wucht & Elektrizität",
        "DamageTypesBludgeoningAndFire": "Wucht & Feuer",
        "DamageTypesBludgeoningAndSonic": "Wucht & Schall",
        "DamageTypesCold": "Kälte",
        "DamageTypesColdAndPiercing": "Kälte & Stich",
        "DamageTypesColdOrFire": "Kälte | Feuer",
        "DamageTypesElectricity": "Elektrizität",
        "DamageTypesElectricityAndFire": "Elektrizität & Feuer",
        "DamageTypesElectricityAndPiercing": "Elektrizität & Stich",
        "DamageTypesElectricityAndSlashing": "Elektrizität & Hieb",
        "DamageTypesFire": "Feuer",
        "DamageTypesFireAndPiercing": "Feuer & Stich",
        "DamageTypesFireAndSlashing": "Feuer & Hieb",
        "DamageTypesFireOrSlashing": "Feuer | Hieb",
        "DamageTypesFireOrSonic": "Feuer | Schall",
        "DamageTypesForce": "Energie",
        "DamageTypesNonlethal": "Nichttödlich",
        "DamageTypesPiercing": "Stich",
        "DamageTypesPiercingAndSonic": "Stich & Schall",
        "DamageTypesRadiation": "Strahlung",
        "DamageTypesSlashing": "Hieb",
        "DamageTypesSlashingAndPiercing": "Hieb & Stich",
        "DamageTypesSlashingAndSonic": "Hieb & Schall",
        "DamageTypesSonic": "Schall",
        "DamImm": "Immunitäten gegenüber Schaden",
        "DamRes": "Energieresistenzen",
        "DamVuln": "Schwächen gegenüber Schaden",
        "Description": "Beschreibung",
        "Details": "Details",
        "Dialogs": {
            "InputDialog": {
                "MultipleFieldsInvalid": "Ungültige Eingabe für die folgenden Felder:<br/>{fieldNames}",
                "SingleFieldInvalid": "Ungültige Eingabe für {fieldName}."
            }
        },
        "DistAny": "Beliebig",
        "DroneSheet": {
            "Chassis": {
                "Details": {
                    "AbilityScores": {
                        "Dexterity": "Grundgeschicklichkeit",
                        "Header": "Attributswert",
                        "Increases": "Attributswertsteigerung",
                        "Strength": "Grundstärke",
                        "Wisdom": "Grundweisheit"
                    },
                    "BaseStatistics": {
                        "Header": "Grundwerte",
                        "MechanicLevel": "Mechanikerstufe",
                        "Size": "Größe",
                        "SpeedBase": "Bewegungsrate, Grundwert (Numerisch, in Metern)",
                        "SpeedSpecial": "Bewegungsrate, Spezial"
                    },
                    "Defense": {
                        "EAC": "Grund-ERK",
                        "Header": "Verteidigung",
                        "KAC": "Grund-KRK"
                    },
                    "Saves": {
                        "Fortitude": "Progression der Zähigkeitsrettungswürfe",
                        "Header": "Rettungswürfe",
                        "Reflex": "Progression der Reflexrettungswürfe",
                        "Will": "Progression der Willerettungswürfe"
                    }
                },
                "Missing": "Fehlendes Chassis",
                "Name": {
                    "Placeholder": "Chassisname"
                },
                "NotInstalled": "Kein Chassis installiert.",
                "Source": "Quelle",
                "SourceTooltip": "Woher kommt dieses Chassis? Welches Buch? Welche Seite?"
            },
            "Details": {
                "Speed": {
                    "SpecialPlaceholder": "Keine spezielle Bewegungsrate"
                }
            },
            "Features": {
                "Chassis": "Chassis",
                "Feats": {
                    "Active": "Aktive Talente",
                    "Header": "Talente (Anzahl: {current} von {max})",
                    "Passive": "Passive Talente"
                },
                "Mods": "Modifikationen (Anzahl: {current} von {max})",
                "ModsFree": "Frei"
            },
            "Header": {
                "Actions": {
                    "Header": "Aktionen",
                    "Repair": "Reparieren"
                },
                "Defense": "Verteidigung",
                "Owner": "Besitzer"
            },
            "Inventory": {
                "ArmorUpgrades": "Rüstungsverbesserung (Ausgerüstet {current} von {max} Rüstungsplätze)",
                "CarriedItems": "Getragene Gegenstände",
                "Weapons": {
                    "Both": "Waffen (belegte Waffenmontageplätze: Nahkampf {meleeCurrent} von {meleeMax}, Fernkampf {rangedCurrent} von {rangedMax})",
                    "MeleeOnly": "Waffen (belegte Waffenmontageplätze: Nahkampf {meleeCurrent} von {meleeMax})",
                    "None": "Waffen",
                    "RangedOnly": "Waffen (belegte Waffenmontageplätze: Fernkampf {rangedCurrent} von {rangedMax})"
                }
            },
            "Mod": {
                "Details": {
                    "Arms": {
                        "Amount": "Anzahl der Arme",
                        "ArmType": {
                            "General": "Universell",
                            "Label": "Armtyp",
                            "Melee": "Montageplatz für Nahkampfwaffen",
                            "Ranged": "Montageplatz für Fernkampfwaffen"
                        },
                        "Header": "Andere Effekte"
                    },
                    "BaseStatistics": {
                        "FreeInstall": "Freies Modul",
                        "FreeInstallLabel": "Modul zählt nicht in die Maximalzahl der Module",
                        "Header": "Grundwerte",
                        "MaxInstalls": "Maximale Installationen"
                    },
                    "OtherEffects": {
                        "AdditionalSenses": "Zusätzliche Sinne",
                        "ArmorSlot": "Ist ein Rüstungsplatz",
                        "BonusSkill": "Zusätzliche Fertigkeit",
                        "Header": "Andere Effekte",
                        "SpeedSpecial": "Spezielle Bewegungsrate",
                        "WeaponProficiency": "Umgang mit Waffen"
                    }
                },
                "Name": {
                    "Placeholder": "Modifikationsname"
                },
                "Source": "Quelle",
                "SourceTooltip": "Woher kommt diese Modifikation? Welches Buch? Welche Seite?"
            },
            "Skills": {
                "NoSkillsAvailable": "Dieser Drone stehen keine Fertigkeiten zur Verfügung."
            },
            "Traits": {
                "ArmorSlots": "Rüstungsplätze",
                "GeneralPurposeArms": "Universeller Arm",
                "MeleeWeaponMounts": "Montageplatz für Nahkampfwaffen",
                "RangedWeaponMounts": "Montageplatz für Fernkampfwaffen"
            }
        },
        "EnergyArmorClass": "Energetische RK",
        "FeatTypes": {
            "Combat": "Kampftalente",
            "General": "Allgemeine Talente"
        },
        "Features": "Merkmale",
        "FeaturesAdd": "Hinzufügen",
        "FeaturesCharges": "Ladungen",
        "FeaturesFilter": "Filter",
        "FeaturesUsage": "Verbrauch",
        "FlagDeprecationNotice": "<strong>ANMERKUNG:</strong> Diese Werte werden durch das neue Modifikatorensystem ersetzt und in einer zukünftigen Version entfernt. Es wird empfohlen, diese Werte abzuwählen und sie als Modifikatoren auf der Registerkarte 'Modifikatoren' hinzuzufügen.",
        "FlagsInstructions": "Konfiguriere die Charakterzüge und -eigenschaften, die das Verhalten des Starfinder-Systems feiner abstimmen.",
        "FlagsSave": "Spezielle Merkmale aktualisieren",
        "FlagsTitle": "Spezielle Merkmale konfigurieren",
        "FortitudeSave": "Zähigkeit",
        "Ft": "Fuß",
        "GreatFortitudeHint": "Charaktertalent welches +2 auf Zähigkeitsrettungswürfe gibt",
        "GreatFortitudeLabel": "Große Zähigkeit",
        "HazardSheet": {
            "Details": {
                "Attributes": {
                    "Bypass": "Bypass",
                    "BypassTooltip": "(Optional) Some traps have a bypass mechanism that allows the trap’s creator or other users to temporarily disarm the trap.",
                    "Duration": "Duration",
                    "DurationTooltip": "(Optional) If a trap has a duration longer than instantaneous, that is indicated here. Such a trap continues to produce its effect over multiple rounds on its initiative count.",
                    "Header": "Attributes",
                    "Initiative": "Initiative",
                    "InitiativeTooltip": "(Optional) Some traps roll initiative to determine when they activate in a combat round.",
                    "Reset": "Reset",
                    "ResetPlaceholder": "None, Manual, 1 minute, etc.",
                    "ResetTooltip": "This lists the amount of time it takes for a trap to reset itself automatically.",
                    "Trigger": "Trigger",
                    "TriggerPlaceholder": "Location, Proximity, Touch, etc.",
                    "TriggerTooltip": "A trap’s trigger determines how it is set off. Unless otherwise noted, creatures smaller than Tiny do not normally set off traps."
                },
                "DCs": {
                    "Disable": "Disable",
                    "DisableTooltip": "This is the DC to disable the trap using the listed skill or skills.",
                    "Header": "DCs",
                    "Notice": "Notice",
                    "NoticePlaceholder": "e.g. Perception DC 10",
                    "NoticeTooltip": "This is the DC to find the trap using Perception."
                },
                "Effects": {
                    "Effect": "Effect",
                    "EffectTooltip": "This lists the effect the trap has on those that trigger it.",
                    "Header": "Effects"
                },
                "Vitals": {
                    "Defenses": {
                        "EAC": "EAC",
                        "EACTooltip": "If the mechanical parts of your trap can be attacked, this value helps determine how easy it is to hit.",
                        "Hardness": "Hardness",
                        "HardnessTooltip": "Traps have a hardness based on their material.",
                        "Header": "Defenses",
                        "Hitpoints": "Hitpoints",
                        "HitpointsTooltip": "Crucial parts of some traps can be damaged and should have the listed number of Hit Points. Traps are immune to anything an object is immune to unless otherwise noted. A trap reduced to 0 HP is destroyed. Destroying a trap might set off a final component of the trap, like an explosion. Traps never have Stamina Points.",
                        "KAC": "KAC",
                        "KACTooltip": "If the mechanical parts of your trap can be attacked, this value helps determine how easy it is to hit."
                    },
                    "Offense": {
                        "Attack": "Attack",
                        "AttackTooltip": "(Optional) The trap’s attack bonus is used if it directly attacks a target.",
                        "Damage": "Damage",
                        "DamageTooltip": "(Optional) The trap’s average damage is used if it directly attacks a target, but consider reducing this damage if a trap has multiple attacks or affects multiple targets.",
                        "Header": "Offense"
                    },
                    "Saves": {
                        "Fortitude": "Fortitude save",
                        "FortitudeTooltip": "If PCs use special attacks that can target objects against the trap, this value can be used for the trap’s Fortitude save.",
                        "Header": "Saving throws",
                        "Reflex": "Reflex save",
                        "ReflexTooltip": "If PCs use special attacks that can target objects against the trap, this value can be used for the trap’s Reflex save.",
                        "Will": "Will save",
                        "WillTooltip": "Traps don’t normally need Will saves, but if necessary, a trap’s Will save is a poor save."
                    }
                }
            },
            "Header": {
                "NamePlaceholder": "Hazard name",
                "SourcePlaceholder": "Source",
                "TypePlaceholder": "Analog, Magical, Technological, Hybrid"
            },
            "Notifications": {
                "NoDamage": "No value entered for damage, cannot make a roll for {name}."
            },
            "Rolls": {
                "Attack": "Attack - {name}",
                "Damage": "Damage - {name}",
                "Fortitude": "Fortitude Save - {name}",
                "Reflex": "Reflex Save - {name}",
                "Will": "Will Save - {name}"
            },
            "Tabs": {
                "Vitals": "Vitals"
            }
        },
        "HealingTypesHealing": "Heilung",
        "Health": "Trefferpunkte",
        "HullPoints": "Rumpfpunkte",
        "ImprovedInitiativeHint": "Charaktertalent welches +4 auf Initiativwürfe gibt",
        "ImprovedInitiativeLabel": "Verbesserte Initiative",
        "InitiativeDexModTooltip": "Geschicklichkeitsmodifikator: {mod}",
        "InitiativeLabel": "Initiative",
        "InitiativeModiferLabel": "Modifikator",
        "InitiativeModiferTooltip": "{type} Bonus: {mod} ({source})",
        "InvalidStarshipItem": "{name} ist ein ungültiger Gegenstand für ein Raumschiff.",
        "Inventory": "Inventar",
        "InventoryAdd": "Hinzufügen",
        "InventoryBulk": "Last",
        "InventoryCapacity": "Kapazität",
        "InventoryCurrency": "Währung",
        "InventoryEquipped": "Ausgerüstet",
        "InventoryUsage": "Nutzung",
        "IronWillHint": "Charaktertalent welches +2 auf Willerettungswürfe gibt",
        "IronWillLabel": "Eiserner Wille",
        "ItemCollectionSheet": {
            "ItemCollectionLocked": "Dieser Behälter ist verschlossen und lässt sich nicht öffnen.",
            "Settings": {
                "DeleteIfEmpty": "Löschen wenn leer",
                "DeleteIfEmptyTooltip": "<strong>Löschen wenn leer</strong><br/>Sollte die Spielfigur dieses Behälters automatisch gelöscht werden, sobald der letzte Gegenstand aus ihm entfernt wurde?",
                "Header": "GM Einstellungen:",
                "Locked": "Verschlossen",
                "LockedTooltip": "<strong>Verschlossen</strong><br/>Das Verschließen eines Behälters verhindert den Zugriff durch die Spieler."
            }
        },
        "ItemNoUses": "{name} hat keine Munition mehr!",
        "Items": {
            "ACP": "Rüstungsmalus",
            "Action": {
                "AbilityModifier": "Attributsmodifikator",
                "ActionType": "Aktionstyp",
                "AttackRollBonus": "Angriffswurfbonus",
                "ChatMessageFlavor": "Text für Chatnachricht",
                "CriticalDamageFormula": "Kritische Schadensformel",
                "CriticalEffect": "Kritischer Effekt",
                "CriticalHealingFormula": "Kritische Heilungsformel",
                "DamageFormula": "Schadensformel",
                "HealingFormula": "Heilungsformel",
                "OtherFormula": "Andere Formel",
                "SavingThrow": "Rettungswurf"
            },
            "Activation": {
                "ActivationCondition": "Aktivierungsvoraussetzungen",
                "ActivationCost": "Aktivierungskosten",
                "Area": "Bereich",
                "Duration": "Dauer",
                "LimitedUses": "Begrenzte Nutzungen",
                "Range": "Reichweite",
                "Target": "Ziel"
            },
            "Attuned": "Verbunden",
            "Augmentation": {
                "Details": "Aufwertungsdetails",
                "System": "Körperbereich",
                "Type": "Typ"
            },
            "Capacity": {
                "Capacity": "Magazin",
                "CapacityMaxTooltip": "Die maximale Anzahl von Ladungen, die dieser Gegenstand aufnehmen kann",
                "CapacityValueTooltip": "Die aktuelle Anzahl der Ladungen",
                "HeaderTooltip": "Die Anzahl der Patronen, Ladungen, usw..., die von diesem Gegenstand aufgenommen werden können (z.B. die Anzahl der Ladungen, die eine Batterie aufnehmen kann)",
                "Usage": "Verbrauch",
                "UsageTooltip": "Die Anzahl der Ladungen, Munitionseinheiten, usw., die verbraucht werden, wenn dieser Gegenstand verwendet wird.",
                "UsageValueTooltip": "Die Zeiteinheit, die verwendet wird, um festzustellen, wann die Ladung des Gegenstandes verbraucht ist."
            },
            "Categories": {
                "AbilityScoreIncrease": "Attributswertsteigerung",
                "Archetypes": "Archetypen",
                "Armor": "Armor",
                "ArmorUpgrades": "Rüstungsverbesserungen",
                "Augmentations": "Aufwertungen",
                "Classes": "Klassen",
                "Consumables": "Verbrauchsmaterialien",
                "Containers": "Behälter",
                "DroneChassis": "Drohnenchassis",
                "DroneMods": "Drohnenmodifikationen",
                "Equipment": "Ausrüstung",
                "Feats": "Talente",
                "Goods": "Waren",
                "HybridItems": "Hybride Gegenstände",
                "MagicItems": "Magische Gegenstände",
                "MiscellaneousItems": "Sonstige Gegenstände",
                "Races": "Rassen",
                "Shields": "Schilde",
                "Spells": "Zauber",
                "StarshipAblativeArmors": "Starship Ablative Armors",
                "StarshipArmors": "Starship Armors",
                "StarshipComputers": "Starship Computers",
                "StarshipCrewQuarters": "Starship Crew Quarters",
                "StarshipDefensiveCountermeasures": "Starship Defensive Countermeasures",
                "StarshipDriftEngine": "Starship Drift Engine",
                "StarshipExpansionBays": "Starship Expansion Bays",
                "StarshipFortifiedHulls": "Starship Fortified Hulls",
                "StarshipFrames": "Raumschiffgrundstrukturen",
                "StarshipOtherSystems": "Starship Other Systems",
                "StarshipPowerCores": "Starship Power Cores",
                "StarshipReinforcedBulkheads": "Starship Reinforced Bulkheads",
                "StarshipSecuritySystems": "Starship Security Systems",
                "StarshipSensors": "Starship Sensors",
                "StarshipShields": "Starship Shields",
                "StarshipThrusters": "Starship Thrusters",
                "StarshipWeapons": "Raumschiffwaffen",
                "TechnologicalItems": "Technische Gegenstände",
                "Themes": "Motive",
                "VehicleAttacks": "Vehicle Attacks",
<<<<<<< HEAD
                "VehicleSystems": "Vehicle Systems",
=======
>>>>>>> eba4780c
                "WeaponAccessories": "Weapon Accessories",
                "WeaponFusions": "Waffenfusionen",
                "Weapons": "Waffen"
            },
            "Consumable": {
                "Action": "Aktion für Verbrauchsmaterial",
                "DestroyWhenEmpty": "Zerstören wenn leer",
                "OnUse": "Wird bei Benutzung verbraucht",
                "Type": "Verbrauchsmaterialart",
                "Usage": "Verbrauchsmaterialverwendung"
            },
            "Description": {
                "Bulk": "Last",
                "Hands": "Hände",
                "Level": "Stufe",
                "Price": "Preis",
                "Quantity": "Menge"
            },
            "Equipment": {
                "Action": "Aktion für Ausrüstung",
                "Category": "Ausrüstungsart",
                "ContainerTooltip": "Die Ausrüstung kann typischerweise Rüstungsverbesserungen oder andere Gegenstände enthalten. Erhöhe die Lagerkapazität, um das Hinzufügen von Inhalten zu ermöglichen.",
                "EAC": "Energetische Rüstungsklasse",
                "KAC": "Kinetische Rüstungsklasse",
                "PowerArmorDetails": "Servorüstungsdetails",
                "SpeedAdjustment": "Bewegungsrateanpassung"
            },
            "EquipmentStatus": "Ausrüstungszustand",
            "EquipmentUsage": "Ausrüstungsverbrauch",
            "Equippable": "Equippable",
            "Equipped": "Ausgerüstet",
            "Feat": {
                "ActionRecharge": "Aufladungsaktion",
                "Charged": "Aufgeladen",
                "FeatureAttack": "Fähigkeitsangriff",
                "FeatureUsage": "Fähigkeitsanwendung",
                "RechargeOn": "Aufladen durch",
                "Requirements": "Voraussetzungen"
            },
            "Hybrid": {
                "Details": "Hybrid Item Details"
            },
            "Identified": "Identifiziert",
            "Magic": {
                "Details": "Magic Item Details"
            },
            "MaxDex": "Max. Geschicklichkeitsmodifikator",
            "NotProficient": "Not Proficient",
            "Proficient": "Im Umgang geübt",
            "Shield": {
                "AcMaxDex": "Max dex bonus: {maxDex}",
                "ACP": "ACP: {acp}",
                "Action": "Schildaktion",
                "Aligned": "Ausgerichtet",
                "ArmorCheck": "Armor check penalty: {acp}",
                "Bonus": "Schildbonus",
                "Bonuses": "Wielded bonus: {wielded} / Aligned bonus: {aligned}",
                "Details": "Schilddetails",
                "Dex": "Dex: {dex}",
                "Shield": "Shield",
                "ShieldBonus": "Shield: {wielded} / {aligned}",
                "Wielded": "Angelegt"
            },
            "ShipWeapon": {
                "Activated": "Aktiviert",
                "AttackBonus": "Angriffsbonus",
                "BpCost": "Baupunktekosten",
                "ItemType": "Raumschiffwaffe",
                "Mounted": "Montiert",
                "NotMounted": "Not Mounted",
                "PowerCost": "Energiekerneinheiten",
                "Range": "Reichweite",
                "ReloadCost": "10 minutes",
                "Source": "Quelle",
                "Speed": "Speed: {speed} hexes",
                "WeaponArc": "Schussbereich der Waffe",
                "WeaponClass": "Waffenklassifikation",
                "WeaponStatus": "Waffenzustand"
            },
            "Spell": {
                "AllowedClasses": "Erlaubte Klassen",
                "Casting": "Zauberwirken",
                "Concentration": "Konzentration",
                "Consumed": "Verbraucht",
                "Cost": "Kosten (Cr)",
                "Details": "Zauberdetails",
                "Dismissible": "Aufhebbar",
                "Effects": "Zaubereffekt",
                "Level": "Zaubergrad",
                "PreparationMode": "Zaubervorbereitungsmethode",
                "Prepared": "Vorbereitet",
                "Properties": "Zaubereigenschaften",
                "Resistance": "Zauberwiderstand",
                "School": "Zauberschule",
                "SpellcastingMaterials": "Zaubermaterialien",
                "Supply": "Supply"
            },
            "Technological": {
                "Details": "Technological Item Details"
            },
            "Theme": {
                "AbilityAdjustment": "Attributssanpassung",
                "Details": "Charaktermotivdetails",
                "Skill": "Fertigkeit"
            },
            "Unlimited": "Unbegrenzt",
            "Upgrade": {
                "AllowedArmorType": "Erlaubte Rüstungsart",
                "Any": "Beliebig",
                "ArmorUpgradeDetails": "Rüstungsverbesserungsdetails",
                "Slots": "Plätze"
            },
            "VehicleAttack": {
                "Type": "Vehicle Attack"
<<<<<<< HEAD
            },
            "VehicleSystem": {
                "Type": "Vehicle System"
=======
>>>>>>> eba4780c
            },
            "Weapon": {
                "Attack": "Waffenangriff",
                "Category": "Waffenkategorie",
                "Details": "Waffendetails",
                "Properties": "Waffeneigenschaften",
                "Type": "Waffenart",
                "Usage": "Waffenverwendung"
            },
            "WeaponAccessory": {
                "SupportedType": {
                    "Any": "Any",
                    "HeavyWeapon": "Heavy weapon",
                    "MeleeWeapon": "Melee weapon",
                    "Projectile": "Projectile",
                    "RailedWeapon": "Railed weapon",
                    "SmallArm": "Smallarm"
                }
            }
        },
        "ItemSheet": {
            "AbilityScoreIncrease": {
                "Header": "Attributswertsteigerung",
                "Instruction": "* Kreuze 4 Attribute an, die erhöht werden sollen.",
                "ItemName": "Attributswertsteigerung: Stufe {level}",
                "Label": "Attribute"
            },
            "Consumables": {
                "Category": "Art des Verbrauchsmaterials"
            },
            "Containers": {
                "ContainerTooltip": "Behälter können so gut wie jeden Gegenstand enthalten. Erhöhe die Lagerkapazität, um das Hinzufügen von Objekten zu ermöglichen."
            },
            "Header": {
                "ArmorClass": "Rüstungsklasse",
                "ArmorClassTooltip": "<strong>Rüstungsklasse</strong><br/>Die Rüstungsklasse dieses Gegenstandes, wenn er nicht verbunden ist. Andernfalls sollte stattdessen die Rüstungsklasse des verbundenen Charakters verwendet werden.<br/>Ein Gegenstand gilt als nicht verbunden, wenn er gegenwärtig nicht unter der Kontrolle eines Charakters steht.",
                "DetailsHeader": "Ausrüstungsdetails",
                "Hardness": "Härte",
                "HardnessTooltip": "<strong>Härte</strong><br/>Wenn der Gegenstand beschädigt wird, subtrahiere die Härte des Gegenstands von der eingehenden Beschädigung, bevor du sie anwendest.",
                "Hitpoints": "Trefferpunkte",
                "HitpointsTooltip": "<strong>Trefferpunkte</strong><br/>Die Anzahl der Trefferpunkte dieses Gegenstandes.<br/>Ein Gegenstand gilt als 'beschädigt', wenn er Schaden genommen hat.<br/>Ein Gegenstand gilt als 'zerstört', wenn seine Trefferpunkte auf 0 reduziert wurden.",
                "ItemName": "Gegenstandsname",
                "ItemNameTooltip": "<strong>Gegenstandsname</strong><br/>Der Name, der diesem Gegenstand gegeben wurde.",
                "Requirements": "Voraussetzungen",
                "Save": "SG für den Rettungswurf",
                "SaveTooltip": "<strong>SG für den Rettungswurf</strong><br/>Formel: {formula}<br/>Dies ist der Modifikator für den Rettungswurf des Gegenstandes.",
                "Source": "Quelle",
                "SourceTooltip": "<strong>Quelle</strong><br/><em>Wird hauptsächlich dazu verwendet, um festzuhalten, aus welchem Regelwerk dieser Gegenstand stammt</em>",
                "Subtype": "Unterart",
                "Type": "Art"
            },
            "PhysicalProperties": {
                "ArmorClass": "Rüstungsklasse",
                "ArmorClassTooltip": "<strong>Rüstungsklasse</strong><br/>Die Rüstungsklasse dieses Gegenstandes, wenn er nicht verbunden ist. Andernfalls sollte stattdessen die Rüstungsklasse des verbundenen Charakters verwendet werden.<br/>Ein Gegenstand gilt als nicht verbunden, wenn er gegenwärtig nicht unter der Kontrolle eines Charakters steht.",
                "CustomBuilt": "Sonderanfertigung",
                "CustomBuiltTooltip": "Wurde dieser Artikel von einem Charakter hergestellt oder in Masse produziert?",
                "DexterityModifier": "Geschicklichkeitsmodifikator",
                "DexterityModifierTooltip": "Wenn ein Gegenstand leblos ist, ist der Geschicklichkeitsmodifikator -5.",
                "Hardness": "Härte",
                "HardnessTooltip": "<strong>Härte</strong><br/>Wenn der Gegenstand beschädigt wird, subtrahiere die Härte des Gegenstands von der eingehenden Beschädigung, bevor du sie anwendest.",
                "Header": "Physische Eigenschaften",
                "Hitpoints": {
                    "CurrentTooltip": "Die Anzahl der Trefferpunkte, die dieser Gegenstand hat.",
                    "Header": "Trefferpunkte",
                    "HeaderTooltip": "<strong>Trefferpunkte</strong><br/>Die Anzahl der Trefferpunkte dieses Gegenstandes.<br/>Ein Gegenstand gilt als 'beschädigt', wenn er Schaden genommen hat.<br/>Ein Gegenstand gilt als 'zerstört', wenn seine Trefferpunkte auf 0 reduziert wurden.",
                    "MaxTooltip": "Die maximale Anzahl an Trefferpunkten, die dieser Gegenstand haben kann. Lasse das Feld für die automatische Berechnung leer."
                },
                "ItemDescriptor": "Physische Stellwerte",
                "Size": "Größe",
                "SizeTooltip": "Standardmäßig ist die Größe eines Gegenstandes mittelgroß. Die Größe eines Gegenstandes wirkt sich auf die Rüstungsklasse des Gegenstandes aus und kann bei Bedarf geändert werden.",
                "Sturdy": "Widerstandsfähig",
                "SturdyTooltip": "Ausrüstung, wie Waffen und Rüstungen, gelten als widerstandsfähig."
            },
            "StarshipAblativeArmor": {
                "AblativeValue": "Total additional hitpoints",
                "AblativeValueTooltip": "The total amount of ablative armor hitpoints to distribute over the four quadrants.",
                "Header": "Ablative Armor Properties",
                "TargetLockPenalty": "Target Lock Penalty",
                "TargetLockPenaltyTooltip": "The penalty applied to the ship's target lock score.",
                "TurnDistancePenalty": "Turn Distance Penalty",
                "TurnDistancePenaltyTooltip": "The penalty applied to the ship's turn distance score."
            },
            "StarshipArmor": {
                "ArmorBonus": "Armor Bonus",
                "ArmorBonusTooltip": "The armor class bonus provided by this armor.",
                "Header": "Ablative Armor Properties",
                "TargetLockPenalty": "Target Lock Penalty",
                "TargetLockPenaltyTooltip": "The penalty applied to the ship's target lock score.",
                "TurnDistancePenalty": "Turn Distance Penalty",
                "TurnDistancePenaltyTooltip": "The penalty applied to the ship's turn distance score."
            },
            "StarshipComponent": {
                "Cost": "Buildpoint Cost",
                "CostMultipliedBySize": "BP Cost Multiplied by Size",
                "CostMultipliedBySizeTooltip": "Is the BP cost multiplied by the starship frame size?",
                "CostTooltip": "The amount of buildpoints required to obtain this component.",
                "Header": "Common Component Properties",
                "IsCostMultipliedBySize": "Is multiplied",
                "IsPowered": "Is powered",
                "PCU": "PCU Usage",
                "PCUTooltip": "The amount of power this component requires to function.",
                "PoweredState": "PoweredState",
                "PoweredStateTooltip": "Is this starship component powered?"
            },
            "StarshipComputer": {
                "Header": "Computer Properties",
                "Modifier": "Modifier",
                "ModifierTooltip": "The roll modifier provided by this computer.",
                "Nodes": "Nodes",
                "NodesTooltip": "The amount of times per turn this computer can provide its bonus for."
            },
            "StarshipDefensiveCountermeasure": {
                "Header": "Defensive Countermeasure Properties",
                "TargetLockBonus": "Target Lock Bonus",
                "TargetLockBonusTooltip": "The bonus applied to the ship's target lock score."
            },
            "StarshipDriftEngine": {
                "EngineRating": "Engine Rating",
                "EngineRatingTooltip": "The Engine Rating for this drift engine.",
                "Header": "Drift Engine Properties",
                "MaxSize": "Maximum ship size",
                "MaxSizeTooltip": "The maximum ship size this engine can be installed onto."
            },
            "StarshipFortifiedHull": {
                "CriticalThresholdBonus": "Critical Threshold Bonus",
                "CriticalThresholdBonusTooltip": "The bonus applied to the ship's critical threshold score.",
                "Header": "Fortified Hull Properties"
            },
            "StarshipFrame": {
                "Details": {
                    "Cost": "Raumschiffbaupunkte",
                    "CostTooltip": "Die Menge der erforderlichen Baupunkte, um diese Grundstruktur zu erwerben.",
                    "CrewMaximum": "Maximale Anzahl an Besatzungsmitgliedern",
                    "CrewMaximumTooltip": "Die maximale Anzahl an Besatzungsmitgliedern, welche basierend auf der Grundstruktur eine Rolle auf dem Raumschiff einnehmen können.",
                    "CrewMinimum": "Minimale Anzahl an Besatzungsmitgliedern",
                    "CrewMinimumTooltip": "Die minimale Anzahl an Besatzungsmitgliedern, welche für den Betrieb eines Schiffes mit dieser Grundstruktur erforderlich sind.",
                    "DamageThreshold": "Schadensschwelle",
                    "DamageThresholdTooltip": "Wenn ein Raumschiff eine Schadensschwelle hat, kann ein Angriff, der Schaden an seinen Rumpfpunkten in Höhe dieser Schadensschwelle oder darunter verursachen würde, die Rumpfpunkte des Schiffes nicht beschädigen. Ist der Schaden größer als die Schadensschwelle, wird der volle Schadensbetrag auf die Rumpfpunkte des Schiffes angerechnet.",
                    "ExpansionBays": "Erweiterungsbuchten",
                    "ExpansionBaysTooltip": "Die Anzahl der Erweiterungsbuchten für diese Grundstruktur.",
                    "HeaderDefense": "Verteidigung",
                    "HeaderOffense": "Angriff",
                    "HeaderSpecs": "Spezifikationen",
                    "Hitpoints": "Rumpfpunkte",
                    "HitpointsIncrement": "Erhöhung der Rumpfpunkte",
                    "HitpointsIncrementTooltip": "Die Anzahl der Rumpfpunkte, die ein Raumschiff mit dieser Grundstruktur automatisch erhält, wenn sein Grad auf 4 steigt (und danach alle 4 Grade; siehe Seite 294).",
                    "HitpointsTooltip": "Die Anzahl der Rumpfpunkte, die diese Grundstruktur auf Grad 1 hat.",
                    "Maneuverability": "Manövrierfähigkeit",
                    "ManeuverabilityTooltip": "Die Manövrierfähigkeit von Raumschiffen beeinflusst die Steuerungs- und Wendefähigkeiten.<br/>Unbeholfen: -2 Steuerung, Distanz zwischen Wendemanövern 4<br/>Schlecht: -1 Steuerung, Distanz zwischen Wendemanövern 3<br/>Durchschnitt: +0 Steuerung, Distanz zwischen Wendemanövern 2<br/>Gut: +1 Steuerung, Distanz zwischen Wendemanövern 1<br/>Perfekt: +1 Steuerung, Distanz zwischen Wendemanövern 1<br/>Perfekt: +2 Steuerung, Distanz zwischen Wendemanövern 0",
                    "Size": "Größenkategorie",
                    "SizeTooltip": "Die Größenkategorie der Grundstruktur legt die Größe des Raumschiffes fest.",
                    "WeaponArcAft": "Achternbereich",
                    "WeaponArcForward": "Bugbereich",
                    "WeaponArcPort": "Backbordbereich",
                    "WeaponArcStarboard": "Steuerbordbereich",
                    "WeaponArcTooltip": "Die Anzahl der verfügbaren Waffenmontageplätze pro Feuerbereich, aufgeteilt nach Montageplätzen für Leicht, Schwer und Schiffsartillerie.",
                    "WeaponArcTurret": "Geschütztürme",
                    "WeaponTypeCapital": "Schiffsartillerie",
                    "WeaponTypeHeavy": "Schwer",
                    "WeaponTypeLight": "Leicht",
                    "WeaponTypeSpinal": "Spinal"
                }
            },
            "StarshipPowerCore": {
                "Header": "Power Core Properties",
                "ProvidedPower": "Provided PCU",
                "ProvidedPowerTooltip": "The amount of PCU provided by this power core.",
                "Sizes": "Supported Starship Sizes",
                "SizesTooltip": "Select the starship sizes that this power core can be installed onto."
            },
            "StarshipReinforcedBulkhead": {
                "Fortification": "Fortification",
                "FortificationTooltip": "Whenever the starship would sustain critical damage, there is a percent chance based on the reinforced bulkhead’s fortification rating that the critical damage effect is negated (though the attack still deals damage to the starship).",
                "Header": "Reinforced Bulkhead Properties"
            },
            "StarshipSensor": {
                "Header": "Sensor Properties",
                "Modifier": "Sensor scan modifier",
                "ModifierTooltip": "An additional modifier when scanning planets outside of combat.",
                "Range": "Range",
                "RangeTooltip": "Range increment of the scanner, short is 5, medium is 10, and long is 15 hexes."
            },
            "StarshipShield": {
                "ArmorBonus": "Armor Bonus",
                "ArmorBonusTooltip": "The armor class bonus provided by this shield.",
                "DefenseValue": "Defense Value",
                "DefenseValueTooltip": "The maximum defense value available with this deflector shield.",
                "Header": "Shield Properties",
                "IsDeflector": "Is Deflector Shield",
                "Regeneration": "Regeneration per minute",
                "RegenerationTooltip": "The amount of shield points regenerated per minute.",
                "ShieldPoints": "Shield Points",
                "ShieldPointsTooltip": "The total amount of shield points provided by this shield.",
                "ShieldType": "Shield Type",
                "ShieldTypeTooltip": "Is this shield a deflector shield?",
                "TargetLockBonus": "Target Lock Bonus",
                "TargetLockBonusTooltip": "The bonus applied to the ship's target lock score."
            },
            "StarshipThruster": {
                "Booster": "Booster Thruster",
                "BoosterTooltip": "For more information, see the Booster Thruster Housing expansion bay.",
                "Header": "Thruster Properties",
                "IsBooster": "Is a booster",
                "IsEnabled": "Is enabled",
                "PilotingModifier": "Piloting Modifier",
                "PilotingModifierTooltip": "Additional piloting modifier gained from this thruster.",
                "Size": "Supported Starship Size",
                "SizeTooltip": "Select the starship size that this thruster can be installed onto.",
                "Speed": "Speed",
                "SpeedTooltip": "Number of hexes the starship will be able to move per turn using this thruster."
            },
            "StarshipWeapon": {
                "Header": "Starship Weapon Properties",
                "Placeholder": "e.g. 5",
                "Unmounted": "Unmounted"
            },
            "WeaponAccessory": {
                "SupportedTypes": "Supported weapon types"
            },
            "Weapons": {
                "Category": "Waffenart",
                "ContainerTooltip": "Waffen können in der Regel Waffenfusionen und Waffenverbesserungen enthalten. Erhöhen Sie die Lagerkapazität, um zusätzliche Verbesserungen und Fusionen zu ermöglichen."
            }
        },
        "KeyAbility": "Schlüsselattribut",
        "KineticArmorClass": "Kinetische RK",
        "Languages": "Sprachen",
        "LanguagesAbyssal": "Abyssisch",
        "LanguagesAkitonian": "Akitonisch",
        "LanguagesAklo": "Aklo",
        "LanguagesAquan": "Aqual",
        "LanguagesArkanen": "Arkisch",
        "LanguagesAuran": "Aural",
        "LanguagesAzlanti": "Azlanti",
        "LanguagesBrethedan": "Brethedanisch",
        "LanguagesCastrovelian": "Castrovelisch",
        "LanguagesCelestial": "Celestisch",
        "LanguagesCommon": "Gemeinsprache",
        "LanguagesDraconic": "Drakonisch",
        "LanguagesDrow": "Dunkelelfisch",
        "LanguagesDwarven": "Zwergisch",
        "LanguagesElven": "Elfisch",
        "LanguagesEoxian": "Eoxisch",
        "LanguagesGnome": "Gnomisch",
        "LanguagesGoblin": "Goblinisch",
        "LanguagesHalfling": "Halblingisch",
        "LanguagesIgnan": "Ignal",
        "LanguagesInfernal": "Infernalisch",
        "LanguagesKalo": "Kalo",
        "LanguagesKasatha": "Kasathisch",
        "LanguagesNchaki": "N‘schaki",
        "LanguagesOrc": "Orkisch",
        "LanguagesSarcesian": "Sarkesianisch",
        "LanguagesShirren": "Schirrisch",
        "LanguagesShobhad": "Schobhadisch",
        "LanguagesTerran": "Terral",
        "LanguagesTriaxian": "Triaxianisch",
        "LanguagesVercite": "Vercitisch",
        "LanguagesVesk": "Veskisch",
        "LanguagesYsoki": "Ysokisch",
        "LevelLabel": "Zaubergrad",
        "LevelLabelText": "Stufe",
        "LightningReflexesHint": "Charaktertalent welches +2 auf Reflexrettüngswürfe gibt",
        "LightningReflexesLabel": "Blitzschnelle Reflexe",
        "LimitedUsePeriodsCharges": "Ladungen",
        "LimitedUsePeriodsDay": "Tag",
        "LimitedUsePeriodsLong": "Lange Rast",
        "LimitedUsePeriodsShort": "Kurze Rast",
        "LocalizationTerminator": "",
        "Long": "Lang",
        "Magic": {
            "Levels": {
                "0": "0. Grad",
                "1": "1. Grad",
                "2": "2. Grad",
                "3": "3. Grad",
                "4": "4. Grad",
                "5": "5. Grad",
                "6": "6. Grad"
            },
            "Schools": {
                "Abjuration": "Bannzauber",
                "Conjuration": "Beschwörung",
                "Divination": "Erkenntniszauber",
                "Enchantment": "Verzauberung",
                "Evocation": "Hervorrufung",
                "Illusion": "Illusion",
                "Necromancy": "Nekromantie",
                "Transmutation": "Verwandlung",
                "Universal": "Universell"
            }
        },
        "Magitech": "Magitech",
        "Medium": "Mittel",
        "Meter": "Meter",
        "Mi": "Meilen",
        "MigrationBeginingMigration": "Führe die Migration des Starfinder-Systems auf die Version {systemVersion} durch. Bitte habe etwas Geduld und schließe nicht dein Spiel oder fahre deinen Server herunter.",
        "MigrationEndMigration": "Die Migration des Starfinder-Systems auf die Version {systemVersion} war erfolgreich!",
        "MigrationErrorMessage": "Es gab einen Fehler bei der Migration Ihrer Starfinder-Daten. Du hast ein Backup gemacht, richtig?",
        "MigrationSuccessfulMessage": "Deine Starfinder-Daten wurden erfolgreich auf die aktuelle Version migriert.",
        "ModifierACPEffectingArmorTypeAll": "Alle Rüstungen",
        "ModifierACPEffectingArmorTypeHeavy": "Nur schwere Rüstungen",
        "ModifierACPEffectingArmorTypeLight": "Nur leichte Rüstungen",
        "ModifierACPEffectingArmorTypePower": "Nur Servorüstungen",
        "ModifierAppTitle": "Modifikator bearbeiten: {name}",
        "ModifierArmorClassBoth": "Beide",
        "ModifierEffectTypeAbilityCheck": "Attributsprüfung",
        "ModifierEffectTypeAbilityChecks": "Attributsprüfungen",
        "ModifierEffectTypeAbilityScore": "Attributswert",
        "ModifierEffectTypeAbilitySkills": "Attributsfertigkeiten",
        "ModifierEffectTypeAC": "Rüstungsklasse",
        "ModifierEffectTypeACP": "Rüstungsmalus",
        "ModifierEffectTypeAllSkills": "Alle Fertigkeiten",
        "ModifierEffectTypeCMD": "RK ggn. Kampfmanöver",
        "ModifierEffectTypeHeaderLabel": "Betroffenes Attribut",
        "ModifierEffectTypeInit": "Initiative",
        "ModifierEffectTypeLabel": "Betroffenes Attribut",
        "ModifierEffectTypeSave": "Spezifischer Rettungswurf",
        "ModifierEffectTypeSaves": "Alle Rettungswürfe",
        "ModifierEffectTypeSkill": "Spezifische Fertigkeit",
        "ModifierEffectTypeTooltip": "Dies identifiziert das Attribut oder die Attribute, die vom Modifikator betroffen sind",
        "ModifierEnabledLabel": "Aktiviert",
        "ModifierEnabledTooltip": "Legt fest, ob der Modifikator bei der Berechnung der Attributsmodifikatoren berücksichtigt wird",
        "ModifierModifierLabel": "Modifikator",
        "ModifierModifierTooltip": "Der Wert, der zur Modifikation verwendet wird.",
        "ModifierModifierTypeLabel": "Art der Modifikation",
        "ModifierModifierTypeTooltip": "Ein Modifikator kann ein konstanter Wert (+2) oder eine Formel (+1d4) sein. Dies wird verwendet, um das Modifikatorfeld als eines der beiden zu identifizieren.",
        "ModifierNameLabel": "Name",
        "ModifierNameTooltip": "Der Name des Modifikators",
        "ModifierNotesLabel": "Notizen",
        "ModifierNotesTooltip": "Beliebige weitere Notizen über den Modifikator",
        "Modifiers": "Modifikatoren",
        "ModifierSaveHighest": "Höchster",
        "ModifierSaveLowest": "Niedrigster",
        "ModifiersConditionsTabLabel": "Zustände",
        "ModifiersItemTabLabel": "Gegenstand",
        "ModifiersMiscTabLabel": "Sonstiges",
        "ModifierSourceLabel": "Quelle",
        "ModifierSourceTooltip": "Woher kommt dieser Modifikator? Von einem Gegenstand? Von einem Zauberspruch? Von einem anderen Charakter?",
        "ModifiersPermanentTabLabel": "Permanent",
        "ModifiersTemporaryTabLabel": "Temporär",
        "ModifierTitle": "Modifikator",
        "ModifierTypeAbility": "Fähigkeit",
        "ModifierTypeArmor": "Rüstung",
        "ModifierTypeBase": "Basis",
        "ModifierTypeCircumstance": "Situation",
        "ModifierTypeConstant": "Konstant",
        "ModifierTypeDivine": "Heilig",
        "ModifierTypeEnhancement": "Verbesserung",
        "ModifierTypeFormula": "Formel",
        "ModifierTypeInsight": "Verständnis",
        "ModifierTypeLabel": "Art",
        "ModifierTypeLuck": "Glück",
        "ModifierTypeMorale": "Moral",
        "ModifierTypeRacial": "Volk",
        "ModifierTypeTooltip": "Die Art des Modifikators. Wird verwendet, um herauszufinden, welcher Modifikator zu verwenden ist, wenn mehrere Modifikatoren vom gleichen Typ sind (normalerweise der höchste).",
        "ModifierTypeUntyped": "Nicht typisiert",
        "ModifierValueAffectedHeaderLabel": "Betroffener Wert",
        "ModifierValueAffectedLabel": "Spezifischer betroffener Wert",
        "ModifierValueAffectedTooltip": "Dies bestimmt einen Wert, der genutzt wird, wenn das Attribut viele mögliche Werte hat",
        "Necrograft": "Nekrotransplantate",
        "None": "Keine",
        "Notes": "Notizen",
        "NPCSheet": {
            "Features": {
                "Actions": "Actions",
                "ActiveItems": "Active Feats",
                "Attacks": "Attacks",
                "Drone": "Drone Items",
                "Features": "Passive Feats"
            },
            "Header": {
                "AlignmentPlaceHolderText": "NG",
                "AuraPlaceHolderText": "Aura",
                "NamePlaceHolderText": "Charaktername",
                "RaceAndGraftsPlaceHolderText": "Geschlecht, Volk, und Klasse/Transplantate",
                "SourcePlaceHolderText": "Quelle",
                "TypePlaceHolderText": "Art (Unterart)"
            },
            "Interface": {
                "Conditions": {
                    "Warning": "* NSCs unterstützen noch keine automatischen Berechnungen der Modifikatoren!"
                },
                "CreateItem": {
                    "Button": "Objekt erstellen",
                    "Name": "Neues Objekt",
                    "Note": "Wähle die Art des Objektes, das du erstellen möchtest.",
                    "Title": "Neues Objekt erstellen"
                },
                "Navigation": {
                    "Conditions": "Zustände"
                }
            },
            "Inventory": {
                "Inventory": "Inventory"
            }
        },
        "NpcToggleSkillsDialogTitle": "NSC-Fertigkeiten umschalten",
        "NumberOfArms": "Anzahl der Arme",
        "Personal": "Persönlich",
        "PersonalUpgrade": "Persönliche Verbesserung",
        "Plane": "Ebene",
        "Planetary": "Planetar",
        "RaceAbilityAdjustmentAny": "Beliebig",
        "RaceAbilityAdjustments": "Fähigkeitsanpassungen",
        "RaceAddAbilityAdjustment": "Anpassung hinzufügen",
        "RaceHitPoints": "Trefferpunkte",
        "RacePlaceHolderText": "Volk",
        "RaceSize": "Größe",
        "RacialTraits": "Volksmerkmale",
        "Reach": "Reichweite",
        "ReflexSave": "Reflex",
        "RepairDroneChatMessage": "{name} wurde für {regainedHP} Trefferpunkte repariert.",
        "RepairDroneDialogCancelButton": "Abbrechen",
        "RepairDroneDialogDescription": "Drohne reparieren? Die Standardrate beträgt bis zu 10 % der maximalen Trefferpunkte der Drohne pro 10 Minuten. Wenn du das Talent Drohnenreparatur (AF) hast, kannst du stattdessen bis zu 25 % der maximalen Trefferpunkte der Drohne reparieren.",
        "RepairDroneDialogImprovedFeat": "Regeln für das Talent Drohnenreparatur (AF) anwenden",
        "RepairDroneDialogRepairButton": "Reparieren",
        "RepairDroneDialogTitle": "Drohne reparieren",
        "RepairDroneUnnecessary": "{name} hat bereits volle Trefferpunkte, eine Reparatur ist nicht notwendig.",
        "Resolve": "Reserve",
        "RestButton": "Rast",
        "RestCancel": "Abbrechen",
        "RestL": "Lange Rast",
        "RestS": "Kurze Rast",
        "RestSActionHeader": "Einen Reservepunkt verwenden?",
        "RestSChatMessage": "{name} macht eine kurze 10-minütige Rast.",
        "RestSChatMessageRestored": "{name} nimmt eine kurze 10-minütige Rast und verwendet dabei {spentRP} Reservepunkt(e), um {regainedSP} Ausdauerpunkt(e) wiederherzustellen.",
        "RestSDescription": "Eine kurze Rast einlegen? Bei einer kurzen Rast verwendest du einen Reservepunkt, um alle Ausdauerpunkte wiederherzustellen.",
        "RestSTitle": "Kurze 10-minütige Rast",
        "Rolls": {
            "AttackRoll": "Attack Roll",
            "AttackRollFull": "Attack Roll - {name}",
            "Character": {
                "Charge": "Charge",
                "FightDefensively": "Fight Defensively",
                "Flanking": "Flanking",
                "FullAttack": "Full Attack",
                "HarryingFire": "Harrying Fire bonus",
                "HarryingFireTooltip": "Enable this bonus when attacking a target affected by Harrying Fire.",
                "Nonlethal": "Nonlethal"
            },
            "DamageRoll": "Schadenswurf",
            "DamageRollFull": "Schadenswurf - {name}",
            "Dialog": {
                "AvailableModifiers": "Available modifiers",
                "AvailableModifiersTooltip": "List of the available modifiers for this roll.",
                "Formula": "Formula",
                "FormulaTooltip": "The formula used to calculate the roll.",
                "ModifierEffect": "Effect",
                "ModifierName": "Name",
                "RollMode": "Roll Mode",
                "RollModeTooltip": "Roll Mode determines who can see this roll.",
                "Selector": "Select '{name}'",
                "SelectorTooltip": "Dynamic actor selection for the '{name}' formula context.",
                "SituationalBonus": "Situational bonus",
                "SituationalBonusTooltip": "Are there any additional bonuses that apply to this roll? (For example, range increments)"
            },
            "Dice": {
                "Advantage": "Advantage",
                "AdvantageTooltip": "Roll with advantage.",
                "CriticalDamage": "Critical",
                "CriticalDamageTooltip": "Roll critical damage.",
                "Disadvantage": "Disadvantage",
                "DisadvantageTooltip": "Roll with disadvantage.",
                "Normal": "Normal",
                "NormalDamage": "Normal",
                "NormalDamageTooltip": "Roll normal damage.",
                "NormalTooltip": "Normal roll.",
                "Roll": "Roll"
            },
            "HealingRoll": "Heilungswurf",
            "HealingRollFull": "Heilungswurf - {name}",
            "InitiativeRollFull": "Initiative Roll - {name}",
            "Starship": {
                "Broadside": "Broadside",
                "CaptainDemand": "Captain's Demand",
                "CaptainEncouragement": "Captain's Encouragement",
                "ComputerBonus": "Computer bonus",
                "FireAtWill": "Fire At Will",
                "ScienceOfficerLockOn": "Science Officer's Lock On",
                "SnapShot": "Snap Shot"
            },
            "StarshipAction": "Starship Action: {action}",
            "StarshipActions": {
                "ActionNotFoundError": "Starship action with id '{actionId}' does not exist!",
                "Chat": {
                    "CriticalEffect": "Critical Effect",
                    "DC": "DC",
                    "NormalEffect": "Effect",
                    "Role": "{role} of the Starship: '{name}'"
                },
                "Choice": {
                    "AvailableRolls": "Available rolls",
                    "Message": "The starship action '{name}' offers multiple rolls to choose from. Please pick one.",
                    "Title": "{name} - Select the desired roll"
                },
                "NoActorError": "No crew member available for this role.",
                "NoFormulaError": "No formula present in data for starship action '{name}'.",
                "Quadrant": {
                    "Aft": "Aft",
                    "Forward": "Forward",
                    "Message": "Gunnery actions require the selection of a quadrant. Turrets can pick at will. Please select one.",
                    "Port": "Port",
                    "Quadrant": "Quadrant",
                    "Starboard": "Starboard",
                    "Title": "{name} - Select the weapon quadrant used."
                }
            }
        },
        "Save": "Speichern",
        "SaveAbilityModTooltip": "Attributsmodifikator: {mod} ({ability})",
        "SaveClassModTooltip": "Klassenmodifikator: {mod} ({class})",
        "SaveDescriptorDisbelieve": "anzweifeln",
        "SaveDescriptorHalf": "halb",
        "SaveDescriptorHarmless": "harmlos",
        "SaveDescriptorNegates": "Keine Wirkung",
        "SaveDescriptorObject": "Gegenstand",
        "SaveDescriptorPartial": "teilweise",
        "SaveMiscModifierLabel": "Sonstiges",
        "SaveModifiersTooltip": "{type} Bonus: {mod} ({source})",
        "SaveProgressionFast": "Schnell",
        "SaveProgressionSlow": "Langsam",
        "SenesBL": "Blindsicht",
        "SenesBS": "Blindgespür",
        "SenesDark": "Dunkelsicht",
        "SenesLLV": "Dämmersicht",
        "Senses": "Sinne",
        "SensesST": "Hindurchspüren",
        "Settings": {
            "Advantage": {
                "Hint": "Erlaubt es, beim Würfeln die Vor- oder Nachteile umzuschalten.",
                "Name": "Vor- und Nachteile nutzen?"
            },
            "AlwaysShowQuantity": {
                "Hint": "Always shows the quantity of items, even if it is 0 or 1. You will have to refresh your window before this change will take effect.",
                "Name": "Always show item quantity"
            },
            "AutoCollapseCard": {
                "Hint": "Klappt die Beschreibungen der Objektkarten im Chat-Protokoll automatisch zusammen",
                "Name": "Objektkarten im Chat zusammenklappen"
            },
            "CombatCards": {
                "NormalHint": "Lege fest, welche Chatkarten für Kämpfe im normalen Kampf angezeigt werden.",
                "NormalName": "Normale Kämpfe",
                "StarshipHint": "Lege fest, welche Chatkarten für Kämpfe im Raumschiffkampf angezeigt werden.",
                "StarshipName": "Raumschiffkämpfe",
                "Values": {
                    "Disabled": "Deaktiviert",
                    "Enabled": "Runden, Phasen und Züge",
                    "OnlyRounds": "Nur Runden",
                    "RoundsPhases": "Runden und Phasen"
                },
                "VehicleChaseHint": "Lege fest, welche Chatkarten für Kämpfe im Fahrzeugkampf angezeigt werden.",
                "VehicleChaseName": "Fahrzeugverfolgungsjagden"
            },
            "DamageWithAttack": {
                "Hint": "Automatically follow up an attack roll with a damage roll.",
                "Name": "Roll damage with attack"
            },
            "DiagonalMovementRule": {
                "Hint": "Lege fest, welche Regel für diagonale Bewegung bei Spielen innerhalb dieses Systems verwendet werden soll.",
                "Name": "Regel für diagonale Bewegung",
                "Values": {
                    "Core": "Grundregelwerk (5/10/5)",
                    "Optional": "Optional (5/5/5)"
                }
            },
            "ExperienceTracking": {
                "Hint": "Entfernet die Erfahrungsbalken aus den Charakterbögen.",
                "Name": "Erfahrungsverfolgung deaktivieren"
            },
            "StarshipActionsCrit": {
                "Hint": "Display state for the critical effect of starship actions.",
                "Name": "Starship Actions Critical Effect",
                "Values": {
                    "Always": "Always display critical effects.",
                    "CritOnly": "Only display critical effects on a critical roll.",
                    "Never": "Never display critical effects."
                }
            },
            "StarshipActionsSource": {
                "Hint": "Compendium key containing the starship action definitions.",
                "Name": "Starship Actions Source Compendium"
            },
            "UseCustomChatCard": {
                "Hint": "Schaltet zwischen den neuen benutzerdefinierten Chat-Karten und den ursprünglichen um.",
                "Name": "Benutzerdefinierte Starfinder-Chatkarte verwenden?"
            },
            "UseQuickRollAsDefault": {
                "Hint": "Wenn du auf eine Fähigkeit drückst, bei der gewürfelt wird, verhält sich der Wurf so, als ob die Shift-Taste standardmäßig gedrückt wäre. Dies löst einen schnellen Wurf aus.",
                "Name": "Standardmäßig schnellen Wurf verwenden?"
            },
            "UseStarfinderAOETemplates": {
                "Hint": "Legt fest, ob das Messverfahren von Starfinder oder die Standardmethode von Foundry VTT für AOE-Vorlagen verwendet werden soll",
                "Name": "AOE-Vorlagen von Starfinder verwenden"
            },
            "WorldSchemaVersion": {
                "Hint": "Zeichnet die Datenschemaversion für das Starfinder-System auf. WARNUNG: Bearbeite diesen Wert nicht, wenn du nicht weißt, was du tust!",
                "Name": "Datenschemaversion von Starfinder"
            }
        },
        "ShipFrameLabel": "Struktur",
        "ShipModelLabel": "Modell",
        "ShipNameLabel": "Schiffsname",
        "ShipSystems": {
            "CrewQuarterSystems": {
                "Common": "Gewöhnlich",
                "Good": "Gut",
                "Luxurious": "Luxus"
            },
            "ExpansionBaySystems": {
                "Arclab": "Arkanes Labor",
                "Cargo": "Frachtraum",
                "Escape": "Fluchtkapseln",
                "Guest": "Passagierquartiere",
                "Hac": "Freizeitmodul (Holokammer)",
                "Hangar": "Hangar",
                "Life": "Rettungsfähre",
                "Med": "Krankenstation",
                "Pass": "Passagierabteil",
                "Pwrhouse": "Energiekernmodul",
                "Recg": "Freizeitmodul (Fitnessraum)",
                "Rect": "Freizeitmodul (Trividschirme)",
                "Science": "Wissenschaftliches Labor",
                "Senv": "Fremdatmosphärenkammer",
                "Shuttle": "Raumfährenhangar",
                "Smuggler": "Schmugglerversteck",
                "Syth": "Bio-/Chemielabor",
                "Tech": "Techwerkstatt"
            },
            "Maneuverability": {
                "Average": "Durchschnittlich",
                "Clumsy": "Unbeholfen",
                "Good": "Gut",
                "Perfect": "Perfekt",
                "Poor": "Schlecht"
            },
            "SecuritySystems": {
                "Antihack": "Anti-Hackersysteme",
                "Antiper": "Anti-Personenwaffe",
                "Bio": "Biometrische Schlösser",
                "Compcounter": "Computergegenmaßnahmen",
                "Selfdestruct": "Selbstzerstörung"
            },
            "Size": {
                "Supercolossal": "Superkolossal"
            },
            "StarshipArcs": {
                "Aft": "Achtern",
                "Forward": "Bug",
                "Port": "Backbord",
                "Starboard": "Steuerbord",
                "Turret": "Geschützturm"
            },
            "StarshipRoles": {
                "Captain": "Kapitän",
                "Engineers": "Ingenieure",
                "Gunners": "Bordschützen",
                "Passengers": "Passagiere",
                "Pilot": "Pilot",
                "ScienceOfficers": "Wissenschaftsoffiziere"
            },
            "StarshipWeaponClass": {
                "Capital": "Schiffsartillerie",
                "Heavy": "Schwer",
                "Light": "Leicht",
                "Spinal": "Spinal"
            },
            "StarshipWeaponProperties": {
                "Anchoring": "Anchoring",
                "Array": "Batterie",
                "Automated": "Automated",
                "Broad": "Breitgefächert",
                "Bugging": "Bugging",
                "Burrowing": "Burrowing",
                "Buster": "Buster",
                "Connecting": "Connecting",
                "DeathField": "Death Field",
                "Deployed": "Deployed",
                "Drone": "Drone",
                "Emp": "EMP",
                "FlakArea": "Flak Area",
                "ForceField": "Force Field",
                "GravityTether": "Gravity Tether",
                "GravityWell": "Gravity Well",
                "Hacking": "Hacking",
                "Immobilize": "Immobilize",
                "Intimidating": "Intimidating",
                "IrradiateH": "Verstrahlen (hoch)",
                "IrradiateL": "Verstrahlen (niedrig)",
                "IrradiateM": "Verstrahlen (mittel)",
                "Jamming": "Jamming",
                "Limited": "Eingeschränkter Beschuss",
                "Line": "Linie",
                "Mine": "Mine",
                "Mystical": "Mystical",
                "NavScram": "Nav-Scram",
                "Numbing": "Numbing",
                "Orbital": "Orbital",
                "Pod": "Pod",
                "Point": "Punktbeschuss",
                "Quantum": "Quanten",
                "Radiant": "Radiant",
                "Rail": "Rail",
                "Ramming": "Ramming",
                "Redirect": "Redirect",
                "Restricted": "Restricted",
                "Ripper": "Schlitzer",
                "Scatterscan": "Scatterscan",
                "Smart": "Smart",
                "Smoldering": "Smoldering",
                "Spore": "Spore",
                "Suspending": "Suspending",
                "Sustained": "Sustained",
                "Teleportation": "Teleportation",
                "Tractor": "Traktorstrahl",
                "Transposition": "Transposition",
                "VandalDrones": "Vandal Drones",
                "Volatile": "Volatile",
                "Vortex": "Vortex"
            },
            "StarshipWeaponRanges": {
                "Long": "Lang",
                "Medium": "Mittel",
                "None": "None",
                "Short": "Kurz"
            },
            "StarshipWeaponTypes": {
                "Direct": "Direktbeschuss",
                "ECM": "ECM Module",
                "Melee": "Melee Weapon",
                "Tracking": "Lenkbar"
            }
        },
        "ShipTierLabel": "Grad",
        "Size": "Größe",
        "SizeColossal": "Kolossal",
        "SizeDim": "Winzig",
        "SizeFine": "Mini",
        "SizeGargantuan": "Gigantisch",
        "SizeHuge": "Riesig",
        "SizeLarge": "Groß",
        "SizeMedium": "Mittelgroß",
        "SizeSmall": "Klein",
        "SizeTiny": "Sehr klein",
        "SkillAcr": "Akrobatik",
        "SkillAth": "Athletik",
        "SkillBlu": "Bluffen",
        "SkillCom": "Computer",
        "SkillCul": "Kultur",
        "SkillDip": "Diplomatie",
        "SkillDis": "Verkleiden",
        "SkillEng": "Technik",
        "SkillInt": "Einschüchtern",
        "SkillLsc": "Biowissenschaften",
        "SkillMed": "Medizin",
        "SkillModifierTooltip": "{type} Bonus: {mod} ({source})",
        "SkillMys": "Mystik",
        "SkillPer": "Wahrnehmung",
        "SkillPil": "Steuerung",
        "SkillPro": "Beruf",
        "SkillProficiencyLevelClassSkill": "Klassenfertigkeit",
        "SkillPsc": "Naturwissenschaften",
        "SkillSen": "Motiv erkennen",
        "SkillsHeaderAbility": "Attribut",
        "SkillsHeaderModifier": "Modifikator",
        "SkillsHeaderName": "Name",
        "SkillsHeaderRanks": "Ränge",
        "SkillSle": "Fingerfertigkeit",
        "SkillSte": "Heimlichkeit",
        "SkillsToggleHeader": "Fertigkeiten",
        "SkillSur": "Überlebenskunst",
        "SkillTooltipAbilityMod": "Attributsmodifikator: {abilityMod} ({abilityAbbr})",
        "SkillTooltipMiscMod": "Sonstige Modifikatoren: {mod}",
        "SkillTooltipSkillRanks": "Fertigkeitsränge: {ranks}",
        "SkillTooltipThemeMod": "Charaktermotivmodifikator: {mod}",
        "SkillTooltipTrainedClassSkill": "Modifikator für geübte Klassenfertigkeiten: {mod}",
        "SkillTrainedOnly": "Nur geübt",
        "SortByFilterLevel": "Stufe",
        "SortByFilterName": "Name",
        "Space": "Angriffsfläche",
        "Special": "Spezial",
        "SpecialTraits": "Spezialmerkmale",
        "Speed": "Bewegungsrate",
        "SpeedSpecial": "Spezielle Bewegungsrate",
        "SpellAreaEffects": {
            "Burst": "Explosion",
            "Emanation": "Ausstrahlung",
            "Spread": "Ausbreitung"
        },
        "SpellAreaShapesCone": "Kegel",
        "SpellAreaShapesCylinder": "Zylinder",
        "SpellAreaShapesLine": "Linie",
        "SpellAreaShapesOther": "Sonstige",
        "SpellAreaShapesShapable": "Formbar",
        "SpellAreaShapesSphere": "Kugel",
        "SpellBook": {
            "Add": "Hinzufügen",
            "AddSpells": "Zauber hinzufügen",
            "AttributesNone": "Keine",
            "Browse": "Zauberbuch durchblättern",
            "CreateSpell": "Zauber anlegen",
            "DeleteItem": "Objekt entfernen",
            "EditItem": "Objekt bearbeiten",
            "NoSpells": "Keine Zaubersprüche für diese Auswahl von Filtern gefunden.",
            "SearchSpell": "Zauber suchen",
            "Spellbook": "Zauberbuch",
            "SpellCastingAbility": "Zauberattribut",
            "SpellSchool": "Zauberschule",
            "SpellUsage": "Zeitaufwand",
            "Uses": "Anwendungen"
        },
        "SpellBrowserSearchHint": "",
        "SpellCantripLabel": "Zaubertrick",
        "SpellPreparationModesAlways": "Immer verfügbar",
        "SpellPreparationModesInnate": "Angeborenes Zauberwirken",
        "SpellResistance": "Zauberresistenz",
        "Stamina": "Ausdauer",
        "StarshipSheet": {
            "Actions": {
                "Header": {
                    "Phase": "Phase",
                    "ResolvePoints": "Resolve Points"
                },
                "Tooltips": {
                    "CriticalEffect": "Critical Effect",
                    "NormalEffect": "Normal effect",
                    "Push": "Push",
                    "PushTooltip": "Push actions (indicated in an action’s heading) are difficult to perform but can yield greater results. You can’t perform a push action if the necessary system is malfunctioning or wrecked (as noted in Critical Damage Conditions on page 321)."
                }
            },
            "Attributes": {
                "BuildPoints": "Build Points",
                "BuildPointsUsage": "Usage",
                "Complement": "Complement",
                "ComplementMax": "Maximum number of crew that can be assigned to a role on the ship (not the maximum number of creatures that can be aboard).",
                "ComplementMin": "Minimum crew needed to run the ship.",
                "Computer": "Computer",
                "DriftNotAvailable": "Not available",
                "DriftRating": "Drift Rating",
                "Power": "Power Core",
                "PowerConsumption": "Consumption",
                "PowerMissing": "Power Core Missing"
            },
            "Crew": {
                "ActionsPerRound": "Actions per round",
                "AddSkill": "Add skill",
                "AssignedCount": "({current} / {max})",
                "Captain": "Kapitän",
                "ChiefMates": "Erste Offiziere",
                "CrewLimitReached": "You have reached the maximum amount of crew allowed for the role of '{targetRole}'.",
                "CrewSetting": "Crew setting",
                "Engineers": "Ingenieure",
                "Gunners": "Bordschützen",
                "Header": "Starship Crew",
                "IsNPCCrew": "Is NPC crew",
                "MagicOfficers": "Magische Offiziere",
                "Passengers": "Passagiere",
                "Pilot": "Pilot",
                "ScienceOfficers": "Wissenschaftsoffiziere",
                "SkillModifier": "Modifier",
                "SkillRanks": "Ranks",
                "UnlimitedMax": "Keine Beschränkung"
            },
            "Critical": {
                "Edit": "Edit affected roles.",
                "EditMessage": "Select which roles are affected by damage to this system.",
                "EditTitle": "Select affected roles",
                "Header": "Critical Damage",
                "Status": {
                    "Glitching": "Glitching",
                    "Malfunctioning": "Malfunctioning",
                    "Nominal": "Nominal",
                    "Wrecked": "Wrecked"
                },
                "Systems": {
                    "Engines": "Engines",
                    "LifeSupport": "Life Support",
                    "PowerCore": "Power Core",
                    "Sensors": "Sensors",
                    "WeaponsArrayAft": "Weapons Array (Aft)",
                    "WeaponsArrayForward": "Weapons Array (Forward)",
                    "WeaponsArrayPort": "Weapons Array (Port)",
                    "WeaponsArrayStarboard": "Weapons Array (Starboard)"
                }
            },
            "Damage": {
                "CrossedCriticalThreshold": "{name} crossed {crossedThresholds} critical thresholds!",
                "Message": "Damage to a starship always originates from a specific direction, please select the quadrant the incoming damage should be applied to.",
                "Quadrant": {
                    "Aft": "Aft",
                    "Forward": "Forward",
                    "Port": "Port",
                    "Quadrant": "Quadrant",
                    "Starboard": "Starboard"
                },
                "Title": "{name} - Select the damaged quadrant."
            },
            "Details": {
                "Ablative": {
                    "Aft": "Aft Ablative Armor",
                    "Forward": "Forward Ablative Armor",
                    "Header": "Ablative",
                    "Port": "Port Ablative Armor",
                    "Starboard": "Starboard Ablative Armor"
                },
                "AblativeExceedsHull": "Total ablative exceeds double hull points!",
                "AblativeExceedsHullTooltip": "A starship cannot support ablative armor if its temporary Hull Points exceed twice its standard Hull Point total. (For more information, see the Starship Operations Manual pg. 20)",
                "AblativeTooHigh": "Too much ablative assigned!",
                "AblativeTooHighTooltip": "Either the total of installed ablative is too high, or the sum total of current ablative score is too high.",
                "ShieldHighestTooHigh": "One or more quadrants exceed limits!",
                "ShieldHighestTooHighTooltip": "Ein Schildquadrant darf nicht mehr als 70% der gesamten Schildzuweisung betragen, da das für jeden Schild verfügbare Minimum 10% betragen muss. (Weitere Informationen finden Sie im Grundregelwerk auf S. 302)",
                "Shields": {
                    "Aft": "Achternschilde",
                    "Conventional": "Shields",
                    "Deflector": "Shield DV",
                    "Forward": "Bugschilde",
                    "Header": "Schilde",
                    "Port": "Backbordschilde",
                    "Starboard": "Steuerbordschilde"
                },
                "ShieldTotalTooHigh": "Shield total exceeds maximum!",
                "ShieldTotalTooHighTooltip": "The total sum of shields exceeds the shield's maximum output."
            },
            "Features": {
                "ExpansionBays": "Expansion Bays ({current} / {max})",
                "Frame": "Grundstruktur ({current} / 1)",
                "OtherSystems": "Other Systems",
                "PowerCores": "Power Cores",
                "Prefixes": {
                    "StarshipAblativeArmors": "Ablative Armor",
                    "StarshipArmors": "Armor",
                    "StarshipComputers": "Computer",
                    "StarshipCrewQuarters": "Crew Quarters",
                    "StarshipDefensiveCountermeasures": "Defensive Countermeasure",
                    "StarshipDriftEngine": "Drift Engine",
                    "StarshipExpansionBays": "Expansion Bay",
                    "StarshipFortifiedHulls": "Fortified Hull",
                    "StarshipFrames": "Frame",
                    "StarshipOtherSystems": "Other System",
                    "StarshipPowerCores": "Power Core",
                    "StarshipReinforcedBulkheads": "Reinforced Bulkhead",
                    "StarshipSecuritySystems": "Security System",
                    "StarshipSensors": "Sensor",
                    "StarshipShields": "Shield",
                    "StarshipThrusters": "Thruster",
                    "StarshipWeapons": "Weapon"
                },
                "PrimarySystems": "Primary Systems",
                "SecuritySystems": "Security Systems",
                "Thrusters": "Thrusters"
            },
            "Header": {
                "BP": "BP",
                "CriticalThreshold": "Critical Threshold",
                "CT": "CT",
                "DamageThreshold": "Damage Threshold",
                "DT": "DT",
                "FrameMissing": "Fehlende Grundstruktur",
                "HullPointIncrementTooltip": "This is the number of hull points that are added when the ship reaches tier 4 (and every 4 tiers after)",
                "Max": "Max",
                "Misc": "Misc",
                "Movement": {
                    "Maneuverability": "Manövrierfähigkeit",
                    "ManeuverabilityTooltip": "Manövrierfähigkeit: {maneuverability}",
                    "Speed": "Speed",
                    "ThrustersMissing": "Thrusters Missing",
                    "Title": "Movement",
                    "Turn": "Turn"
                },
                "PCU": "PCU",
                "Size": "Größenkategorie: {size}",
                "Statistics": "Statistics",
                "Thresholds": "Thresholds",
                "Value": "Value"
            },
            "Inventory": {
                "Inventory": "Inventory"
            },
            "Modifiers": {
                "AblativeOverload": "Ablative overload: {mod}",
                "Base": "Base: 10",
                "ComputerBonus": "Computer Bonus: {mod} ({source})",
                "MiscModifier": "Misc modifier: {value}",
                "PilotingBonus": "Piloting Bonus: {value}",
                "PilotSkillBonus": "Pilot Skill Bonus: {value}",
                "SizeModifier": "Size modifier: {value}",
                "UnevenAblative": "Uneven Ablative: {mod}"
            },
            "Quadrants": {
                "AblativeHeader": "Ablative Armor",
                "ArmorClass": "Armor Class",
                "EvenDistribution": "Even distribution",
                "Header": "Quadrant Defenses",
                "NotAvailable": "Not available",
                "QuadrantLimit": "Quadrant limit",
                "ShieldHeader": "Shields",
                "TargetLock": "Target Lock"
            },
            "Role": {
                "Captain": "Captain",
                "ChiefMate": "Chief Mate",
                "Engineer": "Engineer",
                "Gunner": "Gunner",
                "MagicOfficer": "Magic Officer",
                "MinorCrew": "Minor Crew",
                "OpenCrew": "Open Crew",
                "Passenger": "Passenger",
                "Pilot": "Pilot",
                "ScienceOfficer": "Science Officer"
            },
            "Sides": {
                "Aft": "Achtern",
                "Forward": "Bug",
                "Port": "Backbord",
                "Starboard": "Steuerbord"
            },
            "Tabs": {
                "Actions": "Actions",
                "Crew": "Besatzung",
                "Weapons": "Waffen"
            },
            "Weapons": {
                "AftArc": "Achternbereich ({slots})",
                "CapitalSlots": "Schiffsartillerie: {current} / {max}",
                "ForwardArc": "Bugbereich ({slots})",
                "HeavySlots": "Schwer: {current} / {max}",
                "LightSlots": "Leicht: {current} / {max}",
                "NoCapacity": "This weapon does not have any charges left to attack.",
                "NotAvailable": "Nicht verfügbar",
                "NotMounted": "Nicht ausgerüstete Waffen",
                "PortArc": "Backbordbereich ({slots})",
                "SpinalSlots": "Spinal: {current} / {max}",
                "StarboardArc": "Steuerbordbereich ({slots})",
                "Turret": "Geschütztürme ({slots})"
            }
        },
        "SubmitButtonLabel": "Bestätigen",
        "SystemWide": "Systemweit",
        "TempHPMaxPlaceHolderText": "+Max",
        "TempHPPlaceHolderText": "+Temp",
        "ThemePlaceHolderText": "Charaktermotiv",
        "ToggleSkillsButtonLabel": "Fertigkeiten umschalten",
        "Touch": "Berührung",
        "TraitArmorProf": "Umgang mit Rüstungen",
        "TraitWeaponProf": "Umgang mit Waffen",
        "Units": {
            "Speed": "ft."
        },
        "Unlimited": "Unbegrenzt",
        "UPBs": "UPB's",
        "VehicleAttackSheet": {
            "Header": {
                "Save": "Save DC",
                "SaveTooltip": "<strong>Save DC</strong><br/>This is the saving throw modifier for this attack."
            }
        },
        "Vehicles": {
            "VehicleCoverTypes": {
                "Cover": "Deckung",
                "None": "Keine",
                "Partial": "Teilweise Deckung",
                "Soft": "Weiche Deckung",
                "Total": "Vollständige Deckung"
            },
            "VehicleTypes": {
                "Air": "Luft",
                "Hover": "Hover",
                "Land": "Land",
                "Landa": "Land und Luft",
                "Landw": "Land und Wasser",
                "Water": "Wasser"
            }
        },
        "VehicleSheet": {
            "Attacks": {
                "Attacks": "Attacks",
                "Title": "Attacks",
                "ToDo": "This is still under construction."
            },
            "Details": {
                "Dimensions": {
                    "Height": "Height",
                    "Length": "Length",
                    "Title": "Dimensions",
                    "Unit": "Feet",
                    "Width": "Width"
                },
                "Hardness": "Hardness",
                "Modifiers": {
                    "AttackFullSpeed": "Attack (moving)",
                    "AttackMoving": "Attack (moving)",
                    "AttackStopped": "Attack (stopped)",
                    "Title": "Modifiers"
                },
                "Movement": {
                    "Drive": "Drive",
                    "DrivePlaceholder": "e.g. 20 ft",
                    "DriveTooltip": "Movement in tactical combat when using a move action.",
                    "Full": "Full",
                    "FullPlaceholder": "e.g. 500 ft",
                    "FullTooltip": "Movement in tactical combat when using full action.",
                    "Speed": "Speed",
                    "SpeedPlaceholder": "e.g. 55 mph",
                    "SpeedTooltip": "Overall overland speed.",
                    "Title": "Speed"
                },
                "OtherAttributes": {
                    "Complement": "Complement",
                    "Cover": "Cover",
                    "ExpansionBays": "Expansion Bays",
                    "HangarBays": "Hangar Bays",
                    "Passengers": "Passengers",
                    "Size": "Size",
                    "Title": "Other Attributes",
                    "Type": "Type"
                },
                "Threshold": "Threshold"
            },
            "Errors": {
                "NoDamage": "you may not make a Damage Roll with this item"
            },
            "Header": {
                "Level": "Level",
                "LevelPlaceholder": "1",
                "NamePlaceholder": "Vehicle name",
                "NameTooltip": "Enter the vehicle's name here.",
                "Price": "Price",
                "PricePlaceholder": "Price in credits",
                "PriceTooltip": "The amount of credits this is vehicle worth."
            },
            "Passengers": {
                "AssignedCount": "({current} / {max})",
                "Complement": "Complement",
                "Header": "Vehicle Passengers",
                "IsNPCPassengers": "Is NPC Passengers",
                "NPCPilotingHint": "You can roll a Piloting check for the NPC pilot from the Details tab",
                "Passengers": "Passengers",
                "PassengersLimitReached": "You have reached the maximum amount of passengers allowed for the role of '{targetRole}'.",
                "PassengersSetting": "NPC Passengers",
                "Pilot": "Pilot",
                "Piloting": "Roll Piloting",
                "Title": "Passengers",
                "UnlimitedMax": "No limit"
            },
            "Tabs": {
                "Attacks": "Attacks",
                "Hangar": "Hangar",
                "Passengers": "Passengers",
                "Systems": "Systems"
            }
        },
        "VehicleSystemSheet": {
            "CanBeActivated": "Can be activated",
            "CanBeActivatedTooltip": "This system has an activated state.",
            "isActivated": "Is activated",
            "isActivatedTooltip": "Is currently activated",
            "Piloting": "Piloting",
            "PilotingTooltip": "The Piloting modifier to apply when using this system to pilot.",
            "UseToPilot": "Use to Pilot",
            "UseToPilotTooltip": "This system can be used to make piloting rolls when activated."
        },
        "WeaponCategoriesCryo": "Kryowaffen",
        "WeaponCategoriesDisintegrator": "Auflösungswaffen",
        "WeaponCategoriesDisruption": "Disruptionswaffen",
        "WeaponCategoriesFlame": "Flammenwaffen",
        "WeaponCategoriesLaser": "Laserwaffen",
        "WeaponCategoriesPlasma": "Plasmawaffen",
        "WeaponCategoriesProjectile": "Projektilwaffen",
        "WeaponCategoriesShock": "Schockwaffen",
        "WeaponCategoriesSonic": "Schallwaffen",
        "WeaponCategoriesUncategorized": "Kategorielose Waffen",
        "WeaponCriticalHitEffects": {
            "Arc": "Überspringend",
            "Bleed": "Blutung",
            "Burn": "Entzündend",
            "Corrode": "Korrodierend",
            "Deafen": "Taub machend",
            "Injection": "Injektion SG + 2",
            "Knockdown": "Niederwerfend",
            "SevereWound": "Schwere Wunde",
            "Staggered": "Wankend",
            "Stunned": "Betäubend",
            "Wound": "Verwundend"
        },
        "WeaponProficiencyAdvMelee": "Fortschrittliche Nahkampfwaffen",
        "WeaponProficiencyBasicMelee": "Einfache Nahkampfwaffen",
        "WeaponProficiencyGrenades": "Granaten",
        "WeaponProficiencyHeavy": "Schwere Waffen",
        "WeaponProficiencyLongArms": "Langwaffen",
        "WeaponProficiencySmallArms": "Handfeuerwaffen",
        "WeaponProficiencySniper": "Scharfschützenwaffen",
        "WeaponProficiencySpecial": "Spezialwaffen",
        "WeaponPropertiesAeon": "Aionen",
        "WeaponPropertiesAmmunition": "Munition",
        "WeaponPropertiesAnalog": "Analog",
        "WeaponPropertiesAntibiological": "Antibiologisch",
        "WeaponPropertiesArchaic": "Archaisch",
        "WeaponPropertiesAurora": "Aurora",
        "WeaponPropertiesAutomatic": "Automatisch",
        "WeaponPropertiesBlast": "Kegel",
        "WeaponPropertiesBlock": "Blockierend",
        "WeaponPropertiesBoost": "Überladbar",
        "WeaponPropertiesBreach": "Breach",
        "WeaponPropertiesBreakdown": "Breakdown",
        "WeaponPropertiesBright": "Leuchtend",
        "WeaponPropertiesCluster": "Cluster",
        "WeaponPropertiesDeconstruct": "Deconstruct",
        "WeaponPropertiesDeflect": "Deflect",
        "WeaponPropertiesDisarm": "Entwaffnen",
        "WeaponPropertiesDouble": "Double",
        "WeaponPropertiesDrainCharge": "Drain Charge",
        "WeaponPropertiesEcho": "Echo",
        "WeaponPropertiesEntangle": "Verstricken",
        "WeaponPropertiesExplode": "Explosion",
        "WeaponPropertiesExtinguish": "Extinguish",
        "WeaponPropertiesFeint": "Feint",
        "WeaponPropertiesFiery": "Fiery",
        "WeaponPropertiesFirstArc": "First Arc",
        "WeaponPropertiesFlexibleLine": "Flexible Line",
        "WeaponPropertiesForce": "Force",
        "WeaponPropertiesFreeHands": "Free Hands",
        "WeaponPropertiesFueled": "Fueled",
        "WeaponPropertiesGrapple": "Grapple",
        "WeaponPropertiesGravitation": "Gravitation",
        "WeaponPropertiesGuided": "Guided",
        "WeaponPropertiesHarrying": "Harrying",
        "WeaponPropertiesHolyWater": "Holy Water",
        "WeaponPropertiesHybrid": "Hybrid",
        "WeaponPropertiesIgnite": "Ignite",
        "WeaponPropertiesIndirect": "Indirect",
        "WeaponPropertiesInjection": "Injektion",
        "WeaponPropertiesIntegrated": "Integrated",
        "WeaponPropertiesLine": "Linie",
        "WeaponPropertiesLiving": "Living",
        "WeaponPropertiesLockdown": "Lockdown",
        "WeaponPropertiesMindAffecting": "Mind-Affecting",
        "WeaponPropertiesMine": "Mine",
        "WeaponPropertiesMire": "Mire",
        "WeaponPropertiesModal": "Modal",
        "WeaponPropertiesNecrotic": "Necrotic",
        "WeaponPropertiesNonlethal": "Nichttödlich",
        "WeaponPropertiesOneHanded": "Einhand",
        "WeaponPropertiesOperative": "Agent",
        "WeaponPropertiesPenetrating": "Durchschlagend",
        "WeaponPropertiesPolarize": "Polarize",
        "WeaponPropertiesPolymorphic": "Polymorphic",
        "WeaponPropertiesPowered": "Energetisch",
        "WeaponPropertiesProfessional": "Professional",
        "WeaponPropertiesPunchGun": "Punch Gun",
        "WeaponPropertiesQuickReload": "Schnell nachladen",
        "WeaponPropertiesRadioactive": "Radioactive",
        "WeaponPropertiesReach": "Reichweite",
        "WeaponPropertiesRecall": "Recall",
        "WeaponPropertiesRegrowth": "Regrowth",
        "WeaponPropertiesRelic": "Relic",
        "WeaponPropertiesReposition": "Reposition",
        "WeaponPropertiesShape": "Shape",
        "WeaponPropertiesShells": "Shells",
        "WeaponPropertiesShield": "Shield",
        "WeaponPropertiesSniper": "Scharfschütze",
        "WeaponPropertiesStun": "Betäubung",
        "WeaponPropertiesSubtle": "Subtle",
        "WeaponPropertiesSunder": "Sunder",
        "WeaponPropertiesSwarm": "Swarm",
        "WeaponPropertiesTail": "Tail",
        "WeaponPropertiesTeleportive": "Teleportive",
        "WeaponPropertiesThought": "Thought",
        "WeaponPropertiesThrottle": "Throttle",
        "WeaponPropertiesThrown": "Geworfen",
        "WeaponPropertiesTrip": "Zu Fall bringen",
        "WeaponPropertiesTwoHanded": "Zweihand",
        "WeaponPropertiesUnbalancing": "Unbalancing",
        "WeaponPropertiesUnderwater": "Underwater",
        "WeaponPropertiesUnwieldy": "Unhandlich",
        "WeaponPropertiesVariantBoost": "Variant Boost",
        "WeaponPropertiesWideLine": "Wide Line",
        "WeaponSpecial": {
            "Analog": "Analog",
            "Archaic": "Archaisch",
            "Auto": "Automatisch",
            "Blast": "Kegel",
            "Block": "Blockierend",
            "Boost": "Überladbar",
            "Bright": "Leuchtend",
            "Disarm": "Entwaffnen",
            "Entangle": "Verstricken",
            "Exploade": "Explosion",
            "Injection": "Injektion",
            "Line": "Linie",
            "Nonlethal": "Nichttödlich",
            "Operative": "Agent",
            "Penetrating": "Durchschlagend",
            "Powered": "Energetisch",
            "Quickreload": "Schnell nachladen",
            "Reach": "Reichweite",
            "Sniper": "Scharfschütze",
            "Stun": "Betäubung",
            "Thrown": "Geworfen",
            "Trip": "Zu Fall bringen",
            "Unwieldy": "Unhandlich"
        },
        "WeaponsPropertiesConceal": "Conceal",
        "WeaponTypesAdvMelee": "Fortschrittliche Nahkampfwaffen",
        "WeaponTypesBasicMelee": "Einfache Nahkampfwaffen",
        "WeaponTypesGrenades": "Granaten",
        "WeaponTypesHeavy": "Schwere Waffen",
        "WeaponTypesLongArms": "Langwaffen",
        "WeaponTypesSmallArms": "Handfeuerwaffen",
        "WeaponTypesSniper": "Scharfschützenwaffen",
        "WeaponTypesSolarian": "Solarier-Waffenkristalle",
        "WeaponTypesSpecial": "Spezialwaffen",
        "WillSave": "Wille"
    }
}<|MERGE_RESOLUTION|>--- conflicted
+++ resolved
@@ -47,10 +47,7 @@
         "TypeTheme": "Charaktermotiv",
         "TypeUpgrade": "Rüstungsverbesserung",
         "TypeVehicleattack": "Vehicle Attack",
-<<<<<<< HEAD
         "TypeVehiclesystem": "Vehicle System",
-=======
->>>>>>> eba4780c
         "TypeWeapon": "Waffe",
         "TypeWeaponaccessory": "Weapon Accessory"
     },
@@ -954,10 +951,7 @@
                 "TechnologicalItems": "Technische Gegenstände",
                 "Themes": "Motive",
                 "VehicleAttacks": "Vehicle Attacks",
-<<<<<<< HEAD
                 "VehicleSystems": "Vehicle Systems",
-=======
->>>>>>> eba4780c
                 "WeaponAccessories": "Weapon Accessories",
                 "WeaponFusions": "Waffenfusionen",
                 "Weapons": "Waffen"
@@ -1072,12 +1066,9 @@
             },
             "VehicleAttack": {
                 "Type": "Vehicle Attack"
-<<<<<<< HEAD
             },
             "VehicleSystem": {
                 "Type": "Vehicle System"
-=======
->>>>>>> eba4780c
             },
             "Weapon": {
                 "Attack": "Waffenangriff",
