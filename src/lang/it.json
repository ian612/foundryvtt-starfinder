--- conflicted
+++ resolved
@@ -3,13 +3,8 @@
         "TypeCharacter": "PG",
         "TypeDrone": "Drone",
         "TypeHazard": "Trappola",
-<<<<<<< HEAD
-        "TypeNpc": "PNG",
-        "TypeMech": "Mech",
-=======
         "TypeNpc": "Old Style PNG",
         "TypeNpc2": "PNG",
->>>>>>> 12ef86a0
         "TypeStarship": "Astronave",
         "TypeVehicle": "Veicolo"
     },
