{
    "ACTOR": {
        "TypeCharacter": "Player Character",
        "TypeDrone": "Drone",
        "TypeHazard": "Hazard",
        "TypeNpc": "Non-player Character",
        "TypeStarship": "Starship",
        "TypeVehicle": "Vehicle"
    },
    "ITEM": {
        "TypeArchetypes": "Archetype",
        "TypeAsi": "Ability Score Increase",
        "TypeAugmentation": "Augmentation",
        "TypeChassis": "Drone Chassis",
        "TypeClass": "Class",
        "TypeConsumable": "Consumable",
        "TypeContainer": "Container",
        "TypeEquipment": "Armor",
        "TypeFeat": "Feat",
        "TypeFusion": "Weapon Fusion",
        "TypeGoods": "Goods",
        "TypeHybrid": "Hybrid",
        "TypeMagic": "Magic",
        "TypeMod": "Drone Mod",
        "TypeRace": "Race",
        "TypeShield": "Shield",
        "TypeSpell": "Spell",
        "TypeStarshipablativearmor": "Starship Ablative Armor",
        "TypeStarshipaction": "Starship Action",
        "TypeStarshiparmor": "Starship Armor",
        "TypeStarshipcomputer": "Starship Computer",
        "TypeStarshipcrewquarter": "Starship Crew Quarter",
        "TypeStarshipdefensivecountermeasure": "Starship Defensive Countermeasure",
        "TypeStarshipdriftengine": "Starship Drift Engine",
        "TypeStarshipexpansionbay": "Starship Expansion Bay",
        "TypeStarshipfortifiedhull": "Starship Fortified Hull",
        "TypeStarshipframe": "Starship Frame",
        "TypeStarshipothersystem": "Starship Other System",
        "TypeStarshippowercore": "Starship Power Core",
        "TypeStarshipreinforcedbulkhead": "Starship Reinforced Bulkhead",
        "TypeStarshipsecuritysystem": "Starship Security System",
        "TypeStarshipsensor": "Starship Sensor",
        "TypeStarshipshield": "Starship Shield",
        "TypeStarshipthruster": "Starship Thruster",
        "TypeStarshipweapon": "Starship Weapon",
        "TypeTechnological": "Technological",
        "TypeTheme": "Theme",
        "TypeUpgrade": "Armor Upgrade",
        "TypeVehicleattack": "Vehicle Attack",
<<<<<<< HEAD
        "TypeVehiclesystem": "Vehicle System",
=======
>>>>>>> eba4780c
        "TypeWeapon": "Weapon",
        "TypeWeaponaccessory": "Weapon Accessory"
    },
    "SFRPG": {
        "AbilityActivationTypesDay": "Day",
        "AbilityActivationTypesFull": "Full Action",
        "AbilityActivationTypesHour": "Hour",
        "AbilityActivationTypesMinute": "Minute",
        "AbilityActivationTypesMove": "M. Action",
        "AbilityActivationTypesNone": "None",
        "AbilityActivationTypesOther": "Other Actions",
        "AbilityActivationTypesReaction": "Reaction",
        "AbilityActivationTypesSpecial": "Special",
        "AbilityActivationTypesStandard": "S. Action",
        "AbilityActivationTypesSwift": "Swift Action",
        "AbilityCha": "Charisma",
        "AbilityCon": "Constitution",
        "AbilityDamagePlaceholder": "DMG",
        "AbilityDamageTitle": "Ability Damage",
        "AbilityDamageTooltip": "Ability Damage: {mod}",
        "AbilityDex": "Dexterity",
        "AbilityDrainPlaceholder": "DRN",
        "AbilityDrainTitle": "Ability Drain",
        "AbilityDrainTooltip": "Ability Drain: {mod}",
        "AbilityInt": "Intelligence",
        "AbilityModifierBase": "Ability Modifier: {mod}",
        "AbilityModifiersTooltip": "{type} Bonus: {mod} ({source})",
        "AbilityPenaltyPlaceholder": "PNL",
        "AbilityPenaltyTitle": "Ability Penalty",
        "AbilityPenaltyTooltip": "Ability Penalty: {mod}",
        "AbilityScoreBase": "Base Ability Score",
        "AbilityScoreBaseTooltip": "Base Ability Score: {mod}",
        "AbilityScoreBonusTooltip": "{type} bonus: {mod} ({source})",
        "AbilityScoreIncreaseTooltip": "Ability Score Increase: {mod}",
        "AbilityScoreRaceTooltip": "Race: {mod}",
        "AbilityScoreThemeTooltip": "Theme: {mod}",
        "AbilityStr": "Strength",
        "AbilityWis": "Wisdom",
        "ACPTooltip": "Armor Check Penalty: {mod} ({source})",
        "ActionAbil": "Ability Test",
        "ActionHeal": "Healing",
        "ActionMSAK": "Melee Spell Attack",
        "ActionMWAK": "Melee Weapon Attack",
        "ActionOther": "Other",
        "ActionRSAK": "Ranged Spell Attack",
        "ActionRWAK": "Ranged Weapon Attack",
        "ActionSave": "Saving Throw",
        "ActionUtil": "Utility",
        "ACTooltipArmorACMod": "Armor Modifier: {armor} ({name})",
        "ACTooltipBase": "Base Armor Class: {base}",
        "ACTooltipBonus": "{type} Bonus: {mod} ({source})",
        "ACTooltipMaxDex": "Dexterity Modifier: {maxDex} (max armor: {armorMax}, max shield: {shieldMax})",
        "ACTooltipNotProficientMod": "Penalty for armor non-proficiency: {profMod}",
        "ACTooltipNotProficientShield": "Penalty for shield non-proficiency: {profMod}",
        "ACTooltipShieldACMod": "Shield Modifier: {shield} ({name})",
        "ActorSheet": {
            "Attributes": {
                "Skills": {
                    "SkillRanks": "Skill Ranks"
                }
            },
            "Biography": {
                "Age": "Age",
                "AgePlaceholder": "e.g. 19",
                "DateOfBirth": "Date of birth",
                "DateOfBirthPlaceholder": "e.g. 6th of Gozran, 300 AG",
                "Height": "Height",
                "HeightPlaceholder": "e.g. 5'4\"",
                "ImageTooltip": "This is a full body image you can set for this character. The dimensions should be 200x250 pixels, or 4:5 aspect ratio.",
                "OtherVisuals": "Appearance",
                "TabBio": "Biography",
                "TabGM": "GM Notes",
                "TooltipGM": "There are GM notes assigned to this actor.",
                "Weight": "Weight",
                "WeightPlaceholder": "e.g. 130 lbs"
            },
            "Features": {
                "Categories": {
                    "ActiveFeats": "Active Feats",
                    "Archetypes": "Archetypes",
                    "Classes": "Classes",
                    "PassiveFeats": "Passive Feats",
                    "Race": "Race",
                    "Theme": "Theme"
                },
                "Filters": {
                    "Action": "Action",
                    "Bonus": "Bonus",
                    "Reaction": "Reaction"
                }
            },
            "Header": {
                "CL": "CL",
                "Hitpoints": {
                    "ClassTooltip": "Class Base: {mod} ({source})",
                    "RacialTooltip": "Racial Base: {mod} ({source})"
                },
                "Resolve": {
                    "KeyAbilityTooltip": "Key Ability Score Base: {mod} ({kas}, {source})",
                    "LevelTooltip": "Level Base: {mod}"
                },
                "Stamina": {
                    "ClassTooltip": "Class Base: {mod} ({source})",
                    "ConstitutionTooltip": "Constitution Base: {mod}"
                }
            },
            "Inventory": {
                "Container": {
                    "AcceptedItemTypes": "Accepted item types",
                    "AcceptedItemTypesTooltip": "This section allows you to specify which item types are accepted by the container.",
                    "AffectsEncumbrance": "Contents affect encumbrance",
                    "AffectsEncumbranceCheckbox": "Contained items count towards encumbrance.",
                    "AffectsEncumbranceTooltip": "If disabled, contained items no longer affect character encumbrance.",
                    "Capacity": "Capacity",
                    "CapacityBulk": "Capacity",
                    "CapacityBulkTooltip": "How much bulk can be contained within this container.",
                    "CapacityLabelBulk": "Bulk",
                    "CapacityLabelItems": "Item(s)",
                    "CapacityPropertyItems": "Items",
                    "CapacityPropertyItemsTooltip": "When set to Items, this container will accept up to the amount of items specified in capacity. Items with a quantity higher than 1 will count more towards this limit.",
                    "CapacityPropertyLevel": "Level",
                    "CapacityPropertyLevelTooltip": "When set to Level, this container will only accept items up to a cumulative total of what is specified in capacity.",
                    "CapacityPropertySlots": "Slots",
                    "CapacityPropertySlotsTooltip": "When set to Slots, this container will only accept items that have a slots property, such as armor upgrades. It will not accept more items than it has slots to fill.",
                    "CapacityTooltip": "How many 'slots' that can be utilized within this container.",
                    "Close": "Close",
                    "CloseTooltip": "Close this container's fold-out listing.",
                    "DetailsHeader": "Container details",
                    "EquippedBulkMultiplier": "Equipped bulk multiplier",
                    "EquippedBulkMultiplierTooltip": "This multiplier is used for altering the bulk of the current item when it is equipped.<br/>Setting this to 0 will make the current item not count its own bulk towards the actor's encumbrance when equipped.",
                    "Open": "Open",
                    "OpenTooltip": "Open this container's fold-out listing.",
                    "StorageIdentifier": "Storage Identifier",
                    "StorageIdentifierArmorUpgrade": "Armor Upgrade Slot",
                    "StorageIdentifierFusion": "Fusion",
                    "StorageIdentifierItem": "Item Slot",
                    "StorageIdentifierSpellSlot": "Spell Slot",
                    "StorageIdentifierTooltip": "The kind of storage slot that is represented by this storage section.",
                    "StorageIdentifierWeaponSlot": "Weapon Slot",
                    "StorageSection": "Storage Section {index}",
                    "StorageSections": "Storage Sections",
                    "StorageSectionsAdd": "Add a new Storage Section",
                    "StorageSectionsRemove": "Delete this Storage Section",
                    "StorageType": "Storage Type",
                    "StorageTypeBulk": "Bulk",
                    "StorageTypeSlot": "Slot",
                    "StorageTypeTooltip": "This property defines if a storage section measures its contents in bulk or in slots."
                },
                "Encumbrance": {
                    "Encumbrance": "Encumbrance",
                    "EncumbranceBaseTooltip": "Encumbrance Base: {base} (Strength)",
                    "EncumbranceModifierTooltip": "{type} Bonus: {mod} ({source})"
                },
                "Interface": {
                    "AmountToTransferInfo": "Minimum 1, maximum {max}",
                    "AmountToTransferLabel": "Amount",
                    "AmountToTransferMessage": "Please enter the amount of items you want to transfer.",
                    "AmountToTransferTitle": "Transfer Items",
                    "DeleteConfirmationDeleteChildren": "Also delete contained items.",
                    "DeleteConfirmationMessage": "Are you sure you wish to delete '{itemName}'?",
                    "DeleteConfirmationTitle": "Delete '{itemName}'?",
                    "DragFromExternalTokenError": "Cannot drag items from token actors not on the active scene.",
                    "DragToExternalTokenError": "Cannot drag items to token actors not on the active scene.",
                    "EquipmentEnhancements": "Equipment Enhancements",
                    "ItemCollectionLocked": "This container is locked and will not open.",
                    "ItemCollectionNoGMError": "Failed to drop the items because there is no GM logged in.",
                    "ItemCollectionPickupNoGMError": "Failed to pick up the item(s) because there is no GM logged in.",
                    "NoTarget": "No target actor or token specified.",
                    "SpecialItems": "Technological, Magical, and Hybrid Items"
                },
                "Item": {
                    "Activate": "Activate",
                    "Create": "Create new item",
                    "Deactivate": "Deactivate",
                    "Delete": "Delete item",
                    "Edit": "Edit item",
                    "Equip": "Equip item",
                    "Unequip": "Unequip item"
                },
                "ItemValue": {
                    "Label": "Wealth:",
                    "Tooltip": "This number represents the sum total value of all of the items on this list."
                },
                "Weapon": {
                    "Reload": "Reload weapon"
                }
            },
            "Modifiers": {
                "EffectTypes": {
                    "AllAttackDamage": "All Attack Damage",
                    "AllAttackRolls": "All Attack Rolls",
                    "BAB": "BAB",
                    "BaseAttackBonus": "Base Attack Bonus",
                    "Encumbrance": "Encumbrance",
                    "Hitpoints": "Hitpoints",
                    "HP": "HP",
                    "MeleeAttackDamage": "Melee Damage",
                    "MeleeAttackRolls": "Melee Attack Rolls",
                    "RangedAttackDamage": "Ranged Damage",
                    "RangedAttackRolls": "Ranged Attack Rolls",
                    "Resolve": "Resolve",
                    "RP": "RP",
                    "Skillpoints": "Skillpoints",
                    "SkillRanks": "Skill ranks",
                    "SP": "SP",
                    "SpecificWeaponAttackDamage": "Specific Weapon Damage",
                    "SpecificWeaponAttackRolls": "Specific Weapon Attack Rolls",
                    "SpellAttackDamage": "Spell Damage",
                    "SpellAttackRolls": "Spell Attack Rolls",
                    "Stamina": "Stamina",
                    "WeaponPropertyAttackRolls": "Weapon Property Attack Rolls",
                    "WeaponPropertyDamage": "Weapon Property Damage"
                },
                "ModifierTypes": {
                    "Class": "Class",
                    "Racial": "Racial"
                },
                "Tooltips": {
                    "BonusSkillpoints": "{type} Bonus: {mod} ({source})",
                    "ClassSkillpoints": "{class} Skillpoints: {total}",
                    "SkillRank": "{type} Ranks: {mod} ({source})"
                },
                "UI": {
                    "LongFormula": "Long Formula"
                }
            },
            "Skills": {
                "RightClickHint": "Right click a skill for more properties."
            },
            "UI": {
                "ErrorNoCharges": "{name} has no charges remaining."
            }
        },
        "ACvsCombatManeuversLabel": "CMD",
        "ACvsCombatManeuversTitle": "AC vs Combat Maneuvers",
        "AddLabel": "Add",
        "AddProfessionButtonText": "Add Profession",
        "AlignmentCE": "Chaotic Evil",
        "AlignmentCG": "Chaotic Good",
        "AlignmentCN": "Chaotic Neutral",
        "AlignmentLE": "Lawful Evil",
        "AlignmentLG": "Lawful Good",
        "AlignmentLN": "Lawful Neutral",
        "AlignmentNE": "Neutral Evil",
        "AlignmentNG": "Neutral Good",
        "AlignmentPlaceHolderText": "Alignment",
        "AlignmentTN": "True Neutral",
        "AllowedClasses": {
            "Myst": "Mystic",
            "Tech": "Technomancer",
            "Wysh": "Witchwarper"
        },
        "ArchetypesAlternateClassFeatures": "Alternate Class Features",
        "ArmorCheckPenalty": "Armor Check Penalty",
        "ArmorProficiencyHeavy": "Heavy Armor",
        "ArmorProficiencyLight": "Light Armor",
        "ArmorProficiencyPower": "Power Armor",
        "ArmorProficiencyShields": "Shields",
        "ArmorTypes": {
            "Heavy": "Heavy Armor",
            "Light": "Light Armor",
            "Power": "Power Armor"
        },
        "Attack": "Attack",
        "Attributes": "Attributes",
        "AugAllArms": "All Arms",
        "AugAllFeet": "All Feet",
        "AugAllHands": "All Hands",
        "AugAllLegs": "All Legs",
        "AugAllLegsAndFeet": "All Legs and Feet",
        "AugArm": "Arm",
        "AugArmAndHand": "Arm and Hand",
        "AugBrain": "Brain",
        "AugBrainAndEyes": "Brain and Eyes",
        "AugBrainHeartLungs": "Brain, Heart, Lungs",
        "AugEars": "Ears",
        "AugEarsAndThroat": "Ears and Throat",
        "AugEndocrine": "Endocrine",
        "AugEye": "Eye",
        "AugEyes": "Eyes",
        "AugFoot": "Foot",
        "AugHand": "Hand",
        "AugHeart": "Heart",
        "AugLeg": "Leg",
        "AugLegAndFoot": "Leg and Foot",
        "AugLungs": "Lungs",
        "AugLungsAndThroat": "Lungs and Throat",
        "AugSkin": "Skin",
        "AugSkinAndThroat": "Skin and Throat",
        "AugSpinalColumn": "Spinal column",
        "AugThroat": "Throat",
        "BABProgressionFull": "Full",
        "BABProgressionModerate": "Moderate",
        "BABTooltip": "{class} Bonus: {bonus}",
        "BaseAttackBonusLabel": "BAB",
        "BaseAttackBonusTitle": "Base Attack Bonus",
        "Biography": "Biography",
        "Biotech": "Biotech",
        "Browsers": {
            "EquipmentBrowser": {
                "BrowserSortMethodLevel": "Level",
                "Button": "Equipment",
                "EquipmentType": "Equipment Type",
                "ItemType": "Item Type",
                "Title": "Browse Equipment",
                "WeaponCategories": "Weapon Categories",
                "WeaponType": "Weapon Type"
            },
            "ItemBrowser": {
                "BrowserClearFilters": "Clear Filters",
                "BrowserSearchPlaceholder": "Search Text",
                "BrowserSearchTitle": "Right click for guide",
                "BrowserSortByLabel": "Sort by",
                "BrowserSortMethodName": "Name",
                "SearchHint": "You can type the name of the item you are searching for.",
                "Title": "Browse Items"
            },
            "SpellBrowser": {
                "BrowserFilterClass": "Filter by Classes",
                "BrowserFilterLevel": "Filter by Level",
                "BrowserFilterSchool": "Filter by School",
                "BrowserSortMethodLevel": "Level",
                "Button": "Spells",
                "Title": "Browse Spells"
            },
            "StarshipBrowser": {
                "BrowserSortMethodBP": "BP",
                "BrowserSortMethodPCU": "PCU",
                "Button": "Starships",
                "ComponentType": "Component Type",
                "Title": "Browse Starships",
                "WeaponClass": "Weapon Class",
                "WeaponType": "Weapon Type"
            }
        },
        "CancelButtonLabel": "Cancel",
        "Canvas": {
            "Interface": {
                "NoTargetTokenForItemDrop": "No target token, cannot drop item!"
            }
        },
        "Capacity": {
            "UsagePer": {
                "Action": "Action",
                "Day": "Day",
                "Hour": "Hour",
                "Minute": "Minute",
                "Round": "Combat round",
                "Shot": "Shot"
            }
        },
        "CapacityUsage": "Capacity & Usage",
        "CharacterFlagsSectionClassFeatures": "Class Features",
        "CharacterFlagsSectionFeats": "Feats",
        "CharacterFlagsSectionRacialTraits": "Racial Traits",
        "CharacterLevelsTooltip": "{class} Levels: {levels}",
        "CharacterNamePlaceHolderText": "Character Name",
        "CharacterSheet": {
            "Inventory": {
                "ContainedWealth": "Contained wealth: {wealth}"
            },
            "Warnings": {
                "DeathByMassiveDamage": "{name} has died of Massive Damage!"
            }
        },
        "ChatCard": {
            "ItemActivation": {
                "Activates": "Activates",
                "Cost": "Cost: {cost}",
                "Deactivates": "Deactivates",
                "Duration": "Duration: {duration}",
                "Reloads": "Reloads"
            }
        },
        "ClassArmorProf": "Armor Proficiencies",
        "ClassBABProgression": "BAB Progression",
        "Classes": {
            "IsCasterClass": "Is this a spell casting class?"
        },
        "ClassFortSaveProgression": "Fortitude Save Progression",
        "ClassHPPerLevel": "Hit Points per Level",
        "ClassKeyAbilityScore": "Key Ability Score",
        "ClassLevelLabel": "Class Levels",
        "ClassReflexSaveProgression": "Reflex Save Progression",
        "ClassSkillRanksPerlevel": "Skill Ranks per Level",
        "ClassSkills": "Class Skills",
        "ClassSPPerlevel": "Stamina Points per Level",
        "ClassWeaponProf": "Weapon Proficiencies",
        "ClassWillSaveProgression": "Will Save Progression",
        "Close": "Close",
        "CMDBaseTooltip": "Base: 8",
        "CMDKACModTooltip": "KAC: {kac}",
        "CMDModiferTooltip": "{type} Bonus: {mod} ({source})",
        "Combat": {
            "ChatCards": {
                "Footer": "{combatType} - {combatPhase} phase",
                "Phase": {
                    "Header": "{phase} Phase",
                    "MessageTitle": "Description"
                },
                "Round": {
                    "BodyHeader": "New Round",
                    "Header": "Round {round}"
                },
                "Speaker": {
                    "GM": "The GM"
                },
                "Turn": {
                    "Header": "{combatant}'s Turn"
                }
            },
            "EncounterTracker": {
                "SelectNextType": "Switch to the next combat type",
                "SelectPrevType": "Switch to the previous combat type"
            },
            "Errors": {
                "HistoryLimitedResetInitiative": "The current phase has reset initiative, we cannot go back further in history.<br/><br/>Click to dismiss.",
                "HistoryLimitedStartOfEncounter": "You have reached the start of the encounter, we cannot go back further in history.<br/><br/>Click to dismiss.",
                "MissingInitiative": "The current phase has reset initiative, please re-roll initiative on all combatants before continueing.<br/><br/>Click to dismiss."
            },
            "Normal": {
                "Name": "Normal Combat",
                "Phases": {
                    "1": {
                        "Description": "Everyone may now act out their combat turn.",
                        "Name": "Combat"
                    }
                }
            },
            "Starship": {
                "Name": "Starship Combat",
                "Phases": {
                    "1": {
                        "Description": "Anyone who wishes to change starship roles, may do so now.",
                        "Name": "Changing Roles"
                    },
                    "2": {
                        "Description": "Captains, Engineers, Magic Officers, Chief Mates and Deck Hands may choose to act during this phase.",
                        "Name": "Engineering"
                    },
                    "3": {
                        "Description": "Pilots may now roll their piloting checks to determine this round's initiative.",
                        "Name": "Piloting Check"
                    },
                    "4": {
                        "Description": "Captains, Pilots, Science Officers, Chief Mates and Deck Hands may choose to act during this phase.",
                        "Name": "Helm"
                    },
                    "5": {
                        "Description": "Captains, and Gunners may choose to act during this phase.",
                        "Name": "Gunnery"
                    },
                    "6": {
                        "Description": "Everyone now processes their received damages, critical thresholds, etc.",
                        "Name": "Damage"
                    }
                }
            },
            "VehicleChase": {
                "Name": "Vehicle Chase",
                "Phases": {
                    "1": {
                        "Description": "Drivers may now decide their maneuvers.",
                        "Name": "Pilot Actions"
                    },
                    "2": {
                        "Description": "The GM will now process the chase progress results.",
                        "Name": "Chase Progress"
                    },
                    "3": {
                        "Description": "Everyone may now act out their combat turn.",
                        "Name": "Combat"
                    }
                }
            }
        },
        "ComingSoon": "Coming soon!",
        "ConditionsAsleep": "Asleep",
        "ConditionsBleeding": "Bleeding",
        "ConditionsBlinded": "Blinded",
        "ConditionsBroken": "Broken (item only)",
        "ConditionsBurning": "Burning",
        "ConditionsConfused": "Confused",
        "ConditionsCowering": "Cowering",
        "ConditionsDazed": "Dazed",
        "ConditionsDazzled": "Dazzled",
        "ConditionsDead": "Dead",
        "ConditionsDeafened": "Deafened",
        "ConditionsDying": "Dying",
        "ConditionsEncumbered": "Encumbered",
        "ConditionsEntangled": "Entangled",
        "ConditionsExhausted": "Exhausted",
        "ConditionsFascinated": "Fascinated",
        "ConditionsFatigued": "Fatigued",
        "ConditionsFlatFooted": "Flat-footed",
        "ConditionsFrightened": "Frightened",
        "ConditionsGrappled": "Grappled",
        "ConditionsHelpless": "Helpless",
        "ConditionsNauseated": "Nauseated",
        "ConditionsOffKilter": "Off-kilter",
        "ConditionsOffTarget": "Off-target",
        "ConditionsOverburdened": "Overburdened",
        "ConditionsPanicked": "Panicked",
        "ConditionsParalyzed": "Paralyzed",
        "ConditionsPinned": "Pinned",
        "ConditionsProne": "Prone",
        "ConditionsShaken": "Shaken",
        "ConditionsSickened": "Sickened",
        "ConditionsStable": "Stable",
        "ConditionsStaggered": "Staggered",
        "ConditionsStunned": "Stunned",
        "ConditionsUnconscious": "Unconscious",
        "ConImm": "Condition Immunities",
        "ConsumableTypes": {
            "Ampoule": "Spell Ampoules",
            "Drugs": "Drugs",
            "FoodDrink": "Food and drink",
            "Medicine": "Medicinals",
            "Poison": "Poisons",
            "Serum": "Serums",
            "SpellGem": "Spell Gems"
        },
        "CounterClassesAddButton": "Add 1",
        "CounterClassesCurrentCount": "Totals Points:",
        "CounterClassesCurrentPositionLabel": "Current Position:",
        "CounterClassesKiSoldier": "Ki Soldier Points",
        "CounterClassesManagementTitle": "Manage Your",
        "CounterClassesManagementWindowsTitles": "Classes Counter Management Windows",
        "CounterClassesRemoveButton": "Remove 1",
        "CounterClassesSolarian": "Solarian Attunement",
        "CounterClassesSolarianGraviton": "Graviton",
        "CounterClassesSolarianPhoton": "Photon",
        "CounterClassesSolarianUnaligned": "Unaligned",
        "CounterClassesVanguard": "Vanguard Entropic Points",
        "Credits": "Credits",
        "Cybernetic": "Cybernetic",
        "Damage": "Damage",
        "DamageReduction": "Damage Reduction",
        "DamageTypesAcid": "Acid",
        "DamageTypesAcidAndBludgeoning": "Acid & Bludgeoning",
        "DamageTypesAcidAndElectricity": "Acid & Electricity",
        "DamageTypesAcidAndFire": "Acid & Fire",
        "DamageTypesAcidAndPiercing": "Acid & Piercing",
        "DamageTypesAcidAndSlashing": "Acid & Slashing",
        "DamageTypesAcidOrFire": "Acid | Fire",
        "DamageTypesAcidOrSlashing": "Acid | Slashing",
        "DamageTypesBludgeoning": "Bludgeoning",
        "DamageTypesBludgeoningAndCold": "Bludgeoning & Cold",
        "DamageTypesBludgeoningAndElectricity": "Bludgeoning & Electricity",
        "DamageTypesBludgeoningAndFire": "Bludgeoning & Fire",
        "DamageTypesBludgeoningAndSonic": "Bludgeoning & Sonic",
        "DamageTypesCold": "Cold",
        "DamageTypesColdAndPiercing": "Cold & Piercing",
        "DamageTypesColdOrFire": "Cold | Fire",
        "DamageTypesElectricity": "Electricity",
        "DamageTypesElectricityAndFire": "Electricity & Fire",
        "DamageTypesElectricityAndPiercing": "Electricity & Piercing",
        "DamageTypesElectricityAndSlashing": "Electricity & Slashing",
        "DamageTypesFire": "Fire",
        "DamageTypesFireAndPiercing": "Fire & Piercing",
        "DamageTypesFireAndSlashing": "Fire & Slashing",
        "DamageTypesFireOrSlashing": "Fire | Slashing",
        "DamageTypesFireOrSonic": "Fire | Sonic",
        "DamageTypesForce": "Force",
        "DamageTypesNonlethal": "Nonlethal",
        "DamageTypesPiercing": "Piercing",
        "DamageTypesPiercingAndSonic": "Piercing & Sonic",
        "DamageTypesRadiation": "Radiation",
        "DamageTypesSlashing": "Slashing",
        "DamageTypesSlashingAndPiercing": "Slashing & Piercing",
        "DamageTypesSlashingAndSonic": "Slashing & Sonic",
        "DamageTypesSonic": "Sonic",
        "DamImm": "Damage Immunities",
        "DamRes": "Energy Resistances",
        "DamVuln": "Damage Vulnerabilities",
        "Description": "Description",
        "Details": "Details",
        "Dialogs": {
            "InputDialog": {
                "MultipleFieldsInvalid": "Invalid input for the following fields:<br/>{fieldNames}",
                "SingleFieldInvalid": "Invalid input for {fieldName}."
            }
        },
        "DistAny": "Any",
        "DroneSheet": {
            "Chassis": {
                "Details": {
                    "AbilityScores": {
                        "Dexterity": "Base Dexterity",
                        "Header": "Ability Scores",
                        "Increases": "Ability Score Increases",
                        "Strength": "Base Strength",
                        "Wisdom": "Base Wisdom"
                    },
                    "BaseStatistics": {
                        "Header": "Base statistics",
                        "MechanicLevel": "Mechanic Level",
                        "Size": "Size",
                        "SpeedBase": "Speed, Base (Numeric, in feet)",
                        "SpeedSpecial": "Speed, Special"
                    },
                    "Defense": {
                        "EAC": "Base EAC",
                        "Header": "Defense",
                        "KAC": "Base KAC"
                    },
                    "Saves": {
                        "Fortitude": "Fortitude Save Progression",
                        "Header": "Saves",
                        "Reflex": "Reflex Save Progression",
                        "Will": "Will Save Progression"
                    }
                },
                "Missing": "Missing Chassis",
                "Name": {
                    "Placeholder": "Chassis Name"
                },
                "NotInstalled": "No Chassis installed.",
                "Source": "Source",
                "SourceTooltip": "Where does this chassis come from? Which book? What page?"
            },
            "Details": {
                "Speed": {
                    "SpecialPlaceholder": "No special movement"
                }
            },
            "Features": {
                "Chassis": "Chassis",
                "Feats": {
                    "Active": "Active Feats",
                    "Header": "Feats (Amount: {current} of {max})",
                    "Passive": "Passive Feats"
                },
                "Mods": "Mods (Amount: {current} of {max})",
                "ModsFree": "Free"
            },
            "Header": {
                "Actions": {
                    "Header": "Actions",
                    "Repair": "Repair"
                },
                "Defense": "Defense",
                "Owner": "Owner"
            },
            "Inventory": {
                "ArmorUpgrades": "Armor Upgrades (Equipped {current} of {max} armor slots)",
                "CarriedItems": "Carried Items",
                "Weapons": {
                    "Both": "Weapons (Equiped weapon mounts: Melee {meleeCurrent} of {meleeMax}, Ranged {rangedCurrent} of {rangedMax})",
                    "MeleeOnly": "Weapons (Equiped weapon mounts: Melee {meleeCurrent} of {meleeMax})",
                    "None": "Weapons",
                    "RangedOnly": "Weapons (Equiped weapon mounts: Ranged {rangedCurrent} of {rangedMax})"
                }
            },
            "Mod": {
                "Details": {
                    "Arms": {
                        "Amount": "Number of arms",
                        "ArmType": {
                            "General": "General purpose",
                            "Label": "Arm type",
                            "Melee": "Melee weapon mount",
                            "Ranged": "Ranged weapon mount"
                        },
                        "Header": "Other effects"
                    },
                    "BaseStatistics": {
                        "FreeInstall": "Free Module",
                        "FreeInstallLabel": "Exclude module from module count",
                        "Header": "Base statistics",
                        "MaxInstalls": "Max Installs"
                    },
                    "OtherEffects": {
                        "AdditionalSenses": "Additional senses",
                        "ArmorSlot": "Is armor slot",
                        "BonusSkill": "Bonus skill",
                        "Header": "Other effects",
                        "SpeedSpecial": "Special movement",
                        "WeaponProficiency": "Weapon proficiency"
                    }
                },
                "Name": {
                    "Placeholder": "Mod Name"
                },
                "Source": "Source",
                "SourceTooltip": "Where does this drone mod come from? Which book? What page?"
            },
            "Skills": {
                "NoSkillsAvailable": "This drone does not have any skills available."
            },
            "Traits": {
                "ArmorSlots": "Armor Slots",
                "GeneralPurposeArms": "General Purpose Arms",
                "MeleeWeaponMounts": "Melee Weapon Mounts",
                "RangedWeaponMounts": "Ranged Weapon Mounts"
            }
        },
        "EnergyArmorClass": "Energy AC",
        "FeatTypes": {
            "Combat": "Combat Feats",
            "General": "General Feats"
        },
        "Features": "Features",
        "FeaturesAdd": "Add",
        "FeaturesCharges": "Charges",
        "FeaturesFilter": "Filter",
        "FeaturesUsage": "Usage",
        "FlagDeprecationNotice": "<strong>NOTE:</strong> These values are being replaced by the new modifiers system and will be removed in a future update. It is recommended that you uncheck any of these values and add them as a modifer on the Modifiers tab.",
        "FlagsInstructions": "Configure character features and traits which fine-tune behaviors of the Starfinder system.",
        "FlagsSave": "Update Special Traits",
        "FlagsTitle": "Configure Special Traits",
        "FortitudeSave": "Fortitude",
        "Ft": "Feet",
        "GreatFortitudeHint": "Character feat that adds 2 to fortitude saving throws",
        "GreatFortitudeLabel": "Great Fortitude",
        "HazardSheet": {
            "Details": {
                "Attributes": {
                    "Bypass": "Bypass",
                    "BypassTooltip": "(Optional) Some traps have a bypass mechanism that allows the trap’s creator or other users to temporarily disarm the trap.",
                    "Duration": "Duration",
                    "DurationTooltip": "(Optional) If a trap has a duration longer than instantaneous, that is indicated here. Such a trap continues to produce its effect over multiple rounds on its initiative count.",
                    "Header": "Attributes",
                    "Initiative": "Initiative",
                    "InitiativeTooltip": "(Optional) Some traps roll initiative to determine when they activate in a combat round.",
                    "Reset": "Reset",
                    "ResetPlaceholder": "None, Manual, 1 minute, etc.",
                    "ResetTooltip": "This lists the amount of time it takes for a trap to reset itself automatically.",
                    "Trigger": "Trigger",
                    "TriggerPlaceholder": "Location, Proximity, Touch, etc.",
                    "TriggerTooltip": "A trap’s trigger determines how it is set off. Unless otherwise noted, creatures smaller than Tiny do not normally set off traps."
                },
                "DCs": {
                    "Disable": "Disable",
                    "DisableTooltip": "This is the DC to disable the trap using the listed skill or skills.",
                    "Header": "DCs",
                    "Notice": "Notice",
                    "NoticePlaceholder": "e.g. Perception DC 10",
                    "NoticeTooltip": "This is the DC to find the trap using Perception."
                },
                "Effects": {
                    "Effect": "Effect",
                    "EffectTooltip": "This lists the effect the trap has on those that trigger it.",
                    "Header": "Effects"
                },
                "Vitals": {
                    "Defenses": {
                        "EAC": "EAC",
                        "EACTooltip": "If the mechanical parts of your trap can be attacked, this value helps determine how easy it is to hit.",
                        "Hardness": "Hardness",
                        "HardnessTooltip": "Traps have a hardness based on their material.",
                        "Header": "Defenses",
                        "Hitpoints": "Hitpoints",
                        "HitpointsTooltip": "Crucial parts of some traps can be damaged and should have the listed number of Hit Points. Traps are immune to anything an object is immune to unless otherwise noted. A trap reduced to 0 HP is destroyed. Destroying a trap might set off a final component of the trap, like an explosion. Traps never have Stamina Points.",
                        "KAC": "KAC",
                        "KACTooltip": "If the mechanical parts of your trap can be attacked, this value helps determine how easy it is to hit."
                    },
                    "Offense": {
                        "Attack": "Attack",
                        "AttackTooltip": "(Optional) The trap’s attack bonus is used if it directly attacks a target.",
                        "Damage": "Damage",
                        "DamageTooltip": "(Optional) The trap’s average damage is used if it directly attacks a target, but consider reducing this damage if a trap has multiple attacks or affects multiple targets.",
                        "Header": "Offense"
                    },
                    "Saves": {
                        "Fortitude": "Fortitude save",
                        "FortitudeTooltip": "If PCs use special attacks that can target objects against the trap, this value can be used for the trap’s Fortitude save.",
                        "Header": "Saving throws",
                        "Reflex": "Reflex save",
                        "ReflexTooltip": "If PCs use special attacks that can target objects against the trap, this value can be used for the trap’s Reflex save.",
                        "Will": "Will save",
                        "WillTooltip": "Traps don’t normally need Will saves, but if necessary, a trap’s Will save is a poor save."
                    }
                }
            },
            "Header": {
                "NamePlaceholder": "Hazard name",
                "SourcePlaceholder": "Source",
                "TypePlaceholder": "Analog, Magical, Technological, Hybrid"
            },
            "Notifications": {
                "NoDamage": "No value entered for damage, cannot make a roll for {name}."
            },
            "Rolls": {
                "Attack": "Attack - {name}",
                "Damage": "Damage - {name}",
                "Fortitude": "Fortitude Save - {name}",
                "Reflex": "Reflex Save - {name}",
                "Will": "Will Save - {name}"
            },
            "Tabs": {
                "Vitals": "Vitals"
            }
        },
        "HealingTypesHealing": "Healing",
        "Health": "Hit Points",
        "HullPoints": "Hull Points",
        "ImprovedInitiativeHint": "Character feat that adds 4 to thier initiaive roll",
        "ImprovedInitiativeLabel": "Improved Initiative",
        "InitiativeDexModTooltip": "Dexterity Modifier: {mod}",
        "InitiativeLabel": "Initiative",
        "InitiativeModiferLabel": "Mod",
        "InitiativeModiferTooltip": "{type} Bonus: {mod} ({source})",
        "InvalidStarshipItem": "{name} is an invalid Item for a starship.",
        "Inventory": "Inventory",
        "InventoryAdd": "Add",
        "InventoryBulk": "Bulk",
        "InventoryCapacity": "Capacity",
        "InventoryCurrency": "Currency",
        "InventoryEquipped": "Equipped",
        "InventoryUsage": "Utilisation",
        "IronWillHint": "Character feat that adds 2 to will saving throws",
        "IronWillLabel": "Iron Will",
        "ItemCollectionSheet": {
            "ItemCollectionLocked": "This container is locked and will not open.",
            "Settings": {
                "DeleteIfEmpty": "Delete when emptied",
                "DeleteIfEmptyTooltip": "<strong>Delete when Emptied</strong><br/>Should this container token automatically be removed when the last item is removed from it?",
                "Header": "GM Settings:",
                "Locked": "Locked",
                "LockedTooltip": "<strong>Locked</strong><br/>A locked container prevents player access."
            }
        },
        "ItemNoUses": "{name} has no ammunition left!",
        "Items": {
            "ACP": "Armor Check Penalty",
            "Action": {
                "AbilityModifier": "Ability Modifier",
                "ActionType": "Action Type",
                "AttackRollBonus": "Attack Roll Bonus",
                "ChatMessageFlavor": "Chat Message Flavor",
                "CriticalDamageFormula": "Critical Damage Formula",
                "CriticalEffect": "Critical Effect",
                "CriticalHealingFormula": "Critical Healing Formula",
                "DamageFormula": "Damage Formula",
                "HealingFormula": "Healing Formula",
                "OtherFormula": "Other Formula",
                "SavingThrow": "Saving Throw"
            },
            "Activation": {
                "ActivationCondition": "Activation Condition",
                "ActivationCost": "Activation Cost",
                "Area": "Area",
                "Duration": "Duration",
                "LimitedUses": "Limited Uses",
                "Range": "Range",
                "Target": "Target"
            },
            "Attuned": "Attuned",
            "Augmentation": {
                "Details": "Augmentation Details",
                "System": "System",
                "Type": "Type"
            },
            "Capacity": {
                "Capacity": "Capacity",
                "CapacityMaxTooltip": "The max number of charges this item can hold",
                "CapacityValueTooltip": "The current number of charges",
                "HeaderTooltip": "The number of rounds, charges, etc... that can be held by this item (eg, the number of charges a battery can hold)",
                "Usage": "Usage",
                "UsageTooltip": "The amount of charges, peices of ammuntition, etc.. that are consummed when this item is used.",
                "UsageValueTooltip": "The time unit used to determine when the item's capacitiy is consumed."
            },
            "Categories": {
                "AbilityScoreIncrease": "Ability Score Increases",
                "Archetypes": "Archetypes",
                "Armor": "Armor",
                "ArmorUpgrades": "Armor Upgrades",
                "Augmentations": "Augmentations",
                "Classes": "Classes",
                "Consumables": "Consumables",
                "Containers": "Containers",
                "DroneChassis": "Drone Chassis",
                "DroneMods": "Drone Mods",
                "Equipment": "Equipment",
                "Feats": "Feats",
                "Goods": "Goods",
                "HybridItems": "Hybrid Items",
                "MagicItems": "Magic Items",
                "MiscellaneousItems": "Miscellaneous Items",
                "Races": "Races",
                "Shields": "Shields",
                "Spells": "Spells",
                "StarshipAblativeArmors": "Starship Ablative Armors",
                "StarshipArmors": "Starship Armors",
                "StarshipComputers": "Starship Computers",
                "StarshipCrewQuarters": "Starship Crew Quarters",
                "StarshipDefensiveCountermeasures": "Starship Defensive Countermeasures",
                "StarshipDriftEngine": "Starship Drift Engine",
                "StarshipExpansionBays": "Starship Expansion Bays",
                "StarshipFortifiedHulls": "Starship Fortified Hulls",
                "StarshipFrames": "Starship Frames",
                "StarshipOtherSystems": "Starship Other Systems",
                "StarshipPowerCores": "Starship Power Cores",
                "StarshipReinforcedBulkheads": "Starship Reinforced Bulkheads",
                "StarshipSecuritySystems": "Starship Security Systems",
                "StarshipSensors": "Starship Sensors",
                "StarshipShields": "Starship Shields",
                "StarshipThrusters": "Starship Thrusters",
                "StarshipWeapons": "Starship Weapons",
                "TechnologicalItems": "Technological Items",
                "Themes": "Themes",
                "VehicleAttacks": "Vehicle Attacks",
<<<<<<< HEAD
                "VehicleSystems": "Vehicle Systems",
=======
>>>>>>> eba4780c
                "WeaponAccessories": "Weapon Accessories",
                "WeaponFusions": "Weapon Fusions",
                "Weapons": "Weapons"
            },
            "Consumable": {
                "Action": "Consumable Action",
                "DestroyWhenEmpty": "Destroy when empty",
                "OnUse": "Consume on use",
                "Type": "Consumable Type",
                "Usage": "Consumable Usage"
            },
            "Description": {
                "Bulk": "Bulk",
                "Hands": "Hands",
                "Level": "Level",
                "Price": "Price",
                "Quantity": "Quantity"
            },
            "Equipment": {
                "Action": "Equipment Action",
                "Category": "Armor Type",
                "ContainerTooltip": "Armor typically can contain armor upgrades, or other items. Increase the storage capacity to allow adding content.",
                "EAC": "Energy Armor Class",
                "KAC": "Kinetic Armor Class",
                "PowerArmorDetails": "Power Armor Details",
                "SpeedAdjustment": "Speed Adjustment"
            },
            "EquipmentStatus": "Equipment Status",
            "EquipmentUsage": "Equipment Usage",
            "Equippable": "Equippable",
            "Equipped": "Equipped",
            "Feat": {
                "ActionRecharge": "Action Recharge",
                "Charged": "Charged",
                "FeatureAttack": "Feature Attack",
                "FeatureUsage": "Feature Usage",
                "RechargeOn": "Recharge On",
                "Requirements": "Requirements"
            },
            "Hybrid": {
                "Details": "Hybrid Item Details"
            },
            "Identified": "Identified",
            "Magic": {
                "Details": "Magic Item Details"
            },
            "MaxDex": "Max. Dexterity Modifier",
            "NotProficient": "Not Proficient",
            "Proficient": "Proficient",
            "Shield": {
                "AcMaxDex": "Max dex bonus: {maxDex}",
                "ACP": "ACP: {acp}",
                "Action": "Shield Action",
                "Aligned": "Aligned",
                "ArmorCheck": "Armor check penalty: {acp}",
                "Bonus": "Shield Bonus",
                "Bonuses": "Wielded bonus: {wielded} / Aligned bonus: {aligned}",
                "Details": "Shield Details",
                "Dex": "Dex: {dex}",
                "Shield": "Shield",
                "ShieldBonus": "Shield: {wielded} / {aligned}",
                "Wielded": "Wielded"
            },
            "ShipWeapon": {
                "Activated": "Activated",
                "AttackBonus": "Attack Bonus",
                "BpCost": "BP Cost",
                "ItemType": "Starship Weapon",
                "Mounted": "Mounted",
                "NotMounted": "Not Mounted",
                "PowerCost": "Power Cost",
                "Range": "Range",
                "ReloadCost": "10 minutes",
                "Source": "Source",
                "Speed": "Speed: {speed} hexes",
                "WeaponArc": "Weapon Arc",
                "WeaponClass": "Weapon Class",
                "WeaponStatus": "Weapon Status"
            },
            "Spell": {
                "AllowedClasses": "Allowed Classes",
                "Casting": "Spell Casting",
                "Concentration": "Concentration",
                "Consumed": "Consumed",
                "Cost": "Cost (Cr)",
                "Details": "Spell Details",
                "Dismissible": "Dismissible",
                "Effects": "Spell Effects",
                "Level": "Spell Level",
                "PreparationMode": "Spell Preparation Mode",
                "Prepared": "Prepared",
                "Properties": "Spell Properties",
                "Resistance": "Spell Resistance",
                "School": "Spell School",
                "SpellcastingMaterials": "Spellcasting Materials",
                "Supply": "Supply"
            },
            "Technological": {
                "Details": "Technological Item Details"
            },
            "Theme": {
                "AbilityAdjustment": "Ability Adjustment",
                "Details": "Theme Details",
                "Skill": "Skill"
            },
            "Unlimited": "Unlimited",
            "Upgrade": {
                "AllowedArmorType": "Allowed Armor Type",
                "Any": "Any",
                "ArmorUpgradeDetails": "Armor Upgrade Details",
                "Slots": "Slots"
            },
            "VehicleAttack": {
                "Type": "Vehicle Attack"
<<<<<<< HEAD
            },
            "VehicleSystem": {
                "Type": "Vehicle System"
=======
>>>>>>> eba4780c
            },
            "Weapon": {
                "Attack": "Weapon Attack",
                "Category": "Weapon Category",
                "Details": "Weapon Details",
                "Properties": "Weapon Properties",
                "Type": "Weapon Type",
                "Usage": "Weapon Usage"
            },
            "WeaponAccessory": {
                "SupportedType": {
                    "Any": "Any",
                    "HeavyWeapon": "Heavy weapon",
                    "MeleeWeapon": "Melee weapon",
                    "Projectile": "Projectile",
                    "RailedWeapon": "Railed weapon",
                    "SmallArm": "Smallarm"
                }
            }
        },
        "ItemSheet": {
            "AbilityScoreIncrease": {
                "Header": "Ability Score Increases",
                "Instruction": "* Check 4 abilities to raise.",
                "ItemName": "Ability Score Increase: Level {level}",
                "Label": "Abilities"
            },
            "Consumables": {
                "Category": "Consumable Type"
            },
            "Containers": {
                "ContainerTooltip": "Containers can contain just about any item. Increase the storage capacity to allow adding content."
            },
            "Header": {
                "ArmorClass": "Armor Class",
                "ArmorClassTooltip": "<strong>Armor Class</strong><br/>The armor class of this item, if left unattended. Otherwise, the attendee's armor class should be used instead.<br/>An item is considered unattended if it is not currently under any influence of a character.",
                "DetailsHeader": "Equipment details",
                "Hardness": "Hardness",
                "HardnessTooltip": "<strong>Hardness</strong><br/>When taking damage, subtract the item's hardness from the incoming damage before applying.",
                "Hitpoints": "Hitpoints",
                "HitpointsTooltip": "<strong>Hitpoints</strong><br/>The amount of hitpoints available for this item.<br/>An item is considered 'broken' if it has damage.<br/>An item is considered 'destroyed' when its hitpoints are reduced to 0.",
                "ItemName": "Item Name",
                "ItemNameTooltip": "<strong>Item Name</strong><br/>The name given to this item.",
                "Requirements": "Requirements",
                "Save": "Save DC",
                "SaveTooltip": "<strong>Save DC</strong><br/>Formula: {formula}<br/>This is the saving throw modifier for this item.",
                "Source": "Source",
                "SourceTooltip": "<strong>Source</strong><br/><em>Used primarily to denote what rules document this item came from</em>",
                "Subtype": "Subtype",
                "Type": "Type"
            },
            "PhysicalProperties": {
                "ArmorClass": "Armor Class",
                "ArmorClassTooltip": "<strong>Armor Class</strong><br/>The armor class of this item, if left unattended. Otherwise, the attendee's armor class should be used instead.<br/>An item is considered unattended if it is not currently under any influence of a character.",
                "CustomBuilt": "Custom Built",
                "CustomBuiltTooltip": "Was this item crafted by a character, or mass-produced?",
                "DexterityModifier": "Dexterity Modifier",
                "DexterityModifierTooltip": "If inanimate, an item's dexterity modifier is -5.",
                "Hardness": "Hardness",
                "HardnessTooltip": "<strong>Hardness</strong><br/>When taking damage, subtract the item's hardness from the incoming damage before applying.",
                "Header": "Physical Properties",
                "Hitpoints": {
                    "CurrentTooltip": "The amount of hitpoints this item has.",
                    "Header": "Hitpoints",
                    "HeaderTooltip": "<strong>Hitpoints</strong><br/>The amount of hitpoints available for this item.<br/>An item is considered 'broken' if it has damage.<br/>An item is considered 'destroyed' when its hitpoints are reduced to 0.",
                    "MaxTooltip": "The maximum amount of hitpoints this item can have. Leave blank for automatic calculation."
                },
                "ItemDescriptor": "Physical Settings",
                "Size": "Size",
                "SizeTooltip": "By default, an item's size is medium. Item sizes affect the item armor class, alter as needed.",
                "Sturdy": "Sturdy",
                "SturdyTooltip": "Equipment, such as weapons and armors, are considered sturdy."
            },
            "StarshipAblativeArmor": {
                "AblativeValue": "Total additional hitpoints",
                "AblativeValueTooltip": "The total amount of ablative armor hitpoints to distribute over the four quadrants.",
                "Header": "Ablative Armor Properties",
                "TargetLockPenalty": "Target Lock Penalty",
                "TargetLockPenaltyTooltip": "The penalty applied to the ship's target lock score.",
                "TurnDistancePenalty": "Turn Distance Penalty",
                "TurnDistancePenaltyTooltip": "The penalty applied to the ship's turn distance score."
            },
            "StarshipArmor": {
                "ArmorBonus": "Armor Bonus",
                "ArmorBonusTooltip": "The armor class bonus provided by this armor.",
                "Header": "Ablative Armor Properties",
                "TargetLockPenalty": "Target Lock Penalty",
                "TargetLockPenaltyTooltip": "The penalty applied to the ship's target lock score.",
                "TurnDistancePenalty": "Turn Distance Penalty",
                "TurnDistancePenaltyTooltip": "The penalty applied to the ship's turn distance score."
            },
            "StarshipComponent": {
                "Cost": "Buildpoint Cost",
                "CostMultipliedBySize": "BP Cost Multiplied by Size",
                "CostMultipliedBySizeTooltip": "Is the BP cost multiplied by the starship frame size?",
                "CostTooltip": "The amount of buildpoints required to obtain this component.",
                "Header": "Common Component Properties",
                "IsCostMultipliedBySize": "Is multiplied",
                "IsPowered": "Is powered",
                "PCU": "PCU Usage",
                "PCUTooltip": "The amount of power this component requires to function.",
                "PoweredState": "PoweredState",
                "PoweredStateTooltip": "Is this starship component powered?"
            },
            "StarshipComputer": {
                "Header": "Computer Properties",
                "Modifier": "Modifier",
                "ModifierTooltip": "The roll modifier provided by this computer.",
                "Nodes": "Nodes",
                "NodesTooltip": "The amount of times per turn this computer can provide its bonus for."
            },
            "StarshipDefensiveCountermeasure": {
                "Header": "Defensive Countermeasure Properties",
                "TargetLockBonus": "Target Lock Bonus",
                "TargetLockBonusTooltip": "The bonus applied to the ship's target lock score."
            },
            "StarshipDriftEngine": {
                "EngineRating": "Engine Rating",
                "EngineRatingTooltip": "The Engine Rating for this drift engine.",
                "Header": "Drift Engine Properties",
                "MaxSize": "Maximum ship size",
                "MaxSizeTooltip": "The maximum ship size this engine can be installed onto."
            },
            "StarshipFortifiedHull": {
                "CriticalThresholdBonus": "Critical Threshold Bonus",
                "CriticalThresholdBonusTooltip": "The bonus applied to the ship's critical threshold score.",
                "Header": "Fortified Hull Properties"
            },
            "StarshipFrame": {
                "Details": {
                    "Cost": "Buildpoint Cost",
                    "CostTooltip": "The amount of buildpoints required to obtain this frame.",
                    "CrewMaximum": "Maximum number of crew",
                    "CrewMaximumTooltip": "The maximum number of crew members able to take up a role on a starship based on this frame.",
                    "CrewMinimum": "Minimum number of crew",
                    "CrewMinimumTooltip": "The minimum number of crew members required to operate a starship based on this frame.",
                    "DamageThreshold": "Damage Threshold",
                    "DamageThresholdTooltip": "If a starship has a Damage Threshold, any attack that would deal damage to its Hull Points equal to or less than this Damage Threshold fails to damage the ship’s Hull Points. If the damage is greater than the Damage Threshold, the full amount of damage is dealt to the ship’s Hull Points.",
                    "ExpansionBays": "Expansion Bays",
                    "ExpansionBaysTooltip": "The number of expansion bays available for this frame.",
                    "HeaderDefense": "Defense",
                    "HeaderOffense": "Offense",
                    "HeaderSpecs": "Specs",
                    "Hitpoints": "Hull Points",
                    "HitpointsIncrement": "Hull Point increment",
                    "HitpointsIncrementTooltip": "The number of Hull Points a starship with that frame automatically gains when its tier increases to 4 (and every 4 tiers thereafter; see page 294).",
                    "HitpointsTooltip": "The amount of Hull Points this frame has at tier 1.",
                    "Maneuverability": "Maneuverability",
                    "ManeuverabilityTooltip": "Starship maneuverability affects piloting and turning abilities.<br/>Clumsy: -2 Piloting, Turn 4<br/>Poor: -1 Piloting, Turn 3<br/>Average: +0 Piloting, Turn 2<br/>Good: +1 Piloting, Turn 1<br/>Perfect: +2 Piloting, Turn 0",
                    "Size": "Size",
                    "SizeTooltip": "The size of the frame dictates the size of the starship.",
                    "WeaponArcAft": "Aft Arc",
                    "WeaponArcForward": "Forward Arc",
                    "WeaponArcPort": "Port Arc",
                    "WeaponArcStarboard": "Starboard Arc",
                    "WeaponArcTooltip": "The amount of weapon mounts available for the ship arc, split into light, heavy, and capital mounts.",
                    "WeaponArcTurret": "Turret",
                    "WeaponTypeCapital": "Capital",
                    "WeaponTypeHeavy": "Heavy",
                    "WeaponTypeLight": "Light",
                    "WeaponTypeSpinal": "Spinal"
                }
            },
            "StarshipPowerCore": {
                "Header": "Power Core Properties",
                "ProvidedPower": "Provided PCU",
                "ProvidedPowerTooltip": "The amount of PCU provided by this power core.",
                "Sizes": "Supported Starship Sizes",
                "SizesTooltip": "Select the starship sizes that this power core can be installed onto."
            },
            "StarshipReinforcedBulkhead": {
                "Fortification": "Fortification",
                "FortificationTooltip": "Whenever the starship would sustain critical damage, there is a percent chance based on the reinforced bulkhead’s fortification rating that the critical damage effect is negated (though the attack still deals damage to the starship).",
                "Header": "Reinforced Bulkhead Properties"
            },
            "StarshipSensor": {
                "Header": "Sensor Properties",
                "Modifier": "Sensor scan modifier",
                "ModifierTooltip": "An additional modifier when scanning planets outside of combat.",
                "Range": "Range",
                "RangeTooltip": "Range increment of the scanner, short is 5, medium is 10, and long is 15 hexes."
            },
            "StarshipShield": {
                "ArmorBonus": "Armor Bonus",
                "ArmorBonusTooltip": "The armor class bonus provided by this shield.",
                "DefenseValue": "Defense Value",
                "DefenseValueTooltip": "The maximum defense value available with this deflector shield.",
                "Header": "Shield Properties",
                "IsDeflector": "Is Deflector Shield",
                "Regeneration": "Regeneration per minute",
                "RegenerationTooltip": "The amount of shield points regenerated per minute.",
                "ShieldPoints": "Shield Points",
                "ShieldPointsTooltip": "The total amount of shield points provided by this shield.",
                "ShieldType": "Shield Type",
                "ShieldTypeTooltip": "Is this shield a deflector shield?",
                "TargetLockBonus": "Target Lock Bonus",
                "TargetLockBonusTooltip": "The bonus applied to the ship's target lock score."
            },
            "StarshipThruster": {
                "Booster": "Booster Thruster",
                "BoosterTooltip": "For more information, see the Booster Thruster Housing expansion bay.",
                "Header": "Thruster Properties",
                "IsBooster": "Is a booster",
                "IsEnabled": "Is enabled",
                "PilotingModifier": "Piloting Modifier",
                "PilotingModifierTooltip": "Additional piloting modifier gained from this thruster.",
                "Size": "Supported Starship Size",
                "SizeTooltip": "Select the starship size that this thruster can be installed onto.",
                "Speed": "Speed",
                "SpeedTooltip": "Number of hexes the starship will be able to move per turn using this thruster."
            },
            "StarshipWeapon": {
                "Header": "Starship Weapon Properties",
                "Placeholder": "e.g. 5",
                "Unmounted": "Unmounted"
            },
            "WeaponAccessory": {
                "SupportedTypes": "Supported weapon types"
            },
            "Weapons": {
                "Category": "Weapon Type",
                "ContainerTooltip": "Weapons typically can contain weapon fusions and weapon upgrades. Increase the storage capacity to allow adding upgrades and fusions."
            }
        },
        "KeyAbility": "Key Ability Score",
        "KineticArmorClass": "Kinetic AC",
        "Languages": "Languages",
        "LanguagesAbyssal": "Abyssal",
        "LanguagesAkitonian": "Akitonian",
        "LanguagesAklo": "Aklo",
        "LanguagesAquan": "Aquan",
        "LanguagesArkanen": "Arkanen",
        "LanguagesAuran": "Auran",
        "LanguagesAzlanti": "Azlanti",
        "LanguagesBrethedan": "Brethedan",
        "LanguagesCastrovelian": "Castrovelian",
        "LanguagesCelestial": "Celestial",
        "LanguagesCommon": "Common",
        "LanguagesDraconic": "Draconic",
        "LanguagesDrow": "Drow",
        "LanguagesDwarven": "Dwarven",
        "LanguagesElven": "Elven",
        "LanguagesEoxian": "Eoxian",
        "LanguagesGnome": "Gnome",
        "LanguagesGoblin": "Goblin",
        "LanguagesHalfling": "Halfling",
        "LanguagesIgnan": "Ignan",
        "LanguagesInfernal": "Infernal",
        "LanguagesKalo": "Kalo",
        "LanguagesKasatha": "Kasatha",
        "LanguagesNchaki": "Nchaki",
        "LanguagesOrc": "Orc",
        "LanguagesSarcesian": "Sarcesian",
        "LanguagesShirren": "Shirren",
        "LanguagesShobhad": "Shobhad",
        "LanguagesTerran": "Terran",
        "LanguagesTriaxian": "Triaxian",
        "LanguagesVercite": "Vercite",
        "LanguagesVesk": "Vesk",
        "LanguagesYsoki": "Ysoki",
        "LevelLabel": "Spell Level",
        "LevelLabelText": "Level",
        "LightningReflexesHint": "Character feat that adds 2 to reflex saving thorws",
        "LightningReflexesLabel": "Lightning Reflexes",
        "LimitedUsePeriodsCharges": "Charges",
        "LimitedUsePeriodsDay": "Day",
        "LimitedUsePeriodsLong": "Long Rest",
        "LimitedUsePeriodsShort": "Short Rest",
        "LocalizationTerminator": "",
        "Long": "Long",
        "Magic": {
            "Levels": {
                "0": "0 Level",
                "1": "1st Level",
                "2": "2nd Level",
                "3": "3rd Level",
                "4": "4th Level",
                "5": "5th Level",
                "6": "6th Level"
            },
            "Schools": {
                "Abjuration": "Abjuration",
                "Conjuration": "Conjuration",
                "Divination": "Divination",
                "Enchantment": "Enchantment",
                "Evocation": "Evocation",
                "Illusion": "Illusion",
                "Necromancy": "Necromancy",
                "Transmutation": "Transmutation",
                "Universal": "Universal"
            }
        },
        "Magitech": "Magitech",
        "Medium": "Medium",
        "Meter": "Meter",
        "Mi": "Miles",
        "MigrationBeginingMigration": "Attempting to apply Starfinder system migration to version {systemVersion}. Please be patient and do not close your game or shutdown your server.",
        "MigrationEndMigration": "Starfinder system migration to version {systemVersion} was successful!",
        "MigrationErrorMessage": "There was an error migrating your Starfinder data, you made a backup, right?",
        "MigrationSuccessfulMessage": "Your Starfinder data was successfully migrated to the current version.",
        "ModifierACPEffectingArmorTypeAll": "All Armor",
        "ModifierACPEffectingArmorTypeHeavy": "Only Heavy Armor",
        "ModifierACPEffectingArmorTypeLight": "Only Light Armor",
        "ModifierACPEffectingArmorTypePower": "Only Power Armor",
        "ModifierAppTitle": "Edit modifier: {name}",
        "ModifierArmorClassBoth": "Both",
        "ModifierEffectTypeAbilityCheck": "Ability Check",
        "ModifierEffectTypeAbilityChecks": "Ability Checks",
        "ModifierEffectTypeAbilityScore": "Ability Score",
        "ModifierEffectTypeAbilitySkills": "Ability Skills",
        "ModifierEffectTypeAC": "Armor Class",
        "ModifierEffectTypeACP": "Armor Check Penalty",
        "ModifierEffectTypeAllSkills": "All Skills",
        "ModifierEffectTypeCMD": "AC vs Combat Maneuvers",
        "ModifierEffectTypeHeaderLabel": "Affected Attribute",
        "ModifierEffectTypeInit": "Initiative",
        "ModifierEffectTypeLabel": "Effected Attribute",
        "ModifierEffectTypeSave": "Specific Save",
        "ModifierEffectTypeSaves": "All Saves",
        "ModifierEffectTypeSkill": "Specific Skill",
        "ModifierEffectTypeTooltip": "This identifies the general attribute or attributes that are affected by the modifier",
        "ModifierEnabledLabel": "Enabled",
        "ModifierEnabledTooltip": "Determines if the modifier will be considered when the attribute modifiers are calculated",
        "ModifierModifierLabel": "Modifier",
        "ModifierModifierTooltip": "The value used to modify with.",
        "ModifierModifierTypeLabel": "Modifier Type",
        "ModifierModifierTypeTooltip": "A modifier can be a constant value (+2) or a roll formula (+1d4). This is used to identifiy the Modifier field as one or the other",
        "ModifierNameLabel": "Name",
        "ModifierNameTooltip": "The name of the modifier",
        "ModifierNotesLabel": "Notes",
        "ModifierNotesTooltip": "Any specific notes about his modifier",
        "Modifiers": "Modifiers",
        "ModifierSaveHighest": "Highest",
        "ModifierSaveLowest": "Lowest",
        "ModifiersConditionsTabLabel": "Conditions",
        "ModifiersItemTabLabel": "Item",
        "ModifiersMiscTabLabel": "Miscellaneous",
        "ModifierSourceLabel": "Source",
        "ModifierSourceTooltip": "Where does this modifier come from? An item? A spell? Another character?",
        "ModifiersPermanentTabLabel": "Permanent",
        "ModifiersTemporaryTabLabel": "Temporary",
        "ModifierTitle": "Modifier",
        "ModifierTypeAbility": "Ability",
        "ModifierTypeArmor": "Armor",
        "ModifierTypeBase": "Base",
        "ModifierTypeCircumstance": "Circumstance",
        "ModifierTypeConstant": "Constant",
        "ModifierTypeDivine": "Divine",
        "ModifierTypeEnhancement": "Enhancement",
        "ModifierTypeFormula": "Roll Formula",
        "ModifierTypeInsight": "Insight",
        "ModifierTypeLabel": "Type",
        "ModifierTypeLuck": "Luck",
        "ModifierTypeMorale": "Morale",
        "ModifierTypeRacial": "Racial",
        "ModifierTypeTooltip": "The modifiers type. Used for figuring out which modifier to use when multiple modifiers are of the same type (usually the highest)",
        "ModifierTypeUntyped": "Untyped",
        "ModifierValueAffectedHeaderLabel": "Affected Value",
        "ModifierValueAffectedLabel": "Specific Affected Value",
        "ModifierValueAffectedTooltip": "This identifies a specific value being affected if the general attribute has many possible values",
        "Necrograft": "Necrograft",
        "None": "None",
        "Notes": "Notes",
        "NPCSheet": {
            "Features": {
                "Actions": "Actions",
                "ActiveItems": "Active Feats",
                "Attacks": "Attacks",
                "Drone": "Drone Items",
                "Features": "Passive Feats"
            },
            "Header": {
                "AlignmentPlaceHolderText": "NG",
                "AuraPlaceHolderText": "Aura",
                "NamePlaceHolderText": "Character Name",
                "RaceAndGraftsPlaceHolderText": "Gender, Race, and Class/Grafts",
                "SourcePlaceHolderText": "Source",
                "TypePlaceHolderText": "Type (sub-type)"
            },
            "Interface": {
                "Conditions": {
                    "Warning": "* NPCs do not support automatic modifier calculations yet!"
                },
                "CreateItem": {
                    "Button": "Create Item",
                    "Name": "New Item",
                    "Note": "Select the type of item you would like to create.",
                    "Title": "Create New Item"
                },
                "Navigation": {
                    "Conditions": "Conditions"
                }
            },
            "Inventory": {
                "Inventory": "Inventory"
            }
        },
        "NpcToggleSkillsDialogTitle": "Toggle NPC Skills",
        "NumberOfArms": "Number of Arms",
        "Personal": "Personal",
        "PersonalUpgrade": "Personal Upgrade",
        "Plane": "Plane",
        "Planetary": "Planetary",
        "RaceAbilityAdjustmentAny": "Any",
        "RaceAbilityAdjustments": "Ability Adjustments",
        "RaceAddAbilityAdjustment": "Add Adjustment",
        "RaceHitPoints": "Hit Points",
        "RacePlaceHolderText": "Race",
        "RaceSize": "Size",
        "RacialTraits": "Racial Traits",
        "Reach": "Reach",
        "ReflexSave": "Reflex",
        "RepairDroneChatMessage": "{name} was repaired for {regainedHP} hit points.",
        "RepairDroneDialogCancelButton": "Cancel",
        "RepairDroneDialogDescription": "Repair your drone? The default rate is up to 10% of the drone's max HP per 10 minutes, if you have the Repair Drone (Ex) feat, you can instead repair up to 25% of the drone's max HP.",
        "RepairDroneDialogImprovedFeat": "Use the Repair Drone (Ex) feat rules",
        "RepairDroneDialogRepairButton": "Repair",
        "RepairDroneDialogTitle": "Repair Drone",
        "RepairDroneUnnecessary": "{name} is already at max hit points, no repairs needed.",
        "Resolve": "Resolve",
        "RestButton": "Rest",
        "RestCancel": "Cancel",
        "RestL": "Long Rest",
        "RestS": "Short Rest",
        "RestSActionHeader": "Spend one Resolve Point?",
        "RestSChatMessage": "{name} takes a short 10 minute rest.",
        "RestSChatMessageRestored": "{name} takes a short 10 minute rest, and spent {spentRP} Resolve Point to recover {regainedSP} Stamina Points.",
        "RestSDescription": "Take a short rest? On a short rest you may spend one Resolve Point to recover all Stamina Points.",
        "RestSTitle": "Short 10 Minute Rest",
        "Rolls": {
            "AttackRoll": "Attack Roll",
            "AttackRollFull": "Attack Roll - {name}",
            "Character": {
                "Charge": "Charge",
                "FightDefensively": "Fight Defensively",
                "Flanking": "Flanking",
                "FullAttack": "Full Attack",
                "HarryingFire": "Harrying Fire bonus",
                "HarryingFireTooltip": "Enable this bonus when attacking a target affected by Harrying Fire.",
                "Nonlethal": "Nonlethal"
            },
            "DamageRoll": "Damage Roll",
            "DamageRollFull": "Damage Roll - {name}",
            "Dialog": {
                "AvailableModifiers": "Available modifiers",
                "AvailableModifiersTooltip": "List of the available modifiers for this roll.",
                "Formula": "Formula",
                "FormulaTooltip": "The formula used to calculate the roll.",
                "ModifierEffect": "Effect",
                "ModifierName": "Name",
                "RollMode": "Roll Mode",
                "RollModeTooltip": "Roll Mode determines who can see this roll.",
                "Selector": "Select '{name}'",
                "SelectorTooltip": "Dynamic actor selection for the '{name}' formula context.",
                "SituationalBonus": "Situational bonus",
                "SituationalBonusTooltip": "Are there any additional bonuses that apply to this roll? (For example, range increments)"
            },
            "Dice": {
                "Advantage": "Advantage",
                "AdvantageTooltip": "Roll with advantage.",
                "CriticalDamage": "Critical",
                "CriticalDamageTooltip": "Roll critical damage.",
                "Disadvantage": "Disadvantage",
                "DisadvantageTooltip": "Roll with disadvantage.",
                "Normal": "Normal",
                "NormalDamage": "Normal",
                "NormalDamageTooltip": "Roll normal damage.",
                "NormalTooltip": "Normal roll.",
                "Roll": "Roll"
            },
            "HealingRoll": "Healing Roll",
            "HealingRollFull": "Healing Roll - {name}",
            "InitiativeRollFull": "Initiative Roll - {name}",
            "Starship": {
                "Broadside": "Broadside",
                "CaptainDemand": "Captain's Demand",
                "CaptainEncouragement": "Captain's Encouragement",
                "ComputerBonus": "Computer bonus",
                "FireAtWill": "Fire At Will",
                "ScienceOfficerLockOn": "Science Officer's Lock On",
                "SnapShot": "Snap Shot"
            },
            "StarshipAction": "Starship Action: {action}",
            "StarshipActions": {
                "ActionNotFoundError": "Starship action with id '{actionId}' does not exist!",
                "Chat": {
                    "CriticalEffect": "Critical Effect",
                    "DC": "DC",
                    "NormalEffect": "Effect",
                    "Role": "{role} of the Starship: '{name}'"
                },
                "Choice": {
                    "AvailableRolls": "Available rolls",
                    "Message": "The starship action '{name}' offers multiple rolls to choose from. Please pick one.",
                    "Title": "{name} - Select the desired roll"
                },
                "NoActorError": "No crew member available for this role.",
                "NoFormulaError": "No formula present in data for starship action '{name}'.",
                "Quadrant": {
                    "Aft": "Aft",
                    "Forward": "Forward",
                    "Message": "Gunnery actions require the selection of a quadrant. Turrets can pick at will. Please select one.",
                    "Port": "Port",
                    "Quadrant": "Quadrant",
                    "Starboard": "Starboard",
                    "Title": "{name} - Select the weapon quadrant used."
                }
            }
        },
        "Save": "Save",
        "SaveAbilityModTooltip": "Ability Modifer: {mod} ({ability})",
        "SaveClassModTooltip": "Class Modifier: {mod} ({class})",
        "SaveDescriptorDisbelieve": "disbelieve",
        "SaveDescriptorHalf": "half",
        "SaveDescriptorHarmless": "harmless",
        "SaveDescriptorNegates": "negates",
        "SaveDescriptorObject": "object",
        "SaveDescriptorPartial": "partial",
        "SaveMiscModifierLabel": "Misc",
        "SaveModifiersTooltip": "{type} Bonus: {mod} ({source})",
        "SaveProgressionFast": "Fast",
        "SaveProgressionSlow": "Slow",
        "SenesBL": "Blindsight",
        "SenesBS": "Blindsense",
        "SenesDark": "Darkvision",
        "SenesLLV": "Low-Light Vision",
        "Senses": "Senses",
        "SensesST": "Sense Through",
        "Settings": {
            "Advantage": {
                "Hint": "Enables the ability to toggle advantage or disadvantage on dice rolls.",
                "Name": "Use advantage and disadvantage?"
            },
            "AlwaysShowQuantity": {
                "Hint": "Always shows the quantity of items, even if it is 0 or 1. You will have to refresh your window before this change will take effect.",
                "Name": "Always show item quantity"
            },
            "AutoCollapseCard": {
                "Hint": "Automatically collapse Item Card descriptions in the Chat Log",
                "Name": "Collapse Item Cards in Chat"
            },
            "CombatCards": {
                "NormalHint": "Change which combat chat cards should be displayed during normal combat.",
                "NormalName": "Normal combat",
                "StarshipHint": "Change which combat chat cards should be displayed during starship combat.",
                "StarshipName": "Starship combat",
                "Values": {
                    "Disabled": "Disabled",
                    "Enabled": "Rounds, phases, and turns",
                    "OnlyRounds": "Only rounds",
                    "RoundsPhases": "Rounds and phases"
                },
                "VehicleChaseHint": "Change which combat chat cards should be displayed during vehicle chases.",
                "VehicleChaseName": "Vehicle chases"
            },
            "DamageWithAttack": {
                "Hint": "Automatically follow up an attack roll with a damage roll.",
                "Name": "Roll damage with attack"
            },
            "DiagonalMovementRule": {
                "Hint": "Configure which diagonal movement rule should be used for games within this system.",
                "Name": "Diagonal Movement Rule",
                "Values": {
                    "Core": "Core Rulebook (5/10/5)",
                    "Optional": "Optional (5/5/5)"
                }
            },
            "ExperienceTracking": {
                "Hint": "Remove experience bars from character sheets.",
                "Name": "Disable Experience Tracking"
            },
            "StarshipActionsCrit": {
                "Hint": "Display state for the critical effect of starship actions.",
                "Name": "Starship Actions Critical Effect",
                "Values": {
                    "Always": "Always display critical effects.",
                    "CritOnly": "Only display critical effects on a critical roll.",
                    "Never": "Never display critical effects."
                }
            },
            "StarshipActionsSource": {
                "Hint": "Compendium key containing the starship action definitions.",
                "Name": "Starship Actions Source Compendium"
            },
            "UseCustomChatCard": {
                "Hint": "Toggle whether to use the new custom chat cards or the original ones.",
                "Name": "Use custom Starfinder chat card?"
            },
            "UseQuickRollAsDefault": {
                "Hint": "When clicking abilities that roll dice, the roll will act as if the Shift key was depressed by default. This will trigger a fast-forwarded roll.",
                "Name": "Use Quick roll by default?"
            },
            "UseStarfinderAOETemplates": {
                "Hint": "Whether to use Starfinder's measurement method for AOE templates vs Foundry VTT's default method",
                "Name": "Use Starfinder AOE templates"
            },
            "WorldSchemaVersion": {
                "Hint": "Records the data schema version for the Starfinder system. WARNING: Do not edit this value unless you know what you are doing!",
                "Name": "Starfinder Data Schema Version"
            }
        },
        "ShipFrameLabel": "Frame",
        "ShipModelLabel": "Model",
        "ShipNameLabel": "Ship Name",
        "ShipSystems": {
            "CrewQuarterSystems": {
                "Common": "Common",
                "Good": "Good",
                "Luxurious": "Luxurious"
            },
            "ExpansionBaySystems": {
                "Arclab": "Arcane laboratory",
                "Cargo": "Cargo hold",
                "Escape": "Escape pods",
                "Guest": "Guest quarters",
                "Hac": "Recreation suite (HAC)",
                "Hangar": "Hangar bay",
                "Life": "Life boats",
                "Med": "Medical bay",
                "Pass": "Passenger seating",
                "Pwrhouse": "Power core housing",
                "Recg": "Recreation suite (gym)",
                "Rect": "Recreation suite (trivid den)",
                "Science": "Science lab",
                "Senv": "Sealed environment chamber",
                "Shuttle": "Shuttle bay",
                "Smuggler": "Smuggler compartment",
                "Syth": "Synthesis bay",
                "Tech": "Tech workshop"
            },
            "Maneuverability": {
                "Average": "Average",
                "Clumsy": "Clumsy",
                "Good": "Good",
                "Perfect": "Perfect",
                "Poor": "Poor"
            },
            "SecuritySystems": {
                "Antihack": "Anti-Hacking Sytems",
                "Antiper": "Antipersonnel Weapon",
                "Bio": "Biometric Locks",
                "Compcounter": "Computer Countermeasures",
                "Selfdestruct": "Self-Destruct System"
            },
            "Size": {
                "Supercolossal": "Supercolossal"
            },
            "StarshipArcs": {
                "Aft": "Aft",
                "Forward": "Forward",
                "Port": "Port",
                "Starboard": "Starboard",
                "Turret": "Turret"
            },
            "StarshipRoles": {
                "Captain": "Captain",
                "Engineers": "Engineers",
                "Gunners": "Gunners",
                "Passengers": "Passengers",
                "Pilot": "Pilot",
                "ScienceOfficers": "Science Officers"
            },
            "StarshipWeaponClass": {
                "Capital": "Capital",
                "Heavy": "Heavy",
                "Light": "Light",
                "Spinal": "Spinal"
            },
            "StarshipWeaponProperties": {
                "Anchoring": "Anchoring",
                "Array": "Array",
                "Automated": "Automated",
                "Broad": "Broad Arc",
                "Bugging": "Bugging",
                "Burrowing": "Burrowing",
                "Buster": "Buster",
                "Connecting": "Connecting",
                "DeathField": "Death Field",
                "Deployed": "Deployed",
                "Drone": "Drone",
                "Emp": "EMP",
                "FlakArea": "Flak Area",
                "ForceField": "Force Field",
                "GravityTether": "Gravity Tether",
                "GravityWell": "Gravity Well",
                "Hacking": "Hacking",
                "Immobilize": "Immobilize",
                "Intimidating": "Intimidating",
                "IrradiateH": "Irradiate (high)",
                "IrradiateL": "Irradiate (low)",
                "IrradiateM": "Irradiate (medium)",
                "Jamming": "Jamming",
                "Limited": "Limited Fire",
                "Line": "Line",
                "Mine": "Mine",
                "Mystical": "Mystical",
                "NavScram": "Nav-Scram",
                "Numbing": "Numbing",
                "Orbital": "Orbital",
                "Pod": "Pod",
                "Point": "Point",
                "Quantum": "Quantum",
                "Radiant": "Radiant",
                "Rail": "Rail",
                "Ramming": "Ramming",
                "Redirect": "Redirect",
                "Restricted": "Restricted",
                "Ripper": "Ripper",
                "Scatterscan": "Scatterscan",
                "Smart": "Smart",
                "Smoldering": "Smoldering",
                "Spore": "Spore",
                "Suspending": "Suspending",
                "Sustained": "Sustained",
                "Teleportation": "Teleportation",
                "Tractor": "Tractor Beam",
                "Transposition": "Transposition",
                "VandalDrones": "Vandal Drones",
                "Volatile": "Volatile",
                "Vortex": "Vortex"
            },
            "StarshipWeaponRanges": {
                "Long": "Long",
                "Medium": "Medium",
                "None": "None",
                "Short": "Short"
            },
            "StarshipWeaponTypes": {
                "Direct": "Direct-fire",
                "ECM": "ECM Module",
                "Melee": "Melee Weapon",
                "Tracking": "Tracking"
            }
        },
        "ShipTierLabel": "Tier",
        "Size": "Size",
        "SizeColossal": "Colossal",
        "SizeDim": "Diminutive",
        "SizeFine": "Fine",
        "SizeGargantuan": "Gargantuan",
        "SizeHuge": "Huge",
        "SizeLarge": "Large",
        "SizeMedium": "Medium",
        "SizeSmall": "Small",
        "SizeTiny": "Tiny",
        "SkillAcr": "Acrobatics",
        "SkillAth": "Athletics",
        "SkillBlu": "Bluff",
        "SkillCom": "Computers",
        "SkillCul": "Culture",
        "SkillDip": "Diplomacy",
        "SkillDis": "Disguise",
        "SkillEng": "Engineering",
        "SkillInt": "Intimidate",
        "SkillLsc": "Life Science",
        "SkillMed": "Medicine",
        "SkillModifierTooltip": "{type} Bonus: {mod} ({source})",
        "SkillMys": "Mysticism",
        "SkillPer": "Perception",
        "SkillPil": "Piloting",
        "SkillPro": "Profession",
        "SkillProficiencyLevelClassSkill": "Class Skill",
        "SkillPsc": "Physical Science",
        "SkillSen": "Sense Motive",
        "SkillsHeaderAbility": "Abl",
        "SkillsHeaderModifier": "Mod",
        "SkillsHeaderName": "Name",
        "SkillsHeaderRanks": "Ranks",
        "SkillSle": "Sleight of Hand",
        "SkillSte": "Stealth",
        "SkillsToggleHeader": "Skills",
        "SkillSur": "Survival",
        "SkillTooltipAbilityMod": "Ability Modifier: {abilityMod} ({abilityAbbr})",
        "SkillTooltipMiscMod": "Miscellaneous Modifiers: {mod}",
        "SkillTooltipSkillRanks": "Skill Ranks: {ranks}",
        "SkillTooltipThemeMod": "Theme Modifier: {mod}",
        "SkillTooltipTrainedClassSkill": "Trained Class Skill Modifier: {mod}",
        "SkillTrainedOnly": "Trained Only",
        "SortByFilterLevel": "Level",
        "SortByFilterName": "Name",
        "Space": "Space",
        "Special": "Special",
        "SpecialTraits": "Special Traits",
        "Speed": "Speed",
        "SpeedSpecial": "Special Movement",
        "SpellAreaEffects": {
            "Burst": "Burst",
            "Emanation": "Emanation",
            "Spread": "Spread"
        },
        "SpellAreaShapesCone": "Cone",
        "SpellAreaShapesCylinder": "Cylinder",
        "SpellAreaShapesLine": "Line",
        "SpellAreaShapesOther": "Other",
        "SpellAreaShapesShapable": "Shapable",
        "SpellAreaShapesSphere": "Sphere",
        "SpellBook": {
            "Add": "Add",
            "AddSpells": "Add Spell",
            "AttributesNone": "None",
            "Browse": "Spellbook browse",
            "CreateSpell": "Create Spell",
            "DeleteItem": "Delete Item",
            "EditItem": "Edit Item",
            "NoSpells": "No spells found for this set of filters.",
            "SearchSpell": "Search Spell",
            "Spellbook": "Spellbook",
            "SpellCastingAbility": "Spellcasting Ability",
            "SpellSchool": "Spell School",
            "SpellUsage": "Spell Usage",
            "Uses": "Uses"
        },
        "SpellBrowserSearchHint": "",
        "SpellCantripLabel": "Cantrip",
        "SpellPreparationModesAlways": "Always Available",
        "SpellPreparationModesInnate": "Innate Spellcasting",
        "SpellResistance": "Spell Resistance",
        "Stamina": "Stamina",
        "StarshipSheet": {
            "Actions": {
                "Header": {
                    "Phase": "Phase",
                    "ResolvePoints": "Resolve Points"
                },
                "Tooltips": {
                    "CriticalEffect": "Critical Effect",
                    "NormalEffect": "Normal effect",
                    "Push": "Push",
                    "PushTooltip": "Push actions (indicated in an action’s heading) are difficult to perform but can yield greater results. You can’t perform a push action if the necessary system is malfunctioning or wrecked (as noted in Critical Damage Conditions on page 321)."
                }
            },
            "Attributes": {
                "BuildPoints": "Build Points",
                "BuildPointsUsage": "Usage",
                "Complement": "Complement",
                "ComplementMax": "Maximum number of crew that can be assigned to a role on the ship (not the maximum number of creatures that can be aboard).",
                "ComplementMin": "Minimum crew needed to run the ship.",
                "Computer": "Computer",
                "DriftNotAvailable": "Not available",
                "DriftRating": "Drift Rating",
                "Power": "Power Core",
                "PowerConsumption": "Consumption",
                "PowerMissing": "Power Core Missing"
            },
            "Crew": {
                "ActionsPerRound": "Actions per round",
                "AddSkill": "Add skill",
                "AssignedCount": "({current} / {max})",
                "Captain": "Captain",
                "ChiefMates": "Chief Mates",
                "CrewLimitReached": "You have reached the maximum amount of crew allowed for the role of '{targetRole}'.",
                "CrewSetting": "Crew setting",
                "Engineers": "Engineers",
                "Gunners": "Gunners",
                "Header": "Starship Crew",
                "IsNPCCrew": "Is NPC crew",
                "MagicOfficers": "Magic Officers",
                "Passengers": "Passengers",
                "Pilot": "Pilot",
                "ScienceOfficers": "Science Officers",
                "SkillModifier": "Modifier",
                "SkillRanks": "Ranks",
                "UnlimitedMax": "No limit"
            },
            "Critical": {
                "Edit": "Edit affected roles.",
                "EditMessage": "Select which roles are affected by damage to this system.",
                "EditTitle": "Select affected roles",
                "Header": "Critical Damage",
                "Status": {
                    "Glitching": "Glitching",
                    "Malfunctioning": "Malfunctioning",
                    "Nominal": "Nominal",
                    "Wrecked": "Wrecked"
                },
                "Systems": {
                    "Engines": "Engines",
                    "LifeSupport": "Life Support",
                    "PowerCore": "Power Core",
                    "Sensors": "Sensors",
                    "WeaponsArrayAft": "Weapons (Aft)",
                    "WeaponsArrayForward": "Weapons (Forward)",
                    "WeaponsArrayPort": "Weapons (Port)",
                    "WeaponsArrayStarboard": "Weapons (Starboard)"
                }
            },
            "Damage": {
                "CrossedCriticalThreshold": "{name} crossed {crossedThresholds} critical thresholds!",
                "Message": "Damage to a starship always originates from a specific direction, please select the quadrant the incoming damage should be applied to.",
                "Quadrant": {
                    "Aft": "Aft",
                    "Forward": "Forward",
                    "Port": "Port",
                    "Quadrant": "Quadrant",
                    "Starboard": "Starboard"
                },
                "Title": "{name} - Select the damaged quadrant."
            },
            "Details": {
                "Ablative": {
                    "Aft": "Aft Ablative Armor",
                    "Forward": "Forward Ablative Armor",
                    "Header": "Ablative",
                    "Port": "Port Ablative Armor",
                    "Starboard": "Starboard Ablative Armor"
                },
                "AblativeExceedsHull": "Total ablative exceeds double hull points!",
                "AblativeExceedsHullTooltip": "A starship cannot support ablative armor if its temporary Hull Points exceed twice its standard Hull Point total. (For more information, see the Starship Operations Manual pg. 20)",
                "AblativeTooHigh": "Too much ablative assigned!",
                "AblativeTooHighTooltip": "Either the total of installed ablative is too high, or the sum total of current ablative score is too high.",
                "ShieldHighestTooHigh": "One or more quadrants exceed limits!",
                "ShieldHighestTooHighTooltip": "A shield quadrant cannot exceed 70% of the total shield allocation, as the minimum available for each shield must be 10%. (For more information, see the Core Rulebook pg. 302)",
                "Shields": {
                    "Aft": "Aft Shields",
                    "Conventional": "Shields",
                    "Deflector": "Shield DV",
                    "Forward": "Forward Shields",
                    "Header": "Shields",
                    "Port": "Port Shields",
                    "Starboard": "Starboard Shields"
                },
                "ShieldTotalTooHigh": "Shield total exceeds maximum!",
                "ShieldTotalTooHighTooltip": "The total sum of shields exceeds the shield's maximum output."
            },
            "Features": {
                "ExpansionBays": "Expansion Bays ({current} / {max})",
                "Frame": "Frame ({current} / 1)",
                "OtherSystems": "Other Systems",
                "PowerCores": "Power Cores",
                "Prefixes": {
                    "StarshipAblativeArmors": "Ablative Armor",
                    "StarshipArmors": "Armor",
                    "StarshipComputers": "Computer",
                    "StarshipCrewQuarters": "Crew Quarters",
                    "StarshipDefensiveCountermeasures": "Defensive Countermeasure",
                    "StarshipDriftEngine": "Drift Engine",
                    "StarshipExpansionBays": "Expansion Bay",
                    "StarshipFortifiedHulls": "Fortified Hull",
                    "StarshipFrames": "Frame",
                    "StarshipOtherSystems": "Other System",
                    "StarshipPowerCores": "Power Core",
                    "StarshipReinforcedBulkheads": "Reinforced Bulkhead",
                    "StarshipSecuritySystems": "Security System",
                    "StarshipSensors": "Sensor",
                    "StarshipShields": "Shield",
                    "StarshipThrusters": "Thruster",
                    "StarshipWeapons": "Weapon"
                },
                "PrimarySystems": "Primary Systems",
                "SecuritySystems": "Security Systems",
                "Thrusters": "Thrusters"
            },
            "Header": {
                "BP": "BP",
                "CriticalThreshold": "Critical Threshold",
                "CT": "CT",
                "DamageThreshold": "Damage Threshold",
                "DT": "DT",
                "FrameMissing": "Missing Frame",
                "HullPointIncrementTooltip": "This is the number of hull points that are added when the ship reaches tier 4 (and every 4 tiers after)",
                "Max": "Max",
                "Misc": "Misc",
                "Movement": {
                    "Maneuverability": "Maneuverability",
                    "ManeuverabilityTooltip": "Maneuverability: {maneuverability}",
                    "Speed": "Speed",
                    "ThrustersMissing": "Thrusters Missing",
                    "Title": "Movement",
                    "Turn": "Turn"
                },
                "PCU": "PCU",
                "Size": "Size: {size}",
                "Statistics": "Statistics",
                "Thresholds": "Thresholds",
                "Value": "Value"
            },
            "Inventory": {
                "Inventory": "Inventory"
            },
            "Modifiers": {
                "AblativeOverload": "Ablative overload: {mod}",
                "Base": "Base: 10",
                "ComputerBonus": "Computer Bonus: {mod} ({source})",
                "MiscModifier": "Misc modifier: {value}",
                "PilotingBonus": "Piloting Bonus: {value}",
                "PilotSkillBonus": "Pilot Skill Bonus: {value}",
                "SizeModifier": "Size modifier: {value}",
                "UnevenAblative": "Uneven Ablative: {mod}"
            },
            "Quadrants": {
                "AblativeHeader": "Ablative Armor",
                "ArmorClass": "Armor Class",
                "EvenDistribution": "Even distribution",
                "Header": "Quadrant Defenses",
                "NotAvailable": "Not available",
                "QuadrantLimit": "Quadrant limit",
                "ShieldHeader": "Shields",
                "TargetLock": "Target Lock"
            },
            "Role": {
                "Captain": "Captain",
                "ChiefMate": "Chief Mate",
                "Engineer": "Engineer",
                "Gunner": "Gunner",
                "MagicOfficer": "Magic Officer",
                "MinorCrew": "Minor Crew",
                "OpenCrew": "Open Crew",
                "Passenger": "Passenger",
                "Pilot": "Pilot",
                "ScienceOfficer": "Science Officer"
            },
            "Sides": {
                "Aft": "Aft",
                "Forward": "Forward",
                "Port": "Port",
                "Starboard": "Starboard"
            },
            "Tabs": {
                "Actions": "Actions",
                "Crew": "Crew",
                "Weapons": "Weapons"
            },
            "Weapons": {
                "AftArc": "Aft Arc ({slots})",
                "CapitalSlots": "Capital: {current} / {max}",
                "ForwardArc": "Forward Arc ({slots})",
                "HeavySlots": "Heavy: {current} / {max}",
                "LightSlots": "Light: {current} / {max}",
                "NoCapacity": "This weapon does not have any charges left to attack.",
                "NotAvailable": "Not available",
                "NotMounted": "Unmounted weapons",
                "PortArc": "Port Arc ({slots})",
                "SpinalSlots": "Spinal: {current} / {max}",
                "StarboardArc": "Starboard Arc ({slots})",
                "Turret": "Turret ({slots})"
            }
        },
        "SubmitButtonLabel": "Submit",
        "SystemWide": "System-Wide",
        "TempHPMaxPlaceHolderText": "+Max",
        "TempHPPlaceHolderText": "+Temp",
        "ThemePlaceHolderText": "Theme",
        "ToggleSkillsButtonLabel": "Toggle Skills",
        "Touch": "Touch",
        "TraitArmorProf": "Armor Proficiencies",
        "TraitWeaponProf": "Weapon Proficiencies",
        "Units": {
            "Speed": "ft."
        },
        "Unlimited": "Unlimited",
        "UPBs": "UPB's",
        "VehicleAttackSheet": {
            "Errors": {
                "NoDamage": "you may not make a Damage Roll with this item"
            },
            "Header": {
                "Save": "Save DC",
                "SaveTooltip": "<strong>Save DC</strong><br/>This is the saving throw modifier for this attack."
            }
        },
        "Vehicles": {
            "VehicleCoverTypes": {
                "Cover": "Cover",
                "None": "None",
                "Partial": "Partial cover",
                "Soft": "Soft cover",
                "Total": "Total cover"
            },
            "VehicleTypes": {
                "Air": "Air",
                "Hover": "Hover",
                "Land": "Land",
                "Landa": "Land and air",
                "Landw": "Land and water",
                "Water": "Water"
            }
        },
        "VehicleSheet": {
            "Attacks": {
                "Attacks": "Attacks",
                "Title": "Attacks",
                "ToDo": "This is still under construction."
            },
            "Details": {
                "Dimensions": {
                    "Height": "Height",
                    "Length": "Length",
                    "Title": "Dimensions",
                    "Unit": "Feet",
                    "Width": "Width"
                },
                "Hardness": "Hardness",
                "Modifiers": {
                    "AttackFullSpeed": "Attack (moving)",
                    "AttackMoving": "Attack (moving)",
                    "AttackStopped": "Attack (stopped)",
                    "Title": "Modifiers"
                },
                "Movement": {
                    "Drive": "Drive",
                    "DrivePlaceholder": "e.g. 20 ft",
                    "DriveTooltip": "Movement in tactical combat when using a move action.",
                    "Full": "Full",
                    "FullPlaceholder": "e.g. 500 ft",
                    "FullTooltip": "Movement in tactical combat when using full action.",
                    "Speed": "Speed",
                    "SpeedPlaceholder": "e.g. 55 mph",
                    "SpeedTooltip": "Overall overland speed.",
                    "Title": "Speed"
                },
                "OtherAttributes": {
                    "Complement": "Complement",
                    "Cover": "Cover",
                    "ExpansionBays": "Expansion Bays",
                    "HangarBays": "Hangar Bays",
                    "Passengers": "Passengers",
                    "Size": "Size",
                    "Title": "Other Attributes",
                    "Type": "Type"
                },
                "Threshold": "Threshold"
            },
            "Header": {
                "Level": "Level",
                "LevelPlaceholder": "1",
                "NamePlaceholder": "Vehicle name",
                "NameTooltip": "Enter the vehicle's name here.",
                "Price": "Price",
                "PricePlaceholder": "Price in credits",
                "PriceTooltip": "The amount of credits this is vehicle worth."
            },
            "Passengers": {
                "AssignedCount": "({current} / {max})",
                "Complement": "Complement",
                "Header": "Vehicle Passengers",
                "IsNPCPassengers": "Is NPC Passengers",
                "NPCPilotingHint": "You can roll a Piloting check for the NPC pilot from the Details tab",
                "Passengers": "Passengers",
                "PassengersLimitReached": "You have reached the maximum amount of passengers allowed for the role of '{targetRole}'.",
                "PassengersSetting": "NPC Passengers",
                "Pilot": "Pilot",
                "Piloting": "Roll Piloting",
                "Title": "Passengers",
                "UnlimitedMax": "No limit"
            },
            "Tabs": {
                "Attacks": "Attacks",
                "Hangar": "Hangar",
                "Passengers": "Passengers",
                "Systems": "Systems"
            }
        },
<<<<<<< HEAD
        "VehicleSystemSheet": {
            "CanBeActivated": "Can be activated",
            "CanBeActivatedTooltip": "This system has an activated state.",
            "isActivated": "Is activated",
            "isActivatedTooltip": "Is currently activated",
            "Piloting": "Piloting",
            "PilotingTooltip": "The Piloting modifier to apply when using this system to pilot.",
            "UseToPilot": "Use to Pilot",
            "UseToPilotTooltip": "This system can be used to make piloting rolls when activated."
        },
=======
>>>>>>> eba4780c
        "WeaponCategoriesCryo": "Cryo weapons",
        "WeaponCategoriesDisintegrator": "Disintigrator weapons",
        "WeaponCategoriesDisruption": "Disruption weapons",
        "WeaponCategoriesFlame": "Flame weapons",
        "WeaponCategoriesLaser": "Laser weapons",
        "WeaponCategoriesPlasma": "Plasma weapons",
        "WeaponCategoriesProjectile": "Projectile weapons",
        "WeaponCategoriesShock": "Shock weapons",
        "WeaponCategoriesSonic": "Sonic weapons",
        "WeaponCategoriesUncategorized": "Uncategorized weapons",
        "WeaponCriticalHitEffects": {
            "Arc": "Arc",
            "Bleed": "Bleed",
            "Burn": "Burn",
            "Corrode": "Corrode",
            "Deafen": "Deafen",
            "Injection": "Injection DC + 2",
            "Knockdown": "Knockdown",
            "SevereWound": "Severe Wound",
            "Staggered": "Staggered",
            "Stunned": "Stunned",
            "Wound": "Wound"
        },
        "WeaponProficiencyAdvMelee": "Advanced Melee",
        "WeaponProficiencyBasicMelee": "Basic Melee",
        "WeaponProficiencyGrenades": "Grenades",
        "WeaponProficiencyHeavy": "Heavy Weapons",
        "WeaponProficiencyLongArms": "Long Arms",
        "WeaponProficiencySmallArms": "Small Arms",
        "WeaponProficiencySniper": "Sniper Weapons",
        "WeaponProficiencySpecial": "Special Weapons",
        "WeaponPropertiesAeon": "Aeon",
        "WeaponPropertiesAmmunition": "Ammunition",
        "WeaponPropertiesAnalog": "Analog",
        "WeaponPropertiesAntibiological": "Antibiological",
        "WeaponPropertiesArchaic": "Archaic",
        "WeaponPropertiesAurora": "Aurora",
        "WeaponPropertiesAutomatic": "Automatic",
        "WeaponPropertiesBlast": "Blast",
        "WeaponPropertiesBlock": "Block",
        "WeaponPropertiesBoost": "Boost",
        "WeaponPropertiesBreach": "Breach",
        "WeaponPropertiesBreakdown": "Breakdown",
        "WeaponPropertiesBright": "Bright",
        "WeaponPropertiesCluster": "Cluster",
        "WeaponPropertiesDeconstruct": "Deconstruct",
        "WeaponPropertiesDeflect": "Deflect",
        "WeaponPropertiesDisarm": "Disarm",
        "WeaponPropertiesDouble": "Double",
        "WeaponPropertiesDrainCharge": "Drain Charge",
        "WeaponPropertiesEcho": "Echo",
        "WeaponPropertiesEntangle": "Entangle",
        "WeaponPropertiesExplode": "Explode",
        "WeaponPropertiesExtinguish": "Extinguish",
        "WeaponPropertiesFeint": "Feint",
        "WeaponPropertiesFiery": "Fiery",
        "WeaponPropertiesFirstArc": "First Arc",
        "WeaponPropertiesFlexibleLine": "Flexible Line",
        "WeaponPropertiesForce": "Force",
        "WeaponPropertiesFreeHands": "Free Hands",
        "WeaponPropertiesFueled": "Fueled",
        "WeaponPropertiesGrapple": "Grapple",
        "WeaponPropertiesGravitation": "Gravitation",
        "WeaponPropertiesGuided": "Guided",
        "WeaponPropertiesHarrying": "Harrying",
        "WeaponPropertiesHolyWater": "Holy Water",
        "WeaponPropertiesHybrid": "Hybrid",
        "WeaponPropertiesIgnite": "Ignite",
        "WeaponPropertiesIndirect": "Indirect",
        "WeaponPropertiesInjection": "Injection",
        "WeaponPropertiesIntegrated": "Integrated",
        "WeaponPropertiesLine": "Line",
        "WeaponPropertiesLiving": "Living",
        "WeaponPropertiesLockdown": "Lockdown",
        "WeaponPropertiesMindAffecting": "Mind-Affecting",
        "WeaponPropertiesMine": "Mine",
        "WeaponPropertiesMire": "Mire",
        "WeaponPropertiesModal": "Modal",
        "WeaponPropertiesNecrotic": "Necrotic",
        "WeaponPropertiesNonlethal": "Nonlethal",
        "WeaponPropertiesOneHanded": "One-handed",
        "WeaponPropertiesOperative": "Operative",
        "WeaponPropertiesPenetrating": "Penetrating",
        "WeaponPropertiesPolarize": "Polarize",
        "WeaponPropertiesPolymorphic": "Polymorphic",
        "WeaponPropertiesPowered": "Powered",
        "WeaponPropertiesProfessional": "Professional",
        "WeaponPropertiesPunchGun": "Punch Gun",
        "WeaponPropertiesQuickReload": "Quick Reload",
        "WeaponPropertiesRadioactive": "Radioactive",
        "WeaponPropertiesReach": "Reach",
        "WeaponPropertiesRecall": "Recall",
        "WeaponPropertiesRegrowth": "Regrowth",
        "WeaponPropertiesRelic": "Relic",
        "WeaponPropertiesReposition": "Reposition",
        "WeaponPropertiesShape": "Shape",
        "WeaponPropertiesShells": "Shells",
        "WeaponPropertiesShield": "Shield",
        "WeaponPropertiesSniper": "Sniper",
        "WeaponPropertiesStun": "Stun",
        "WeaponPropertiesSubtle": "Subtle",
        "WeaponPropertiesSunder": "Sunder",
        "WeaponPropertiesSwarm": "Swarm",
        "WeaponPropertiesTail": "Tail",
        "WeaponPropertiesTeleportive": "Teleportive",
        "WeaponPropertiesThought": "Thought",
        "WeaponPropertiesThrottle": "Throttle",
        "WeaponPropertiesThrown": "Thrown",
        "WeaponPropertiesTrip": "Trip",
        "WeaponPropertiesTwoHanded": "Two-handed",
        "WeaponPropertiesUnbalancing": "Unbalancing",
        "WeaponPropertiesUnderwater": "Underwater",
        "WeaponPropertiesUnwieldy": "Unwieldy",
        "WeaponPropertiesVariantBoost": "Variant Boost",
        "WeaponPropertiesWideLine": "Wide Line",
        "WeaponSpecial": {
            "Analog": "Analog",
            "Archaic": "Archaic",
            "Auto": "Automatic",
            "Blast": "Blast",
            "Block": "Block",
            "Boost": "Boost",
            "Bright": "Bright",
            "Disarm": "Disarm",
            "Entangle": "Entangle",
            "Exploade": "Explode",
            "Injection": "Injection",
            "Line": "Line",
            "Nonlethal": "Nonlethal",
            "Operative": "Operative",
            "Penetrating": "Penetrating",
            "Powered": "Powered",
            "Quickreload": "Quick Reload",
            "Reach": "Reach",
            "Sniper": "Sniper",
            "Stun": "Stun",
            "Thrown": "Thrown",
            "Trip": "Trip",
            "Unwieldy": "Unwieldy"
        },
        "WeaponsPropertiesConceal": "Conceal",
        "WeaponTypesAdvMelee": "Advanced Melee",
        "WeaponTypesBasicMelee": "Basic Melee",
        "WeaponTypesGrenades": "Grenades",
        "WeaponTypesHeavy": "Heavy Weapons",
        "WeaponTypesLongArms": "Long Arms",
        "WeaponTypesSmallArms": "Small Arms",
        "WeaponTypesSniper": "Sniper Weapons",
        "WeaponTypesSolarian": "Solarian Weapon Crystals",
        "WeaponTypesSpecial": "Special Weapons",
        "WillSave": "Will"
    }
}<|MERGE_RESOLUTION|>--- conflicted
+++ resolved
@@ -47,10 +47,7 @@
         "TypeTheme": "Theme",
         "TypeUpgrade": "Armor Upgrade",
         "TypeVehicleattack": "Vehicle Attack",
-<<<<<<< HEAD
         "TypeVehiclesystem": "Vehicle System",
-=======
->>>>>>> eba4780c
         "TypeWeapon": "Weapon",
         "TypeWeaponaccessory": "Weapon Accessory"
     },
@@ -954,10 +951,7 @@
                 "TechnologicalItems": "Technological Items",
                 "Themes": "Themes",
                 "VehicleAttacks": "Vehicle Attacks",
-<<<<<<< HEAD
                 "VehicleSystems": "Vehicle Systems",
-=======
->>>>>>> eba4780c
                 "WeaponAccessories": "Weapon Accessories",
                 "WeaponFusions": "Weapon Fusions",
                 "Weapons": "Weapons"
@@ -1072,12 +1066,9 @@
             },
             "VehicleAttack": {
                 "Type": "Vehicle Attack"
-<<<<<<< HEAD
             },
             "VehicleSystem": {
                 "Type": "Vehicle System"
-=======
->>>>>>> eba4780c
             },
             "Weapon": {
                 "Attack": "Weapon Attack",
@@ -2230,7 +2221,6 @@
                 "Systems": "Systems"
             }
         },
-<<<<<<< HEAD
         "VehicleSystemSheet": {
             "CanBeActivated": "Can be activated",
             "CanBeActivatedTooltip": "This system has an activated state.",
@@ -2241,8 +2231,6 @@
             "UseToPilot": "Use to Pilot",
             "UseToPilotTooltip": "This system can be used to make piloting rolls when activated."
         },
-=======
->>>>>>> eba4780c
         "WeaponCategoriesCryo": "Cryo weapons",
         "WeaponCategoriesDisintegrator": "Disintigrator weapons",
         "WeaponCategoriesDisruption": "Disruption weapons",
